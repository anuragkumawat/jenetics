<<<<<<< HEAD
Jenetics-2.0.0
- Remove deprecated methods in 'Gene' and 'Array' classes.
=======
Jenetics-1.5.0
- Minor fixes in Gradle build script.
- Mark some 'arrays' class methods as deprecated.
- Fix/streamline BitChromosome constructors.
- Improve Gradle build scripts.
- Simplify statistics test classes.
>>>>>>> 6dbb8b45

Jenetics-1.4.1
- Fix bug in ListIterator implementation of the 'Seq' classes.

Jenetics-1.4.0
- Performance improvements of 'BitChromosome' class.
- Add method 'BitChromosome.bitCount()'.
- Mark 'arrays.subset' methods as deprecated; methods has been moved to 'org.jenetics.util.math' class.
- Improve Gradle build scripts.
- Change license from LGPL to Apache 2.0.

Jenetics-1.3.0
- Add abstract 'Random64' class, respectively make it public.
- Mark 'object.nonNull' methods as deprecated; functionality is now available in 'java.util.Objects.requireNonNull'.
- Mark 'arrays.indexWhere' methods as deprecated.
- Mark method 'object.str(Object)' as deprecated.
- Mark method 'object.str(byte[])' as deprecated; functionality has moved to 'bit.toString(byte[])'.
- Mark method 'math.min/max' as deprecated; functionality has moved to 'math.statistics' class.
- Mark method 'math.sum' as deprecated; functionality has moved to 'math.statistics' class.
- Mark 'arrays.foreach' method as deprecated. Replaced by 'arrays.forEach'.
- Mark 'Seq.forall' method as deprecated. Replaced by 'Seq.forAll'.
- Mark 'Seq.foreach' method as deprecated. Replaced by 'Seq.forEach'.
- Mark non-array methods in 'arrays' class as deprecated.
- Mark 'arrays.permutation' methods as deprecated.
- Add 'Array.shuffle()' method.
- Fix thread-safe version of the 'LCG64ShiftRandom' class.
- Implement 'Comparable' interface for 'EnumGene'.
- Add Array boxing/unboxing methods for short/Short.
- Needed Gradle version (for building the library) is now 1.6.

Jenetics-1.2.0
- Marking some Array constructors as deprecated.
- Add some additional random helper functions.
- Implement MultiplePointCrossover class.
- Some code streamlining.
- Prepare Selectors for parallelization.
- The 'org.jenetics' project is now an OSGi module.

Jenetics-1.1.1
- Fix bug in SinglePointCrossover, will just swap the whole Genotypes.

Jenetics-1.1.0
- Add 'LCG64ShiftRandom' PRNG.
- Speedup of 'IndexStream.Random' class. Uses internally now int values instead of doubles.
- Add 'IndexStream.foreach' method.
- Some minor code improvements.
- Preparation for converting Jenetics into OSGi modules.
- Switch build system from 'Ant' to 'Gradle'.
- Switch SCM from 'Subversion' to 'Mercurial'.
- Update documentation; describing new repository.

Jenetics-1.0.1
- Fix bug in RouletteWheelSelector. The selection probabilities was not
  correctly calculated: https://sourceforge.net/apps/trac/jenetics/ticket/50

Jenetics-1.0
- Rename 'RandomRegistry.setDefault()' method to 'RandomRegistry.reset()'.
- Rename 'MappableAccumulator' to 'MappedAccumulator'.
- Optimize ProbabilitySelector. The selection complexity is now O(n + log(n)),
  instead of O(n^2).
- Remove NumberGene.asFactory method; no longer needed.
- Rename method MSeq.fill(T[]) to MSeq.setAll(T[]).
- Rename method MSeq.fill(Iterator<T>) to MSeq.setAll(Iterator<T>).
- Rename method MSeq.fill(T) to MSeq.setAll(T).
- Add org.jenetics.util.Seq.forall(Function) method.
- Rename org.jenetics.util.Seq.indexOf(Function) to Seq.indexWhere(Function).
- Rename org.jenetics.util.Seq.lastIndexOf(Function) to Seq.lastIndexWhere(Function).
- Remove org.jenetics.util.CompositeFunction. Functionality moved to
  org.jenetics.util.functions object.
- Add Ant to build libraries.
- Rename org.jenetics.util.CharSet to org.jenetics.util.CharSeq.
- Some javadoc fixes.

Jenetics-0.9.0.0
- Rename org.jenetics.Until class to org.jenetics.termination.
- Remove ConstantFitnessFunction.
- Mark GeneticAlgorithm.addAlterer(Alterer<G>) method as deprecated.
- Add GeneticAlgorithm.setAlterers(final Alterer<G>) method.
- Add GeneticAlgorithm.setup(Collection<Genotype<G>>) method.
- Rename Recombinator.recombinate to Recombinator.recombine.
- Add IO.read methods without Class argument.
- Rename Recombination to Recombinator.
- Rename Array.append methods to Array.add.
- Add an 'IO' class with IO helper methods.
- Remove EnumGene, can be replaced by Integer64Gene.
- Update JScience library from 4.3 to 4.3.1.
- Simplify 'Accumulator' class hierarchy. Remove 'AdaptableAccumulator' and
  rename 'AbstractAccumulator' to 'MappableAccumulator'.
- Convert BitChromosome.valueOf() to constructors.
- Remove GeneticAlgorithm.valueOf methods. They are no longer needed due to the
  extended type inference capabilities of Java 7 (diamond operator <>).
- Move the static 'concurrency' methods from the 'GeneticAlgorithm' class to a
  new 'Concurrency' class.
- The new org.jenetics.util.Function interfaces replaces the FitnessFunction,
  Predicate and Converter interface.
- Convert source to Java 7.

Jenetics-0.8.1.0
- New name schema for 'utility' classes which only contains static methods. Such
  classes are now lower case.
- Cleanup utility classes is org.jenetics.util package.
- Remove org.jenetics.util.IOUtils class.
- Fix methods in 'org.jenetics.util.bit' class (former 'org.jenetics.util.BitUtils'
  class).
- Improve Population.sort() method
- Cleanup of 'org.jenetics.util' package.
- Improve 'isValid' implementation of Gene and Chromosomes
- Additional Selector tests.
- Simplify CharacterChromosome construction

Jenetics-0.8.0.0
- Fix PartiallyMatchedCrossover.crossover() method. The method doesn't perform
  any crossover.
- Add Array.sort() methods.
- Add performance tests.
- Rename the Array.seal() method to Array.toISeq() and remove the Array.isSealed()
  method.
- Add new TestNG version 6.0.
- The EvaluatorRegistry is no longer used. Only the GA directly was using it, so
  remove the registry and add the Evaluator as member to the GA.
- Rename Genotype.toArray to Genotype.toSeq and Chromosome.toArray to
  Chromosome.toSeq.
- Add interfaces Seq, ISeq and MSeq to make the (im)mutable state of the Array
  class more explicit.
- Making org.jenetics.Statisitcs.Builder constructor protected and add static
  factory method which creates an new builder instance.
- Change the signature of the Statistics.Calculator.evaluate method to work with
  'Iterable<? extends Phenotype<G, C>>' for the population, instead of a
  'List<? extends Phenotype<G, C>>'.
- Improved tests and fixes of found bugs.
- Making all gene implementations final (BitGene, CharacterGene, EnumGene,
  Float64Gene, Integer64Gene).
- Making the classes org.jenetics.Genotype and org.jenetics.Phenotype final.
- Remove deprecated field org.jenetics.Mutator._mutations.

Jenetics-0.7.0.0
- Change the signature of the org.jenetics.Statistics.Calculator.evaluate
  methods so that it returns a Statistics.Builder instead of a Statistics object.
- Add builder classes for Statistics and NumberStatistics classes.
- Rename org.jenetics.util.TransitiveConverter to
  org.jenetics.util.CompositeConverter.
- Fix documentation and behavior of org.jenetics.GaussianMutator class.
- Fix the org.jenetics.Mutator class. The mutation probability is (now) the
  probability that a given gene is mutated. (Should have been always the case.)
- Add org.jenetics.stat.NormalDistribution class for creating statistical tests
  for the org.jenetics.Mutator class.
- The org.jenetics.Alterer.alter method now returns the number of altered genes.
- Refactoring: Move Accumulators.Variance and Accumulators.Mean class to
  org.jenetics.stat package.
- Create org.jenetics.stat package.
- Change type signature from 'C extends Comparable<C>' to
  'C extends Comparable<? super C>' for all classes.
- Add histogram accumulator (org.jenetics.util.Accumulators.Histogram).
- Add the 'mixin' org.util.AdaptableAccumulator class.
- Remove Genotype.valueOf(Genotype) method since the Genotype class is is
  immutable and no copy factory method is needed.
- Remove ChromosomeFactory interface.
- Add 'toString' method for all classes.
- Remove deprecated methods in IOUtils class.

Jenetics-0.6.1.0
- Selectors and Alterers are no longer Serializable.
- Implement readObject and writeObject methods in gene and chromosome
  implementations.
- Making CharSet class final.
- Fixing bug in the ArrayUtils.sort(Array) method. This method doesn't sort
  Arrays created with Array.subArray not the right way.
- Fixing bug in SinglePointCrossover class. It was only a 'half' crossover
  performed.
- Add org.jenetics.util.Array.subArray(int) method.
- Add org.jenetics.util.Array.map(Converter) method.
- Change the method signature of the org.jenetics.utils.IOUtils.writeXXX methods.
  Now the parameter order is <object>, <target>.
- Add org.jenetics.utils.Array.toString(String, String, String) method.

Jenetics-0.6.0.0
- Change structure to Maven standard directory layout.
- BitChromosome implements now org.jscience.mathematics.number.Number<BitChromosome>
  instead of org.jscience.mathematics.number.Number<LargeInteger>.
- Add BitChromosome.invert() method.
- Fixing bug in CharSet class. The constructor CharSet(String) now creates
  a distinct CharSet.
- Fixing bug in Array.equals(Object) method.
- Add Array.fill(Factory) method.
- Jenetics now allows fitness minimization.

Jenetics-0.5.1.0
- Add org.jenetics.util.Predicates which contains some general purpose predicates
  like Not, And, Or, Nil.
- Add incremental Quantile class.
- Add ConverterAdapter class.
- Removed Genotype.chromosomes() method. Use Genotype.length() instead.
- Add Accumulator classes for statistics calculation.
- Rename org.jenetics.utils.Serializer to org.jenetics.utils.IOUtils.
- Change method signature from ArrayUtils.foreach(Collection) to
  ArrayUtils.foreach(Iterable).
- Add Array.toArray() and Array.toArray(Object[]) methods.
- Add 'divide' method to Float64Gene and Integer64Gene.
- Add factory methods CharSet.valueOf(CharSequence) and CharSet.valueOf(char, char).

Jenetics-0.5.0.0
- Rename Validator.notNull() to Validator.nonNull(). It's the same name as in the
  new Objects.nonNull() method in Java 1.7.
- Remove the org.jenetics.Propability class. It's not worth the effort.
- Refactoring of the Alterer class. The Alterer is now an interface with one
  "alter" method. To combine different alterers to one alterer you have to use
  the CompositeAlterer class.
- Rename Mutation to Mutator.
- Rename DoubleGene(Chromosome) to Float64Gene(Chromosome).
- Rename IntegerGene(Chromosome) to Integer64Gene(Chromosome).
- Rename org.jenetics.util.XMLSerializer to org.jenetics.util.Serializer.
- Move Mean class from org.jenetics to org.jenetics.util package.
- Rename PowerScaler to ExponentialScaler.
- Add new selector, MonteCarloSelector. This selector can be used to evaluate
  the performance of an other selector.
- Rename GeneticAlgorithm.getBestStatistic() method to
  GeneticAlgorithm.getBestStatistics()
- Change org.jenetics.util.Timer to nano second resolution.
- Rename method Statistics.getTimes() to Statistics.getTime().
- Replace the Statistics.Time properties with "final" javolution.lang.References.
  Instead of statistics.getTimes().getAlterTime() you write statistics.getTimes().alter.get().
- Adding fork-join library from Doug Lea and ForkJoinEvaluator.
- Adding UmlGraph for javadoc generation.
- Making the Array class cloneable.
- Fix external javadoc references in build script.
- The characters which are used by the CharacterGene can now be changed.
- Adding adapter class for jscience Function object.
- Adding method getParallelTasks to Evaluator interface.
- The GeneticAlgorithm.getLock() method now returns a fair lock.
- Make the static helper method ArrayUtils.asList() a member method of the Array
  class.
- Make the Array class Serializable.
- Making the StatisticsCalculator a static inner class of the Statistics.

Jenetics-0.4.0.1
- Fix bug in the GeneticAlgoritm.setPopulation/setGenotypes function. The
  fitness scaler was not set.
- The examples are packed in separate jar file (Jenetics-examples-<version>.jar).
- Some Fixing javadoc.

Jenetics-0.4.0.0
- Remove the survivor fraction probability from the GA. This can lead to
  inconsistencies with the offspring fraction. The survivor fraction is deduced
  from the offspring fraction (sf := 1 - of).
- Adding additional example.
- Removing the static factory methods from the Array class.
- Refactoring GA statistic classes.
- Adding TruncationSelector.
- Adding SwapMutation class, needed for TSP (and other combinatorial) problem.
- Rename NumberGene.getMinValue() to NumberGene.getMaxValue() to
  NumberGene.getMin() and NumberGene.getMax().
- Remove the mutation method from the Chromosomes interface. The mutation is
  solely done by the Mutation class. This requires a new method in the Gene
  interface, Gene.newInstance(). To not be forced to cast the newly generated
  gene to its concrete type, an additional type parameter has been added to the
  Gene interface. As side effect, no @SuppressWarnin annotation are needed.
- Adding GaussianMutation class.
- Fixing Mutation class. After an previous refactoring no mutation was performed.
- Fixing mutation probability calculation in Mutation class.
- Making mutation a little bit faster.
- The methods of the Array class throw an ArrayIndexOutOfBoundsException instead
  of an IndexOutOfBoundsException.
- Fixing again bugs in the Array(Utils) class concerning the sealed state.
- Adding ArrayUtils.sealedArray() method.
- Rename Chromosome.getGenes() to Chromosome.toArray().
- Making all method parameters final.

Jenetics-0.3.2.1
- Adding and extending javadoc comments.
- Finish NumericStatistic/Calculator implementation.
- Fixing minor flaws of the Arrays sealed state.
- Adding method Array.subArray(int, int).
- Generalize the method Array.clear() to Array.fill(T value).

Jenetics-0.3.2.0
- The PropabilitySelector no longer sorts the population before calling the
  ProbabilitySelector.probabilities() method. The subclass must sort the
  population if needed.
- Move Verifiyble interface to util package.
- Change signature of the Alterer.alter(Population, int) method. Adding the
  generation of the altered phenotype.
- Add new abstract Alterer class Recombination.
- Move RandomRegistry into org.jenetics.util package.
- Add org.jenetics.util.EvaluatorRegistry class.
- Parallelize the recombination in the Recombination class.

Jenetics-0.3.1.0
- Deleting ConcurrentStatisticCalculator
- Adding concurrence support on the level of the fitness calculation of the
  phenotypes of the population. This will the job of the
  (Concurrent)Evaluator.
- CharacterChromosome implements java.lang.CharSequence interface.
- Adding method org.jenetics.util.Array.subArray(start, end).
- Adding timer which measures the time spend for selecting, altering and
  calculating the fitness of a population.

Jenetics-0.3.0.0
- Adding javadoc to exported zip file.
- Moving classes
     * Array
     * ArrayIterator
     * ArrayUtils
     * BitUtils
     * Probability
     * Validator
  into new org.jenetics.util package.
- Changing interface 'FitnessFunction'. It converts a given Genotyp<G> to an
  (more general) java.lang.Comparable instead of a double value. An additional
  generic parameter (C extends Comparable<C>) was therefor introduced in the
  FitnessScaler, Phenotype, Population, Selector and GeneticAlgorithm class.
- Adding NumericStatistic and NumericStatisticCalculator. Move functionality
  from old Statistic class into the new NumericStatistic class.
- Some additional helper methods in the ArrayUtils class.
- Remove method CharacterGene.getCharacter(), use CharacterGene.getAllele()
  instead.
- adding interface org.jenetics.util.Copyable.
- Streamline XML-Serialization.
- Streamline toString methods and examples.

Jenetics-0.2.0.0
- Removing Randomizable interface.
- Changing the template method return value of the
  ProbabilitySelector.probabilities(Population<T>,int) from
  Probabilities[] to double[].
- Replace array types (e.g. IntegerGene[]) with Array<T> class
  (e.g. Array<IntegerGene>). This moves all the 'unchecked' stuff in the new
  Array class.
- Only add valid phenotypes to surviving phenotypes.
- Caching the isValid value in AbstractChromosome and Genotype.
- Rename util class org.jenetics.Arrays to org.jenetics.ArrayUtils.
- Adding StatisticTest class.
- Adding the (shortcut)method Genotype.getGene()
- Adding the method Chromosome.getGene() to the Chromosome interface.
- Adding the ConcurrentStatisticCalculator class.
- Making the StatisticsCalculator class public.

Jenetics-0.1.0.4
- Adding @Override annotation where possible.
- The factory method IntegerGene.valueOf(long min, long max) and
  the DoubleGene.valueOf(double min, double max) now creates a Gene with a random value
  within the given range. Adding comments to this methods.

Jenetics-0.1.0.3
- Using javolution.context.LocalContext.Reference in RandomRegistry.
- New version of the private PermutationChromosome.randomize method.
- Adding private helper class Arrays.
<|MERGE_RESOLUTION|>--- conflicted
+++ resolved
@@ -1,14 +1,12 @@
-<<<<<<< HEAD
 Jenetics-2.0.0
 - Remove deprecated methods in 'Gene' and 'Array' classes.
-=======
+
 Jenetics-1.5.0
 - Minor fixes in Gradle build script.
 - Mark some 'arrays' class methods as deprecated.
 - Fix/streamline BitChromosome constructors.
 - Improve Gradle build scripts.
 - Simplify statistics test classes.
->>>>>>> 6dbb8b45
 
 Jenetics-1.4.1
 - Fix bug in ListIterator implementation of the 'Seq' classes.
