<<<<<<< HEAD
Jenetics-2.0.0
- Remove deprecated methods in 'Gene' and 'Array' classes.


=======
Jenetics-1.3.0
- Add abstract 'Random64' class, respectively make it public.
- Mark 'object.nonNull' methods as deprecated; functionality is now available in 'java.util.Objects.requireNonNull'.
- Mark 'arrays.indexWhere' methods as deprecated.
- Mark method 'object.str(Object)' as deprecated.
- Mark method 'object.str(byte[])' as deprecated; functionality has moved to 'bit.toString(byte[])'.
- Mark method 'math.min/max' as deprecated; functionality has moved to 'math.statistics' class.
- Mark method 'math.sum' as deprecated; functionality has moved to 'math.statistics' class.
- Mark 'arrays.foreach' method as deprecated. Replaced by 'arrays.forEach'.
- Mark 'Seq.forall' method as deprecated. Replaced by 'Seq.forAll'.
- Mark 'Seq.foreach' method as deprecated. Replaced by 'Seq.forEach'.
- Mark non-array methods in 'arrays' class as deprecated.
- Mark 'arrays.permutation' methods as deprecated.
- Add 'Array.shuffle()' method.
- Fix thread-safe version of the 'LCG64ShiftRandom' class.
>>>>>>> 331ef51e
- Implement 'Comparable' interface for 'EnumGene'.
- Add Array boxing/unboxing methods for short/Short.
- Needed Gradle version (for building the library) is now 1.6.

Jenetics-1.2.0
- Marking some Array constructors as deprecated.
- Add some additional random helper functions.
- Implement MultiplePointCrossover class.
- Some code streamlining.
- Prepare Selectors for parallelization.
- The 'org.jenetics' project is now an OSGi module.

Jenetics-1.1.1
- Fix bug in SinglePointCrossover, will just swap the whole Genotypes.

Jenetics-1.1.0
- Add 'LCG64ShiftRandom' PRNG.
- Speedup of 'IndexStream.Random' class. Uses internally now int values instead of doubles.
- Add 'IndexStream.foreach' method.
- Some minor code improvements.
- Preparation for converting Jenetics into OSGi modules.
- Switch build system from 'Ant' to 'Gradle'.
- Switch SCM from 'Subversion' to 'Mercurial'.
- Update documentation; describing new repository.

Jenetics-1.0.1
- Fix bug in RouletteWheelSelector. The selection probabilities was not
  correctly calculated: https://sourceforge.net/apps/trac/jenetics/ticket/50

Jenetics-1.0
- Rename 'RandomRegistry.setDefault()' method to 'RandomRegistry.reset()'.
- Rename 'MappableAccumulator' to 'MappedAccumulator'.
- Optimize ProbabilitySelector. The selection complexity is now O(n + log(n)),
  instead of O(n^2).
- Remove NumberGene.asFactory method; no longer needed.
- Rename method MSeq.fill(T[]) to MSeq.setAll(T[]).
- Rename method MSeq.fill(Iterator<T>) to MSeq.setAll(Iterator<T>).
- Rename method MSeq.fill(T) to MSeq.setAll(T).
- Add org.jenetics.util.Seq.forall(Function) method.
- Rename org.jenetics.util.Seq.indexOf(Function) to Seq.indexWhere(Function).
- Rename org.jenetics.util.Seq.lastIndexOf(Function) to Seq.lastIndexWhere(Function).
- Remove org.jenetics.util.CompositeFunction. Functionality moved to
  org.jenetics.util.functions object.
- Add Ant to build libraries.
- Rename org.jenetics.util.CharSet to org.jenetics.util.CharSeq.
- Some javadoc fixes.

Jenetics-0.9.0.0
- Rename org.jenetics.Until class to org.jenetics.termination.
- Remove ConstantFitnessFunction.
- Mark GeneticAlgorithm.addAlterer(Alterer<G>) method as deprecated.
- Add GeneticAlgorithm.setAlterers(final Alterer<G>) method.
- Add GeneticAlgorithm.setup(Collection<Genotype<G>>) method.
- Rename Recombinator.recombinate to Recombinator.recombine.
- Add IO.read methods without Class argument.
- Rename Recombination to Recombinator.
- Rename Array.append methods to Array.add.
- Add an 'IO' class with IO helper methods.
- Remove EnumGene, can be replaced by Integer64Gene.
- Update JScience library from 4.3 to 4.3.1.
- Simplify 'Accumulator' class hierarchy. Remove 'AdaptableAccumulator' and
  rename 'AbstractAccumulator' to 'MappableAccumulator'.
- Convert BitChromosome.valueOf() to constructors.
- Remove GeneticAlgorithm.valueOf methods. They are no longer needed due to the
  extended type inference capabilities of Java 7 (diamond operator <>).
- Move the static 'concurrency' methods from the 'GeneticAlgorithm' class to a
  new 'Concurrency' class.
- The new org.jenetics.util.Function interfaces replaces the FitnessFunction,
  Predicate and Converter interface.
- Convert source to Java 7.

Jenetics-0.8.1.0
- New name schema for 'utility' classes which only contains static methods. Such
  classes are now lower case.
- Cleanup utility classes is org.jenetics.util package.
- Remove org.jenetics.util.IOUtils class.
- Fix methods in 'org.jenetics.util.bit' class (former 'org.jenetics.util.BitUtils'
  class).
- Improve Population.sort() method
- Cleanup of 'org.jenetics.util' package.
- Improve 'isValid' implementation of Gene and Chromosomes
- Additional Selector tests.
- Simplify CharacterChromosome construction

Jenetics-0.8.0.0
- Fix PartiallyMatchedCrossover.crossover() method. The method doesn't perform
  any crossover.
- Add Array.sort() methods.
- Add performance tests.
- Rename the Array.seal() method to Array.toISeq() and remove the Array.isSealed()
  method.
- Add new TestNG version 6.0.
- The EvaluatorRegistry is no longer used. Only the GA directly was using it, so
  remove the registry and add the Evaluator as member to the GA.
- Rename Genotype.toArray to Genotype.toSeq and Chromosome.toArray to
  Chromosome.toSeq.
- Add interfaces Seq, ISeq and MSeq to make the (im)mutable state of the Array
  class more explicit.
- Making org.jenetics.Statisitcs.Builder constructor protected and add static
  factory method which creates an new builder instance.
- Change the signature of the Statistics.Calculator.evaluate method to work with
  'Iterable<? extends Phenotype<G, C>>' for the population, instead of a
  'List<? extends Phenotype<G, C>>'.
- Improved tests and fixes of found bugs.
- Making all gene implementations final (BitGene, CharacterGene, EnumGene,
  Float64Gene, Integer64Gene).
- Making the classes org.jenetics.Genotype and org.jenetics.Phenotype final.
- Remove deprecated field org.jenetics.Mutator._mutations.

Jenetics-0.7.0.0
- Change the signature of the org.jenetics.Statistics.Calculator.evaluate
  methods so that it returns a Statistics.Builder instead of a Statistics object.
- Add builder classes for Statistics and NumberStatistics classes.
- Rename org.jenetics.util.TransitiveConverter to
  org.jenetics.util.CompositeConverter.
- Fix documentation and behavior of org.jenetics.GaussianMutator class.
- Fix the org.jenetics.Mutator class. The mutation probability is (now) the
  probability that a given gene is mutated. (Should have been always the case.)
- Add org.jenetics.stat.NormalDistribution class for creating statistical tests
  for the org.jenetics.Mutator class.
- The org.jenetics.Alterer.alter method now returns the number of altered genes.
- Refactoring: Move Accumulators.Variance and Accumulators.Mean class to
  org.jenetics.stat package.
- Create org.jenetics.stat package.
- Change type signature from 'C extends Comparable<C>' to
  'C extends Comparable<? super C>' for all classes.
- Add histogram accumulator (org.jenetics.util.Accumulators.Histogram).
- Add the 'mixin' org.util.AdaptableAccumulator class.
- Remove Genotype.valueOf(Genotype) method since the Genotype class is is
  immutable and no copy factory method is needed.
- Remove ChromosomeFactory interface.
- Add 'toString' method for all classes.
- Remove deprecated methods in IOUtils class.

Jenetics-0.6.1.0
- Selectors and Alterers are no longer Serializable.
- Implement readObject and writeObject methods in gene and chromosome
  implementations.
- Making CharSet class final.
- Fixing bug in the ArrayUtils.sort(Array) method. This method doesn't sort
  Arrays created with Array.subArray not the right way.
- Fixing bug in SinglePointCrossover class. It was only a 'half' crossover
  performed.
- Add org.jenetics.util.Array.subArray(int) method.
- Add org.jenetics.util.Array.map(Converter) method.
- Change the method signature of the org.jenetics.utils.IOUtils.writeXXX methods.
  Now the parameter order is <object>, <target>.
- Add org.jenetics.utils.Array.toString(String, String, String) method.

Jenetics-0.6.0.0
- Change structure to Maven standard directory layout.
- BitChromosome implements now org.jscience.mathematics.number.Number<BitChromosome>
  instead of org.jscience.mathematics.number.Number<LargeInteger>.
- Add BitChromosome.invert() method.
- Fixing bug in CharSet class. The constructor CharSet(String) now creates
  a distinct CharSet.
- Fixing bug in Array.equals(Object) method.
- Add Array.fill(Factory) method.
- Jenetics now allows fitness minimization.

Jenetics-0.5.1.0
- Add org.jenetics.util.Predicates which contains some general purpose predicates
  like Not, And, Or, Nil.
- Add incremental Quantile class.
- Add ConverterAdapter class.
- Removed Genotype.chromosomes() method. Use Genotype.length() instead.
- Add Accumulator classes for statistics calculation.
- Rename org.jenetics.utils.Serializer to org.jenetics.utils.IOUtils.
- Change method signature from ArrayUtils.foreach(Collection) to
  ArrayUtils.foreach(Iterable).
- Add Array.toArray() and Array.toArray(Object[]) methods.
- Add 'divide' method to Float64Gene and Integer64Gene.
- Add factory methods CharSet.valueOf(CharSequence) and CharSet.valueOf(char, char).

Jenetics-0.5.0.0
- Rename Validator.notNull() to Validator.nonNull(). It's the same name as in the
  new Objects.nonNull() method in Java 1.7.
- Remove the org.jenetics.Propability class. It's not worth the effort.
- Refactoring of the Alterer class. The Alterer is now an interface with one
  "alter" method. To combine different alterers to one alterer you have to use
  the CompositeAlterer class.
- Rename Mutation to Mutator.
- Rename DoubleGene(Chromosome) to Float64Gene(Chromosome).
- Rename IntegerGene(Chromosome) to Integer64Gene(Chromosome).
- Rename org.jenetics.util.XMLSerializer to org.jenetics.util.Serializer.
- Move Mean class from org.jenetics to org.jenetics.util package.
- Rename PowerScaler to ExponentialScaler.
- Add new selector, MonteCarloSelector. This selector can be used to evaluate
  the performance of an other selector.
- Rename GeneticAlgorithm.getBestStatistic() method to
  GeneticAlgorithm.getBestStatistics()
- Change org.jenetics.util.Timer to nano second resolution.
- Rename method Statistics.getTimes() to Statistics.getTime().
- Replace the Statistics.Time properties with "final" javolution.lang.References.
  Instead of statistics.getTimes().getAlterTime() you write statistics.getTimes().alter.get().
- Adding fork-join library from Doug Lea and ForkJoinEvaluator.
- Adding UmlGraph for javadoc generation.
- Making the Array class cloneable.
- Fix external javadoc references in build script.
- The characters which are used by the CharacterGene can now be changed.
- Adding adapter class for jscience Function object.
- Adding method getParallelTasks to Evaluator interface.
- The GeneticAlgorithm.getLock() method now returns a fair lock.
- Make the static helper method ArrayUtils.asList() a member method of the Array
  class.
- Make the Array class Serializable.
- Making the StatisticsCalculator a static inner class of the Statistics.

Jenetics-0.4.0.1
- Fix bug in the GeneticAlgoritm.setPopulation/setGenotypes function. The
  fitness scaler was not set.
- The examples are packed in separate jar file (Jenetics-examples-<version>.jar).
- Some Fixing javadoc.

Jenetics-0.4.0.0
- Remove the survivor fraction probability from the GA. This can lead to
  inconsistencies with the offspring fraction. The survivor fraction is deduced
  from the offspring fraction (sf := 1 - of).
- Adding additional example.
- Removing the static factory methods from the Array class.
- Refactoring GA statistic classes.
- Adding TruncationSelector.
- Adding SwapMutation class, needed for TSP (and other combinatorial) problem.
- Rename NumberGene.getMinValue() to NumberGene.getMaxValue() to
  NumberGene.getMin() and NumberGene.getMax().
- Remove the mutation method from the Chromosomes interface. The mutation is
  solely done by the Mutation class. This requires a new method in the Gene
  interface, Gene.newInstance(). To not be forced to cast the newly generated
  gene to its concrete type, an additional type parameter has been added to the
  Gene interface. As side effect, no @SuppressWarnin annotation are needed.
- Adding GaussianMutation class.
- Fixing Mutation class. After an previous refactoring no mutation was performed.
- Fixing mutation probability calculation in Mutation class.
- Making mutation a little bit faster.
- The methods of the Array class throw an ArrayIndexOutOfBoundsException instead
  of an IndexOutOfBoundsException.
- Fixing again bugs in the Array(Utils) class concerning the sealed state.
- Adding ArrayUtils.sealedArray() method.
- Rename Chromosome.getGenes() to Chromosome.toArray().
- Making all method parameters final.

Jenetics-0.3.2.1
- Adding and extending javadoc comments.
- Finish NumericStatistic/Calculator implementation.
- Fixing minor flaws of the Arrays sealed state.
- Adding method Array.subArray(int, int).
- Generalize the method Array.clear() to Array.fill(T value).

Jenetics-0.3.2.0
- The PropabilitySelector no longer sorts the population before calling the
  ProbabilitySelector.probabilities() method. The subclass must sort the
  population if needed.
- Move Verifiyble interface to util package.
- Change signature of the Alterer.alter(Population, int) method. Adding the
  generation of the altered phenotype.
- Add new abstract Alterer class Recombination.
- Move RandomRegistry into org.jenetics.util package.
- Add org.jenetics.util.EvaluatorRegistry class.
- Parallelize the recombination in the Recombination class.

Jenetics-0.3.1.0
- Deleting ConcurrentStatisticCalculator
- Adding concurrence support on the level of the fitness calculation of the
  phenotypes of the population. This will the job of the
  (Concurrent)Evaluator.
- CharacterChromosome implements java.lang.CharSequence interface.
- Adding method org.jenetics.util.Array.subArray(start, end).
- Adding timer which measures the time spend for selecting, altering and
  calculating the fitness of a population.

Jenetics-0.3.0.0
- Adding javadoc to exported zip file.
- Moving classes
     * Array
     * ArrayIterator
     * ArrayUtils
     * BitUtils
     * Probability
     * Validator
  into new org.jenetics.util package.
- Changing interface 'FitnessFunction'. It converts a given Genotyp<G> to an
  (more general) java.lang.Comparable instead of a double value. An additional
  generic parameter (C extends Comparable<C>) was therefor introduced in the
  FitnessScaler, Phenotype, Population, Selector and GeneticAlgorithm class.
- Adding NumericStatistic and NumericStatisticCalculator. Move functionality
  from old Statistic class into the new NumericStatistic class.
- Some additional helper methods in the ArrayUtils class.
- Remove method CharacterGene.getCharacter(), use CharacterGene.getAllele()
  instead.
- adding interface org.jenetics.util.Copyable.
- Streamline XML-Serialization.
- Streamline toString methods and examples.

Jenetics-0.2.0.0
- Removing Randomizable interface.
- Changing the template method return value of the
  ProbabilitySelector.probabilities(Population<T>,int) from
  Probabilities[] to double[].
- Replace array types (e.g. IntegerGene[]) with Array<T> class
  (e.g. Array<IntegerGene>). This moves all the 'unchecked' stuff in the new
  Array class.
- Only add valid phenotypes to surviving phenotypes.
- Caching the isValid value in AbstractChromosome and Genotype.
- Rename util class org.jenetics.Arrays to org.jenetics.ArrayUtils.
- Adding StatisticTest class.
- Adding the (shortcut)method Genotype.getGene()
- Adding the method Chromosome.getGene() to the Chromosome interface.
- Adding the ConcurrentStatisticCalculator class.
- Making the StatisticsCalculator class public.

Jenetics-0.1.0.4
- Adding @Override annotation where possible.
- The factory method IntegerGene.valueOf(long min, long max) and
  the DoubleGene.valueOf(double min, double max) now creates a Gene with a random value
  within the given range. Adding comments to this methods.

Jenetics-0.1.0.3
- Using javolution.context.LocalContext.Reference in RandomRegistry.
- New version of the private PermutationChromosome.randomize method.
- Adding private helper class Arrays.
<|MERGE_RESOLUTION|>--- conflicted
+++ resolved
@@ -1,9 +1,6 @@
-<<<<<<< HEAD
 Jenetics-2.0.0
 - Remove deprecated methods in 'Gene' and 'Array' classes.
 
-
-=======
 Jenetics-1.3.0
 - Add abstract 'Random64' class, respectively make it public.
 - Mark 'object.nonNull' methods as deprecated; functionality is now available in 'java.util.Objects.requireNonNull'.
@@ -19,7 +16,6 @@
 - Mark 'arrays.permutation' methods as deprecated.
 - Add 'Array.shuffle()' method.
 - Fix thread-safe version of the 'LCG64ShiftRandom' class.
->>>>>>> 331ef51e
 - Implement 'Comparable' interface for 'EnumGene'.
 - Add Array boxing/unboxing methods for short/Short.
 - Needed Gradle version (for building the library) is now 1.6.
