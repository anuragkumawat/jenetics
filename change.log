<<<<<<< HEAD
Jenetics-1.2.0
- Fix bug in SinglePointCrossover, will just swap the whole Genotypes.
- Some code streamlining.
- Prepare Selectors for parallelization.
- The 'org.jenetics' project is now an OSGi module.
=======
Jenetics-1.1.1
- Fix bug in SinglePointCrossover, will just swap the whole Genotypes.
>>>>>>> 5fc1b0e2

Jenetics-1.1.0
- Add 'LCG64ShiftRandom' PRNG.
- Speedup of 'IndexStream.Random' class. Uses internally now int values instead of doubles.
- Add 'IndexStream.foreach' method.
- Some minor code improvements.
- Preparation for converting Jenetics into OSGi modules.
- Switch build system from 'Ant' to 'Gradle'.
- Switch SCM from 'Subversion' to 'Mercurial'.
- Update documentation; describing new repository.

Jenetics-1.0.1
- Fix bug in RouletteWheelSelector. The selection probabilities was not
  correctly calculated: https://sourceforge.net/apps/trac/jenetics/ticket/50

Jenetics-1.0
- Rename 'RandomRegistry.setDefault()' method to 'RandomRegistry.reset()'.
- Rename 'MappableAccumulator' to 'MappedAccumulator'.
- Optimize ProbabilitySelector. The selection complexity is now O(n + log(n)),
  instead of O(n^2).
- Remove NumberGene.asFactory method; no longer needed.
- Rename method MSeq.fill(T[]) to MSeq.setAll(T[]).
- Rename method MSeq.fill(Iterator<T>) to MSeq.setAll(Iterator<T>).
- Rename method MSeq.fill(T) to MSeq.setAll(T).
- Add org.jenetics.util.Seq.forall(Function) method.
- Rename org.jenetics.util.Seq.indexOf(Function) to Seq.indexWhere(Function).
- Rename org.jenetics.util.Seq.lastIndexOf(Function) to Seq.lastIndexWhere(Function).
- Remove org.jenetics.util.CompositeFunction. Functionality moved to
  org.jenetics.util.functions object.
- Add Ant to build libraries.
- Rename org.jenetics.util.CharSet to org.jenetics.util.CharSeq.
- Some javadoc fixes.

Jenetics-0.9.0.0
- Rename org.jenetics.Until class to org.jenetics.termination.
- Remove ConstantFitnessFunction.
- Mark GeneticAlgorithm.addAlterer(Alterer<G>) method as deprecated.
- Add GeneticAlgorithm.setAlterers(final Alterer<G>) method.
- Add GeneticAlgorithm.setup(Collection<Genotype<G>>) method.
- Rename Recombinator.recombinate to Recombinator.recombine.
- Add IO.read methods without Class argument.
- Rename Recombination to Recombinator.
- Rename Array.append methods to Array.add.
- Add an 'IO' class with IO helper methods.
- Remove EnumGene, can be replaced by Integer64Gene.
- Update JScience library from 4.3 to 4.3.1.
- Simplify 'Accumulator' class hierarchy. Remove 'AdaptableAccumulator' and
  rename 'AbstractAccumulator' to 'MappableAccumulator'.
- Convert BitChromosome.valueOf() to constructors.
- Remove GeneticAlgorithm.valueOf methods. They are no longer needed due to the
  extended type inference capabilities of Java 7 (diamond operator <>).
- Move the static 'concurrency' methods from the 'GeneticAlgorithm' class to a
  new 'Concurrency' class.
- The new org.jenetics.util.Function interfaces replaces the FitnessFunction,
  Predicate and Converter interface.
- Convert source to Java 7.

Jenetics-0.8.1.0
- New name schema for 'utility' classes which only contains static methods. Such
  classes are now lower case.
- Cleanup utility classes is org.jenetics.util package.
- Remove org.jenetics.util.IOUtils class.
- Fix methods in 'org.jenetics.util.bit' class (former 'org.jenetics.util.BitUtils'
  class).
- Improve Population.sort() method
- Cleanup of 'org.jenetics.util' package.
- Improve 'isValid' implementation of Gene and Chromosomes
- Additional Selector tests.
- Simplify CharacterChromosome construction

Jenetics-0.8.0.0
- Fix PartiallyMatchedCrossover.crossover() method. The method doesn't perform
  any crossover.
- Add Array.sort() methods.
- Add performance tests.
- Rename the Array.seal() method to Array.toISeq() and remove the Array.isSealed()
  method.
- Add new TestNG version 6.0.
- The EvaluatorRegistry is no longer used. Only the GA directly was using it, so
  remove the registry and add the Evaluator as member to the GA.
- Rename Genotype.toArray to Genotype.toSeq and Chromosome.toArray to
  Chromosome.toSeq.
- Add interfaces Seq, ISeq and MSeq to make the (im)mutable state of the Array
  class more explicit.
- Making org.jenetics.Statisitcs.Builder constructor protected and add static
  factory method which creates an new builder instance.
- Change the signature of the Statistics.Calculator.evaluate method to work with
  'Iterable<? extends Phenotype<G, C>>' for the population, instead of a
  'List<? extends Phenotype<G, C>>'.
- Improved tests and fixes of found bugs.
- Making all gene implementations final (BitGene, CharacterGene, EnumGene,
  Float64Gene, Integer64Gene).
- Making the classes org.jenetics.Genotype and org.jenetics.Phenotype final.
- Remove deprecated field org.jenetics.Mutator._mutations.

Jenetics-0.7.0.0
- Change the signature of the org.jenetics.Statistics.Calculator.evaluate
  methods so that it returns a Statistics.Builder instead of a Statistics object.
- Add builder classes for Statistics and NumberStatistics classes.
- Rename org.jenetics.util.TransitiveConverter to
  org.jenetics.util.CompositeConverter.
- Fix documentation and behavior of org.jenetics.GaussianMutator class.
- Fix the org.jenetics.Mutator class. The mutation probability is (now) the
  probability that a given gene is mutated. (Should have been always the case.)
- Add org.jenetics.stat.NormalDistribution class for creating statistical tests
  for the org.jenetics.Mutator class.
- The org.jenetics.Alterer.alter method now returns the number of altered genes.
- Refactoring: Move Accumulators.Variance and Accumulators.Mean class to
  org.jenetics.stat package.
- Create org.jenetics.stat package.
- Change type signature from 'C extends Comparable<C>' to
  'C extends Comparable<? super C>' for all classes.
- Add histogram accumulator (org.jenetics.util.Accumulators.Histogram).
- Add the 'mixin' org.util.AdaptableAccumulator class.
- Remove Genotype.valueOf(Genotype) method since the Genotype class is is
  immutable and no copy factory method is needed.
- Remove ChromosomeFactory interface.
- Add 'toString' method for all classes.
- Remove deprecated methods in IOUtils class.

Jenetics-0.6.1.0
- Selectors and Alterers are no longer Serializable.
- Implement readObject and writeObject methods in gene and chromosome
  implementations.
- Making CharSet class final.
- Fixing bug in the ArrayUtils.sort(Array) method. This method doesn't sort
  Arrays created with Array.subArray not the right way.
- Fixing bug in SinglePointCrossover class. It was only a 'half' crossover
  performed.
- Add org.jenetics.util.Array.subArray(int) method.
- Add org.jenetics.util.Array.map(Converter) method.
- Change the method signature of the org.jenetics.utils.IOUtils.writeXXX methods.
  Now the parameter order is <object>, <target>.
- Add org.jenetics.utils.Array.toString(String, String, String) method.

Jenetics-0.6.0.0
- Change structure to Maven standard directory layout.
- BitChromosome implements now org.jscience.mathematics.number.Number<BitChromosome>
  instead of org.jscience.mathematics.number.Number<LargeInteger>.
- Add BitChromosome.invert() method.
- Fixing bug in CharSet class. The constructor CharSet(String) now creates
  a distinct CharSet.
- Fixing bug in Array.equals(Object) method.
- Add Array.fill(Factory) method.
- Jenetics now allows fitness minimization.

Jenetics-0.5.1.0
- Add org.jenetics.util.Predicates which contains some general purpose predicates
  like Not, And, Or, Nil.
- Add incremental Quantile class.
- Add ConverterAdapter class.
- Removed Genotype.chromosomes() method. Use Genotype.length() instead.
- Add Accumulator classes for statistics calculation.
- Rename org.jenetics.utils.Serializer to org.jenetics.utils.IOUtils.
- Change method signature from ArrayUtils.foreach(Collection) to
  ArrayUtils.foreach(Iterable).
- Add Array.toArray() and Array.toArray(Object[]) methods.
- Add 'divide' method to Float64Gene and Integer64Gene.
- Add factory methods CharSet.valueOf(CharSequence) and CharSet.valueOf(char, char).

Jenetics-0.5.0.0
- Rename Validator.notNull() to Validator.nonNull(). It's the same name as in the
  new Objects.nonNull() method in Java 1.7.
- Remove the org.jenetics.Propability class. It's not worth the effort.
- Refactoring of the Alterer class. The Alterer is now an interface with one
  "alter" method. To combine different alterers to one alterer you have to use
  the CompositeAlterer class.
- Rename Mutation to Mutator.
- Rename DoubleGene(Chromosome) to Float64Gene(Chromosome).
- Rename IntegerGene(Chromosome) to Integer64Gene(Chromosome).
- Rename org.jenetics.util.XMLSerializer to org.jenetics.util.Serializer.
- Move Mean class from org.jenetics to org.jenetics.util package.
- Rename PowerScaler to ExponentialScaler.
- Add new selector, MonteCarloSelector. This selector can be used to evaluate
  the performance of an other selector.
- Rename GeneticAlgorithm.getBestStatistic() method to
  GeneticAlgorithm.getBestStatistics()
- Change org.jenetics.util.Timer to nano second resolution.
- Rename method Statistics.getTimes() to Statistics.getTime().
- Replace the Statistics.Time properties with "final" javolution.lang.References.
  Instead of statistics.getTimes().getAlterTime() you write statistics.getTimes().alter.get().
- Adding fork-join library from Doug Lea and ForkJoinEvaluator.
- Adding UmlGraph for javadoc generation.
- Making the Array class cloneable.
- Fix external javadoc references in build script.
- The characters which are used by the CharacterGene can now be changed.
- Adding adapter class for jscience Function object.
- Adding method getParallelTasks to Evaluator interface.
- The GeneticAlgorithm.getLock() method now returns a fair lock.
- Make the static helper method ArrayUtils.asList() a member method of the Array
  class.
- Make the Array class Serializable.
- Making the StatisticsCalculator a static inner class of the Statistics.

Jenetics-0.4.0.1
- Fix bug in the GeneticAlgoritm.setPopulation/setGenotypes function. The
  fitness scaler was not set.
- The examples are packed in separate jar file (Jenetics-examples-<version>.jar).
- Some Fixing javadoc.

Jenetics-0.4.0.0
- Remove the survivor fraction probability from the GA. This can lead to
  inconsistencies with the offspring fraction. The survivor fraction is deduced
  from the offspring fraction (sf := 1 - of).
- Adding additional example.
- Removing the static factory methods from the Array class.
- Refactoring GA statistic classes.
- Adding TruncationSelector.
- Adding SwapMutation class, needed for TSP (and other combinatorial) problem.
- Rename NumberGene.getMinValue() to NumberGene.getMaxValue() to
  NumberGene.getMin() and NumberGene.getMax().
- Remove the mutation method from the Chromosomes interface. The mutation is
  solely done by the Mutation class. This requires a new method in the Gene
  interface, Gene.newInstance(). To not be forced to cast the newly generated
  gene to its concrete type, an additional type parameter has been added to the
  Gene interface. As side effect, no @SuppressWarnin annotation are needed.
- Adding GaussianMutation class.
- Fixing Mutation class. After an previous refactoring no mutation was performed.
- Fixing mutation probability calculation in Mutation class.
- Making mutation a little bit faster.
- The methods of the Array class throw an ArrayIndexOutOfBoundsException instead
  of an IndexOutOfBoundsException.
- Fixing again bugs in the Array(Utils) class concerning the sealed state.
- Adding ArrayUtils.sealedArray() method.
- Rename Chromosome.getGenes() to Chromosome.toArray().
- Making all method parameters final.

Jenetics-0.3.2.1
- Adding and extending javadoc comments.
- Finish NumericStatistic/Calculator implementation.
- Fixing minor flaws of the Arrays sealed state.
- Adding method Array.subArray(int, int).
- Generalize the method Array.clear() to Array.fill(T value).

Jenetics-0.3.2.0
- The PropabilitySelector no longer sorts the population before calling the
  ProbabilitySelector.probabilities() method. The subclass must sort the
  population if needed.
- Move Verifiyble interface to util package.
- Change signature of the Alterer.alter(Population, int) method. Adding the
  generation of the altered phenotype.
- Add new abstract Alterer class Recombination.
- Move RandomRegistry into org.jenetics.util package.
- Add org.jenetics.util.EvaluatorRegistry class.
- Parallelize the recombination in the Recombination class.

Jenetics-0.3.1.0
- Deleting ConcurrentStatisticCalculator
- Adding concurrence support on the level of the fitness calculation of the
  phenotypes of the population. This will the job of the
  (Concurrent)Evaluator.
- CharacterChromosome implements java.lang.CharSequence interface.
- Adding method org.jenetics.util.Array.subArray(start, end).
- Adding timer which measures the time spend for selecting, altering and
  calculating the fitness of a population.

Jenetics-0.3.0.0
- Adding javadoc to exported zip file.
- Moving classes
     * Array
     * ArrayIterator
     * ArrayUtils
     * BitUtils
     * Probability
     * Validator
  into new org.jenetics.util package.
- Changing interface 'FitnessFunction'. It converts a given Genotyp<G> to an
  (more general) java.lang.Comparable instead of a double value. An additional
  generic parameter (C extends Comparable<C>) was therefor introduced in the
  FitnessScaler, Phenotype, Population, Selector and GeneticAlgorithm class.
- Adding NumericStatistic and NumericStatisticCalculator. Move functionality
  from old Statistic class into the new NumericStatistic class.
- Some additional helper methods in the ArrayUtils class.
- Remove method CharacterGene.getCharacter(), use CharacterGene.getAllele()
  instead.
- adding interface org.jenetics.util.Copyable.
- Streamline XML-Serialization.
- Streamline toString methods and examples.

Jenetics-0.2.0.0
- Removing Randomizable interface.
- Changing the template method return value of the
  ProbabilitySelector.probabilities(Population<T>,int) from
  Probabilities[] to double[].
- Replace array types (e.g. IntegerGene[]) with Array<T> class
  (e.g. Array<IntegerGene>). This moves all the 'unchecked' stuff in the new
  Array class.
- Only add valid phenotypes to surviving phenotypes.
- Caching the isValid value in AbstractChromosome and Genotype.
- Rename util class org.jenetics.Arrays to org.jenetics.ArrayUtils.
- Adding StatisticTest class.
- Adding the (shortcut)method Genotype.getGene()
- Adding the method Chromosome.getGene() to the Chromosome interface.
- Adding the ConcurrentStatisticCalculator class.
- Making the StatisticsCalculator class public.

Jenetics-0.1.0.4
- Adding @Override annotation where possible.
- The factory method IntegerGene.valueOf(long min, long max) and
  the DoubleGene.valueOf(double min, double max) now creates a Gene with a random value
  within the given range. Adding comments to this methods.

Jenetics-0.1.0.3
- Using javolution.context.LocalContext.Reference in RandomRegistry.
- New version of the private PermutationChromosome.randomize method.
- Adding private helper class Arrays.
<|MERGE_RESOLUTION|>--- conflicted
+++ resolved
@@ -1,13 +1,11 @@
-<<<<<<< HEAD
 Jenetics-1.2.0
 - Fix bug in SinglePointCrossover, will just swap the whole Genotypes.
 - Some code streamlining.
 - Prepare Selectors for parallelization.
 - The 'org.jenetics' project is now an OSGi module.
-=======
+
 Jenetics-1.1.1
 - Fix bug in SinglePointCrossover, will just swap the whole Genotypes.
->>>>>>> 5fc1b0e2
 
 Jenetics-1.1.0
 - Add 'LCG64ShiftRandom' PRNG.
