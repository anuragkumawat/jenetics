--- conflicted
+++ resolved
@@ -26,7 +26,7 @@
 /**
  * @author <a href="mailto:franz.wilhelmstoetter@gmx.at">Franz Wilhelmstötter</a>
  * @since 1.2
- * @version 1.4 &mdash; <em>$Date: 2013-09-01 $</em>
+ * @version 1.4 &mdash; <em>$Date: 2013-09-02 $</em>
  */
 
 apply plugin: 'jacoco'
@@ -91,15 +91,9 @@
 	// Copy the javadoc
 	copy {
 		from("${buildDir}/docs/javadoc") {
-<<<<<<< HEAD
-			include "**/*.html"
-		}
-		into "${exportBaseDir}/javadoc/${project.name}"
-=======
 			include '**/*.html'
 		}
 		into exportJavadocDir
->>>>>>> 33bb45ce
 		filter(ReplaceTokens, tokens: [
 			__identifier__: identifier,
 			__year__: copyrightYear
@@ -107,15 +101,9 @@
 	}
 	copy {
 		from("${buildDir}/docs/javadoc") {
-<<<<<<< HEAD
-			exclude "**/*.html"
-		}
-		into "${exportBaseDir}/javadoc/${project.name}"
-=======
 			exclude '**/*.html'
 		}
 		into exportJavadocDir
->>>>>>> 33bb45ce
 	}
 
 	// Copy the test-report.
@@ -126,34 +114,7 @@
 			include '*.gradle'
 			exclude '.gradle'
 		}
-<<<<<<< HEAD
-		into "${exportBaseDir}/reports/${project.name}"
-	}
-}
-
-jar {
-	manifest {
-		version = version
-		symbolicName = "org.jenetics"
-		name = "org.jenetics"
-		instruction "Export-Package",
-				"org.jenetics",
-				"org.jenetics.util",
-				"org.jenetics.stat"
-		instruction "Bundle-Vendor", "Franz Wilhelmstötter"
-		instruction "Bundle-Description", "Jenetics - Java Genetic Algorithm Library"
-		instruction "Bundle-DocURL", "http://jenetics.sourceforge.net"
-
-		attributes "Implementation-Title": "org.jenetics",
-					"Implementation-Version": version,
-					"Implementation-URL": "http://jenetics.sourceforge.net",
-					"Implementation-Vendor": "Jenetics",
-					"ProjectName": "Jenetics",
-					"Version": version,
-					"Maintainer": "Franz Wilhelmstötter"
-=======
 		into exportReportDir
->>>>>>> 33bb45ce
 	}
 }
 
