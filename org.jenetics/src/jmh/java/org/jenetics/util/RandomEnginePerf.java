--- conflicted
+++ resolved
@@ -36,11 +36,7 @@
 
 /**
  * @author <a href="mailto:franz.wilhelmstoetter@gmx.at">Franz Wilhelmstötter</a>
-<<<<<<< HEAD
- * @version 3.0 &mdash; <em>$Date: 2014-12-29 $</em>
-=======
  * @version 3.0
->>>>>>> d27d455f
  * @since 3.0
  */
 public class RandomEnginePerf {
