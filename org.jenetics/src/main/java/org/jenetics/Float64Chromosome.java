/*
 * Java Genetic Algorithm Library (@__identifier__@).
 * Copyright (c) @__year__@ Franz Wilhelmstötter
 *
 * Licensed under the Apache License, Version 2.0 (the "License");
 * you may not use this file except in compliance with the License.
 * You may obtain a copy of the License at
 *
 *      http://www.apache.org/licenses/LICENSE-2.0
 *
 * Unless required by applicable law or agreed to in writing, software
 * distributed under the License is distributed on an "AS IS" BASIS,
 * WITHOUT WARRANTIES OR CONDITIONS OF ANY KIND, either express or implied.
 * See the License for the specific language governing permissions and
 * limitations under the License.
 *
 * Author:
 *    Franz Wilhelmstötter (franz.wilhelmstoetter@gmx.at)
 */
package org.jenetics;

import static java.util.Objects.requireNonNull;
import static org.jenetics.Float64Gene.Value;
import static org.jenetics.internal.util.model.Float64Model.Marshaller;
import static org.jenetics.internal.util.model.Float64Model.Unmarshaller;
import static org.jenetics.util.functions.compose;
import static org.jenetics.util.object.hashCodeOf;

import java.io.IOException;
import java.io.ObjectInputStream;
import java.io.ObjectOutputStream;
import java.util.List;

import javax.xml.bind.annotation.XmlAccessType;
import javax.xml.bind.annotation.XmlAccessorType;
import javax.xml.bind.annotation.XmlAttribute;
import javax.xml.bind.annotation.XmlElement;
import javax.xml.bind.annotation.XmlRootElement;
import javax.xml.bind.annotation.XmlType;
import javax.xml.bind.annotation.adapters.XmlAdapter;
import javax.xml.bind.annotation.adapters.XmlJavaTypeAdapter;

import javolution.xml.XMLFormat;
import javolution.xml.XMLSerializable;
import javolution.xml.stream.XMLStreamException;

import org.jscience.mathematics.number.Float64;

import org.jenetics.internal.util.model.Float64Model;
import org.jenetics.internal.util.model.ModelType;
import org.jenetics.internal.util.model.ValueType;

import org.jenetics.util.Array;
import org.jenetics.util.Factory;
import org.jenetics.util.Function;
import org.jenetics.util.ISeq;

/**
 * Number chromosome implementation which holds 64 bit floating point numbers.
 *
 * @author <a href="mailto:franz.wilhelmstoetter@gmx.at">Franz Wilhelmstötter</a>
 * @since 1.0
<<<<<<< HEAD
 * @version 1.6 &mdash; <em>$Date$</em>
 */
@XmlJavaTypeAdapter(Float64Chromosome.Model.Adapter.class)
=======
 * @version 1.0 &mdash; <em>$Date$</em>
 *
 * @deprecated Use {@link org.jenetics.DoubleChromosome} instead. This classes
 *             uses the <i>JScience</i> library, which will be removed in the
 *             next major version.
 */
@Deprecated
>>>>>>> f323e6c9
public class Float64Chromosome
	extends NumberChromosome<Float64, Float64Gene>
	implements XMLSerializable
{
	private static final long serialVersionUID = 1L;


	protected Float64Chromosome(final ISeq<Float64Gene> genes) {
		super(genes);
	}

	private Float64Chromosome(
		final ISeq<Float64Gene> genes,
		final Float64 min,
		final Float64 max
	) {
		this(genes);
		_min = requireNonNull(min);
		_max = requireNonNull(max);
	}

	/**
	 * Create a new chromosome from the given {@code genes}.
	 *
	 * @param genes the genes this chromosome consists.
	 * @throws IllegalArgumentException if the number of genes is smaller than
	 *         one.
	 * @throws NullPointerException if the {@code genes} are {@code null}.
	 */
	public Float64Chromosome(final Float64Gene... genes) {
		this(Array.valueOf(genes).toISeq());
	}

	/**
	 * Create a new random DoubleChromosome.
	 *
	 * @param min the min value of the {@link Float64Gene}s (inclusively).
	 * @param max the max value of the {@link Float64Gene}s (exclusively).
	 * @param length the length of the chromosome.
	 */
	public Float64Chromosome(
		final Float64 min,
		final Float64 max,
		final int length
	) {
		this(
			new Array<Float64Gene>(length).fill(
				Float64Gene.valueOf(min, max)
			).toISeq()
		);
		_valid = true;
	}

	/**
	 * Create a new random chromosome of length one.
	 *
	 * @param min the minimal value of this chromosome (inclusively).
	 * @param max the maximal value of this chromosome (exclusively).
	 */
	public Float64Chromosome(final double min, final double max) {
		this(Float64.valueOf(min), Float64.valueOf(max));
	}

	/**
	 * Create a new random chromosome of length one.
	 *
	 * @param min the minimal value of this chromosome (inclusively).
	 * @param max the maximal value of this chromosome (exclusively).
	 * @throws NullPointerException if {@code min} or {@code max} is
	 *         {@code null}.
	 */
	public Float64Chromosome(final Float64 min, final Float64 max) {
		this(min, max, 1);
	}

	/**
	 * Create a new chromosome
	 *
	 * @param min the minimal value of this chromosome.
	 * @param max the maximal value of this chromosome.
	 * @param length the {@code length} of the new chromosome.
	 * @throws IllegalArgumentException if the {@code length} is smaller than
	 *         one.
	 */
	public Float64Chromosome(final double min, final double max, final int length) {
		this(Float64.valueOf(min), Float64.valueOf(max), length);
	}

	@Override
	public Float64Chromosome newInstance(final ISeq<Float64Gene> genes) {
		return new Float64Chromosome(genes);
	}

	/**
	 * Return a more specific view of this chromosome factory.
	 *
	 * @return a more specific view of this chromosome factory.
	 *
	 * @deprecated No longer needed after adding new factory methods to the
	 *             {@link Array} class.
	 */
	@Deprecated
	@SuppressWarnings("unchecked")
	public Factory<Float64Chromosome> asFactory() {
		return (Factory<Float64Chromosome>)(Object)this;
	}

	/**
	 * Create a new, <em>random</em> chromosome.
	 */
	@Override
	public Float64Chromosome newInstance() {
		return new Float64Chromosome(_min, _max, length());
	}

	@Override
	public int hashCode() {
		return hashCodeOf(getClass()).and(super.hashCode()).value();
	}

	@Override
	public boolean equals(final Object obj) {
		if (obj == this) {
			return true;
		}
		return obj instanceof Float64Chromosome && super.equals(obj);
	}

	/* *************************************************************************
	 *  Property access methods
	 * ************************************************************************/

	/**
	 * Return a {@link Function} which returns the gene array from this
	 * {@link Chromosome}.
	 */
	public static final Function<AbstractChromosome<Float64Gene>, ISeq<Float64Gene>>
		Genes = AbstractChromosome.genes();

	/**
	 * Return a {@link Function} which returns the first {@link Gene} from this
	 * {@link Chromosome}.
	 */
	public static final Function<Chromosome<Float64Gene>, Float64Gene>
		Gene = AbstractChromosome.gene();

	/**
	 * Return a {@link Function} which returns the {@link Gene} with the given
	 * {@code index} from this {@link Chromosome}.
	 */
	public static Function<Chromosome<Float64Gene>, Float64Gene>
	Gene(final int index)
	{
		return AbstractChromosome.gene(index);
	}

	/* *************************************************************************
	 *  Java object serialization
	 * ************************************************************************/

	private void writeObject(final ObjectOutputStream out)
		throws IOException
	{
		out.defaultWriteObject();

		out.writeInt(length());
		out.writeDouble(_min.doubleValue());
		out.writeDouble(_max.doubleValue());

		for (Float64Gene gene : _genes) {
			out.writeDouble(gene.doubleValue());
		}
	}

	private void readObject(final ObjectInputStream in)
		throws IOException, ClassNotFoundException
	{
		in.defaultReadObject();

		final int length = in.readInt();
		final Float64 min = Float64.valueOf(in.readDouble());
		final Float64 max = Float64.valueOf(in.readDouble());

		_min = min;
		_max = max;
		final Array<Float64Gene> genes = new Array<>(length);
		for (int i = 0; i < length; ++i) {
			final Float64 value = Float64.valueOf(in.readDouble());
			genes.set(i, Float64Gene.valueOf(value, min, max));
		}

		_genes = genes.toISeq();
	}

	/* *************************************************************************
	 *  XML object serialization
	 * ************************************************************************/

	static final XMLFormat<Float64Chromosome>
		XML = new XMLFormat<Float64Chromosome>(Float64Chromosome.class)
	{
		private static final String LENGTH = "length";
		private static final String MIN = "min";
		private static final String MAX = "max";

		@Override
		public Float64Chromosome newInstance(
			final Class<Float64Chromosome> cls, final InputElement xml
		) throws XMLStreamException {
			final int length = xml.getAttribute(LENGTH, 0);
			final double min = xml.getAttribute(MIN, 0.0);
			final double max = xml.getAttribute(MAX, 1.0);

			final Array<Float64Gene> genes = new Array<>(length);
			for (int i = 0; i < length; ++i) {
				final Float64 value = xml.getNext();
				genes.set(i, Float64Gene.valueOf(value.doubleValue(), min, max));
			}

			final Float64Chromosome chromosome = new Float64Chromosome(genes.toISeq());
			chromosome._min = Float64.valueOf(min);
			chromosome._max = Float64.valueOf(max);

			return chromosome;
		}
		@Override
		public void write(final Float64Chromosome chromosome, final OutputElement xml)
			throws XMLStreamException
		{
			xml.setAttribute(LENGTH, chromosome.length());
			xml.setAttribute(MIN, chromosome._min.doubleValue());
			xml.setAttribute(MAX, chromosome._max.doubleValue());
			for (Float64Gene gene : chromosome) {
				xml.add(gene.getAllele());
			}
		}
		@Override
		public void read(final InputElement e, final Float64Chromosome c) {
		}
	};

	/* *************************************************************************
	 *  JAXB object serialization
	 * ************************************************************************/

	@XmlRootElement(name = "org.jenetics.Float64Chromosome")
	@XmlType(name = "org.jenetics.Float64Chromosome")
	@XmlAccessorType(XmlAccessType.FIELD)
	final static class Model {

		@XmlAttribute
		public int length;

		@XmlAttribute
		public double min;

		@XmlAttribute
		public double max;

		@XmlElement(name = "org.jscience.mathematics.number.Float64")
		public List<Float64Model> values;

		@ValueType(Float64Chromosome.class)
		@ModelType(Model.class)
		public final static class Adapter
			extends XmlAdapter<Model, Float64Chromosome>
		{
			@Override
			public Model marshal(final Float64Chromosome c) {
				final Model m = new Model();
				m.length = c.length();
				m.min = c._min.doubleValue();
				m.max = c._max.doubleValue();
				m.values = c.toSeq().map(compose(Value, Marshaller)).asList();
				return m;
			}

			@Override
			public Float64Chromosome unmarshal(final Model model) {
				final Float64 min = Float64.valueOf(model.min);
				final Float64 max = Float64.valueOf(model.max);
				final ISeq<Float64Gene> genes = Array.valueOf(model.values)
					.map(compose(Unmarshaller, Float64Gene.Gene(min, max)))
					.toISeq();

				return new Float64Chromosome(genes, min, max);
			}
		}
	}

}<|MERGE_RESOLUTION|>--- conflicted
+++ resolved
@@ -60,19 +60,14 @@
  *
  * @author <a href="mailto:franz.wilhelmstoetter@gmx.at">Franz Wilhelmstötter</a>
  * @since 1.0
-<<<<<<< HEAD
  * @version 1.6 &mdash; <em>$Date$</em>
- */
-@XmlJavaTypeAdapter(Float64Chromosome.Model.Adapter.class)
-=======
- * @version 1.0 &mdash; <em>$Date$</em>
  *
  * @deprecated Use {@link org.jenetics.DoubleChromosome} instead. This classes
  *             uses the <i>JScience</i> library, which will be removed in the
  *             next major version.
  */
 @Deprecated
->>>>>>> f323e6c9
+@XmlJavaTypeAdapter(Float64Chromosome.Model.Adapter.class)
 public class Float64Chromosome
 	extends NumberChromosome<Float64, Float64Gene>
 	implements XMLSerializable
