/*
 * Java Genetic Algorithm Library (@__identifier__@).
 * Copyright (c) @__year__@ Franz Wilhelmstötter
 *
 * Licensed under the Apache License, Version 2.0 (the "License");
 * you may not use this file except in compliance with the License.
 * You may obtain a copy of the License at
 *
 *      http://www.apache.org/licenses/LICENSE-2.0
 *
 * Unless required by applicable law or agreed to in writing, software
 * distributed under the License is distributed on an "AS IS" BASIS,
 * WITHOUT WARRANTIES OR CONDITIONS OF ANY KIND, either express or implied.
 * See the License for the specific language governing permissions and
 * limitations under the License.
 *
 * Author:
 *    Franz Wilhelmstötter (franz.wilhelmstoetter@gmx.at)
 */

/**
 * <h3>Introduction</h3>
 *
 * The <em>Jenetics</em> project provides a
 * <a href="http://en.wikipedia.org/wiki/Genetic_algorithm" >Genetic Algorithm</a>
 * (GA) implementation. The project has very few dependencies to other libraries.
 * At runtime it only depends on the <em>Jenetics</em> library.
 * <p>
 * The order of the single execution steps of genetic algorithms may slightly
 * differ from implementation to implementation. The following pseudo-code shows
 * the <em>Jenetics</em> genetic algorithm steps.
 *
 * <img width="556" align="BOTTOM" border="0" alt="Genetic algorithm"
 *      src="doc-files/genetic-algorithm.png" >
 *
 * <p>
 * Line (1) creates the initial population and the line (2) calculates the
 * fitness value of the individuals. (This is done by the
 * {@code GeneticAlgorithm.setup()} method.) Line (4) increases the generation
 * number and line (5) and (6) selects the survivor and the offspring population.
 * The offspring/survivor fraction is determined by the {@code offspringFraction}
 * property of the GA. The selected offspring are altered in line (7). The next
 * line combines the survivor population and the altered offspring population--
 * after removing the died individuals--to the new population. The steps from
 * line (4) to (9) are repeated until a given termination criterion is fulfilled.
 *
 *
 * <h3>Data structures</h3>
 * <p><img alt="Structure Diagram" src="doc-files/StructureClassDiagram.svg" ></p>
 *
 * The diagram above shows the main data structures of the GA implementation.
 * The {@link org.jenetics.Gene} is the base of the building block. Genes are
 * aggregated in {@link org.jenetics.Chromosome}s. One to n Chromosomes are
 * aggregated in {@link org.jenetics.Genotype}s. A Genotype and a fitness
 * {@link org.jenetics.util.Function} form the {@link org.jenetics.Phenotype}.
 * Phenotypes are collected into a {@link org.jenetics.Population}.
 *
 * <h3>Getting started</h3>
 *
 * The minimum GA setup needs a genotype factory, {@code Factory<Genotype<?>>},
 * and a fitness {@code Function}. The {@code Genotype} implements the
 * {@code Factory} interface and can therefore be used as prototype for creating
 * the initial Population and for creating new random Genotypes.
 *
 * [code]
 * public static void main(final String[] args) {
 *     final Factory〈Genotype〈BitGene〉〉 gtf = Genotype.of(
 *         BitChromosome.of(10, 0.5)
 *     );
 *     final Function〈Genotype〈BitGene〉 Double〉 ff = ...
 *     final GeneticAlgorithm〈BitGene, Double〉
 *     ga = new GeneticAlgorithm〈〉(gtf, ff, Optimize.MAXIMUM)
 *
 *     ga.setup();
 *     ga.evolve(100);
 *     System.out.println(ga.getBestPhenotype());
 * }
 * [/code]
 *
 * <p>
 * The genotype factory, {@code gtf}, in the example above will create genotypes
 * which consists of one {@code BitChromosome} with length 10. The one to zero
 * probability of the newly created genotypes is set to 0.5. The fitness function
 * is parameterized with a {@code BitGene} and a {@code Double}. That means
 * that the fitness function is calculating the fitness value as {@code Double}.
 * The return type of the fitness function must be at least a {@code Comparable}.
 * The {@code GeneticAlgorithm} object is then created with the genotype factory
 * and the fitness function. In this example the GA tries to maximize the fitness
 * function. If you want to find the minimal value you have to change the optimize
 * parameter from {@code Optimize.MAXIMUM} to {@code Optimize.MINIMUM}. The
 * {@code ga.setup()} call creates the initial population and calculates its
 * fitness value. Then the GA evolves 100 generations ({@code ga.evolve(100)})
 * an prints the best phenotype found so far onto the console.
 * </p>
 * In a more advanced setup you may want to change the default mutation and/or
 * selection strategies.
 *
 * [code]
 * public static void main(final String[] args) {
 *     ...
 *     ga.setSelectors(new RouletteWheelSelector〈BitGene〉());
 *     ga.setAlterers(
 *         new SinglePointCrossover〈BitGene〉(0.1),
 *         new Mutator〈BitGene〉(0.01)
 *     );
 *
 *     ga.setup();
 *     ga.evolve(100);
 *     System.out.println(ga.getBestPhenotype());
 * }
 * [/code]
 *
 * <p>
 * The selection strategy for offspring and survivors are set to the
 * roulette-wheel selector. It is also possible to set the selector for
 * offspring and survivors independently with the {@code setOffspringSelector}
 * and {@code setSurvivorSelector} methods. The alterers are concatenated, at
 * first the crossover (with probability 0.1) is performed and then the
 * chromosomes are mutated (with probability 0.01).
 * </p>
 *
 * <h3>Serialization</h3>
 *
 * With the serialization mechanism you can write a population to disk and load
 * it into an GA at a later time. It can also be used to transfer populations to
 * GAs, running on different hosts, over a network link. The IO class, located
 * in the {@code org.jenetics.util} package, supports native Java serialization
 * and XML serialization. For XML marshaling <em>Jenetics</em> internally uses
 * the XML support from the Javolution project.
 *
 * [code]
 * // Writing the population to disk.
 * final File file = new File("population.xml");
 * IO.jaxb.write(ga.getPopulation(), file);
 *
 * // Reading the population from disk.
 * final Population〈DoubleGene,Double〉 population =
 *     (Population〈DoubleGene, Double〉)IO.jaxb.read(file);
 * ga.setPopulation(population);
 * [/code]
 *
 *
 * <h3>Examples</h3>
 *
 * <h4>Ones Counting</h4>
 * Ones counting is one of the simplest model-problem. It uses a binary
 * chromosome and forms a classic genetic algorithm. In the classic genetic
 * algorithm the problem is a maximization problem and the fitness function is
 * positive. The domain of the fitness function is a bit-chromosome. The fitness
 * of a Genotype is proportional to the number of ones.
 *
 * [code]
 * import org.jenetics.BitChromosome;
 * import org.jenetics.BitGene;
 * import org.jenetics.GeneticAlgorithm;
 * import org.jenetics.Genotype;
 * import org.jenetics.Mutator;
 * import org.jenetics.NumberStatistics;
 * import org.jenetics.Optimize;
 * import org.jenetics.RouletteWheelSelector;
 * import org.jenetics.SinglePointCrossover;
 * import org.jenetics.util.Factory;
 * import org.jenetics.util.Function;
 *
 * final class OneCounter
 *     implements Function〈Genotype〈BitGene〉, Integer〉
 * {
 *     \@Override
 *     public Integer apply(final Genotype〈BitGene〉 genotype) {
 *         return ((BitChromosome)genotype.getChromosome()).bitCount();
 *     }
 * }
 *
 * public class OnesCounting {
 *     public static void main(String[] args) {
 *         final Factory〈Genotype〈BitGene〉〉 gtf = Genotype.of(
 *             BitChromosome.of(20, 0.15)
 *         );
 *         final Function〈Genotype〈BitGene〉, Integer〉 ff = new OneCounter();
 *         final GeneticAlgorithm〈BitGene, Integer〉 ga =
 *             new GeneticAlgorithm〈〉(gtf, ff, Optimize.MAXIMUM);
 *
 *         ga.setStatisticsCalculator(
 *             new NumberStatistics.Calculator〈BitGene, Integer〉()
 *         );
 *         ga.setPopulationSize(50);
 *         ga.setSelectors(
 *             new RouletteWheelSelector〈BitGene, Integer〉()
 *         );
 *         ga.setAlterers(
 *             new Mutator〈BitGene〉(0.55),
 *             new SinglePointCrossover〈BitGene〉(0.06)
 *         );
 *
 *         ga.setup();
 *         ga.evolve(100);
 *         System.out.println(ga.getBestStatistics());
 *     }
 * }
 * [/code]
 *
 * The genotype in this example consists of one BitChromosome with a ones
 * probability of 0.15. The altering of the offspring population is performed
 * by mutation, with mutation probability of 0.55, and then by a single-point
 * crossover, with crossover probability of 0.06. After creating the initial
 * population, with the ga.setup() call, 100 generations are evolved. The
 * tournament selector is used for both, the offspring- and the survivor
 * selection---this is the default selector.
 *
 *
 * <h4>Traveling Salesman</h4>
 *
 * The Traveling Salesman problem is one of the classical problems in
 * computational mathematics and it is the most notorious NP-complete problem.
 * The goal is to find the shortest distance, or the path, with the least costs,
 * between N  different cities. Testing all possible path for N  cities would
 * lead to N!  checks to find the shortest one.
 * The following example uses a path where the cities are lying on a circle.
 * That means, the optimal path will be a polygon. This makes it easier to check
 * the quality of the found solution.
 *
 * [code]
 * import static java.lang.Math.PI;
 * import static java.lang.Math.abs;
 * import static java.lang.Math.sin;
 *
 * import org.jenetics.Chromosome;
 * import org.jenetics.EnumGene;
 * import org.jenetics.GeneticAlgorithm;
 * import org.jenetics.Genotype;
 * import org.jenetics.NumberStatistics.Calculator;
 * import org.jenetics.Optimize;
 * import org.jenetics.PartiallyMatchedCrossover;
 * import org.jenetics.PermutationChromosome;
 * import org.jenetics.SwapMutator;
 * import org.jenetics.util.Factory;
 * import org.jenetics.util.Function;
 *
 * class FF
 *     implements Function〈Genotype〈EnumGene<Integer〉〉, Double〉
 * {
 *     private final double[][] _adjacence;
 *     public FF(final double[][] adjacence) {
 *         _adjacence = adjacence;
 *     }
 *
 *     \@Override
 *     public Double apply(final Genotype〈EnumGene〈Integer〉〉 genotype) {
 *         final Chromosome〈EnumGene〈Integer〉〉 path =
 *             genotype.getChromosome();
 *
 *         double length = 0.0;
 *         for (int i = 0, n = path.length(); i 〈 n; ++i) {
 *             final int from = path.getGene(i).getAllele();
 *             final int to = path.getGene((i + 1)%n).getAllele();
 *             length += _adjacence[from][to];
 *         }
 *         return length;
 *     }
 * }
 *
 * public class TravelingSalesman {
 *
 *     public static void main(String[] args) {
 *         final int stops = 20;
 *
 *         final Function〈Genotype〈EnumGene〈Integer〉〉, Double〉 ff =
 *             new FF(adjacencyMatrix(stops));
 *         final Factory〈Genotype〈EnumGene〈Integer〉〉〉 gt = Genotype.of(
 *             PermutationChromosome.ofInteger(stops)
 *         );
 *         final GeneticAlgorithm〈EnumGene〈Integer〉, Double〉
 *             ga = new GeneticAlgorithm〈〉(gt, ff, Optimize.MINIMUM);
 *         ga.setStatisticsCalculator(
 *             new Calculator〈EnumGene〈Integer〉, Double〉()
 *         );
 *         ga.setPopulationSize(300);
 *         ga.setAlterers(
 *             new SwapMutator〈EnumGene〈Integer〉〉(0.2),
 *             new PartiallyMatchedCrossover〈Integer〉(0.3)
 *         );
 *
 *         ga.setup();
 *         ga.evolve(700);
 *         System.out.println(ga.getBestStatistics());
 *         System.out.println(ga.getBestPhenotype());
 *     }
 *
 *     private static double[][] adjacencyMatrix(int stops) {
 *         double[][] matrix = new double[stops][stops];
 *         for (int i = 0; i 〈 stops; ++i) {
 *             for (int j = 0; j 〈 stops; ++j) {
 *                 matrix[i][j] = chord(stops, abs(i - j), RADIUS);
 *             }
 *         }
 *         return matrix;
 *     }
 *     private static double chord(int stops, int i, double r) {
 *         return 2.0*r*abs(sin((PI*i)/stops));
 *     }
 *     private static double RADIUS = 10.0;
 * }
 * [/code]
 *
 * @author <a href="mailto:franz.wilhelmstoetter@gmx.at">Franz Wilhelmstötter</a>
 * @since 1.0
<<<<<<< HEAD
 * @version 1.5 &mdash; <em>$Date: 2013-12-09 $</em>
=======
 * @version 1.6 &mdash; <em>$Date: 2014-03-05 $</em>
>>>>>>> 8e41e5ca
 */
package org.jenetics;<|MERGE_RESOLUTION|>--- conflicted
+++ resolved
@@ -304,10 +304,6 @@
  *
  * @author <a href="mailto:franz.wilhelmstoetter@gmx.at">Franz Wilhelmstötter</a>
  * @since 1.0
-<<<<<<< HEAD
- * @version 1.5 &mdash; <em>$Date: 2013-12-09 $</em>
-=======
- * @version 1.6 &mdash; <em>$Date: 2014-03-05 $</em>
->>>>>>> 8e41e5ca
+ * @version 1.6 &mdash; <em>$Date: 2014-03-07 $</em>
  */
 package org.jenetics;