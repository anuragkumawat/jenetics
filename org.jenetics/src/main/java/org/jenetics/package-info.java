/*
 * Java Genetic Algorithm Library (@__identifier__@).
 * Copyright (c) @__year__@ Franz Wilhelmstötter
 *
 * Licensed under the Apache License, Version 2.0 (the "License");
 * you may not use this file except in compliance with the License.
 * You may obtain a copy of the License at
 *
 *      http://www.apache.org/licenses/LICENSE-2.0
 *
 * Unless required by applicable law or agreed to in writing, software
 * distributed under the License is distributed on an "AS IS" BASIS,
 * WITHOUT WARRANTIES OR CONDITIONS OF ANY KIND, either express or implied.
 * See the License for the specific language governing permissions and
 * limitations under the License.
 *
 * Author:
 *    Franz Wilhelmstötter (franz.wilhelmstoetter@gmx.at)
 */

/**
 * <h3>Introduction</h3>
 *
 * The <em>Jenetics</em> project provides a
 * <a href="http://en.wikipedia.org/wiki/Genetic_algorithm" >Genetic Algorithm</a>
 * (GA) implementation. The project has very few dependencies to other libraries.
 * At runtime it only depends on the <em>Jenetics</em> library.
 * <p>
 * The order of the single execution steps of genetic algorithms may slightly
 * differ from implementation to implementation. The following pseudo-code shows
 * the <em>Jenetics</em> genetic algorithm steps.
 *
 * <img width="556" align="BOTTOM" border="0" alt="Genetic algorithm"
 *      src="doc-files/genetic-algorithm.png" >
 *
 * <p>
 * Line (1) creates the initial population and the line (2) calculates the
 * fitness value of the individuals. (This is done by the
 * {@code GeneticAlgorithm.setup()} method.) Line (4) increases the generation
 * number and line (5) and (6) selects the survivor and the offspring population.
 * The offspring/survivor fraction is determined by the {@code offspringFraction}
 * property of the GA. The selected offspring are altered in line (7). The next
 * line combines the survivor population and the altered offspring population--
 * after removing the died individuals--to the new population. The steps from
 * line (4) to (9) are repeated until a given termination criterion is fulfilled.
 *
 *
 * <h3>Data structures</h3>
 * <p><img alt="Structure Diagram" src="doc-files/StructureClassDiagram.svg" ></p>
 *
 * The diagram above shows the main data structures of the GA implementation.
 * The {@link org.jenetics.Gene} is the base of the building block. Genes are
 * aggregated in {@link org.jenetics.Chromosome}s. One to n Chromosomes are
 * aggregated in {@link org.jenetics.Genotype}s. A Genotype and a fitness
 * {@link org.jenetics.util.Function} form the {@link org.jenetics.Phenotype}.
 * Phenotypes are collected into a {@link org.jenetics.Population}.
 *
 * <h3>Getting started</h3>
 *
 * The minimum GA setup needs a genotype factory, {@code Factory<Genotype<?>>},
 * and a fitness {@code Function}. The {@code Genotype} implements the
 * {@code Factory} interface and can therefore be used as prototype for creating
 * the initial Population and for creating new random Genotypes.
 *
 * [code]
 * public static void main(final String[] args) {
 *     final Factory〈Genotype〈BitGene〉〉 gtf = Genotype.valueOf(
 *         BitChromosome.valueOf(10, 0.5)
 *     );
 *     final Function〈Genotype〈BitGene〉 Double〉 ff = ...
 *     final GeneticAlgorithm〈BitGene, Double〉
 *     ga = new GeneticAlgorithm〈〉(gtf, ff, Optimize.MAXIMUM)
 *
 *     ga.setup();
 *     ga.evolve(100);
 *     System.out.println(ga.getBestPhenotype());
 * }
 * [/code]
 *
 * <p>
 * The genotype factory, {@code gtf}, in the example above will create genotypes
 * which consists of one {@code BitChromosome} with length 10. The one to zero
 * probability of the newly created genotypes is set to 0.5. The fitness function
 * is parameterized with a {@code BitGene} and a {@code Double}. That means
 * that the fitness function is calculating the fitness value as {@code Double}.
 * The return type of the fitness function must be at least a {@code Comparable}.
 * The {@code GeneticAlgorithm} object is then created with the genotype factory
 * and the fitness function. In this example the GA tries to maximize the fitness
 * function. If you want to find the minimal value you have to change the optimize
 * parameter from {@code Optimize.MAXIMUM} to {@code Optimize.MINIMUM}. The
 * {@code ga.setup()} call creates the initial population and calculates its
 * fitness value. Then the GA evolves 100 generations ({@code ga.evolve(100)})
 * an prints the best phenotype found so far onto the console.
 * </p>
 * In a more advanced setup you may want to change the default mutation and/or
 * selection strategies.
 *
 * [code]
 * public static void main(final String[] args) {
 *     ...
 *     ga.setSelectors(new RouletteWheelSelector〈BitGene〉());
 *     ga.setAlterers(
 *         new SinglePointCrossover〈BitGene〉(0.1),
 *         new Mutator〈BitGene〉(0.01)
 *     );
 *
 *     ga.setup();
 *     ga.evolve(100);
 *     System.out.println(ga.getBestPhenotype());
 * }
 * [/code]
 *
 * <p>
 * The selection strategy for offspring and survivors are set to the
 * roulette-wheel selector. It is also possible to set the selector for
 * offspring and survivors independently with the {@code setOffspringSelector}
 * and {@code setSurvivorSelector} methods. The alterers are concatenated, at
 * first the crossover (with probability 0.1) is performed and then the
 * chromosomes are mutated (with probability 0.01).
 * </p>
 *
 * <h3>Serialization</h3>
 *
 * With the serialization mechanism you can write a population to disk and load
 * it into an GA at a later time. It can also be used to transfer populations to
 * GAs, running on different hosts, over a network link. The IO class, located
 * in the {@code org.jenetics.util} package, supports native Java serialization
 * and XML serialization. For XML marshaling <em>Jenetics</em> internally uses
 * the XML support from the Javolution project.
 *
 * [code]
 * // Writing the population to disk.
 * final File file = new File("population.xml");
 * IO.jaxb.write(ga.getPopulation(), file);
 *
 * // Reading the population from disk.
 * final Population〈DoubleGene,Double〉 population =
 *     (Population〈DoubleGene, Double〉)IO.jaxb.read(file);
 * ga.setPopulation(population);
 * [/code]
 *
 *
 * <h3>Examples</h3>
 *
 * <h4>Ones Counting</h4>
 * Ones counting is one of the simplest model-problem. It uses a binary
 * chromosome and forms a classic genetic algorithm. In the classic genetic
 * algorithm the problem is a maximization problem and the fitness function is
 * positive. The domain of the fitness function is a bit-chromosome. The fitness
 * of a Genotype is proportional to the number of ones.
 *
 * [code]
 * import org.jenetics.BitChromosome;
 * import org.jenetics.BitGene;
 * import org.jenetics.GeneticAlgorithm;
 * import org.jenetics.Genotype;
 * import org.jenetics.Mutator;
 * import org.jenetics.NumberStatistics;
 * import org.jenetics.Optimize;
 * import org.jenetics.RouletteWheelSelector;
 * import org.jenetics.SinglePointCrossover;
 * import org.jenetics.util.Factory;
 * import org.jenetics.util.Function;
 *
 * final class OneCounter
 *     implements Function〈Genotype〈BitGene〉, Integer〉
 * {
 *     \@Override
 *     public Integer apply(final Genotype〈BitGene〉 genotype) {
 *         return ((BitChromosome)genotype.getChromosome()).bitCount();
 *     }
 * }
 *
 * public class OnesCounting {
 *     public static void main(String[] args) {
 *         final Factory〈Genotype〈BitGene〉〉 gtf = Genotype.valueOf(
 *             new BitChromosome(20, 0.15)
 *         );
 *         final Function〈Genotype〈BitGene〉, Integer〉 ff = new OneCounter();
 *         final GeneticAlgorithm〈BitGene, Integer〉 ga =
 *             new GeneticAlgorithm〈〉(gtf, ff, Optimize.MAXIMUM);
 *
 *         ga.setStatisticsCalculator(
 *             new NumberStatistics.Calculator〈BitGene, Integer〉()
 *         );
 *         ga.setPopulationSize(50);
 *         ga.setSelectors(
 *             new RouletteWheelSelector〈BitGene, Integer〉()
 *         );
 *         ga.setAlterers(
 *             new Mutator〈BitGene〉(0.55),
 *             new SinglePointCrossover〈BitGene〉(0.06)
 *         );
 *
 *         ga.setup();
 *         ga.evolve(100);
 *         System.out.println(ga.getBestStatistics());
 *     }
 * }
 * [/code]
 *
 * The genotype in this example consists of one BitChromosome with a ones
 * probability of 0.15. The altering of the offspring population is performed
 * by mutation, with mutation probability of 0.55, and then by a single-point
 * crossover, with crossover probability of 0.06. After creating the initial
 * population, with the ga.setup() call, 100 generations are evolved. The
 * tournament selector is used for both, the offspring- and the survivor
 * selection---this is the default selector.
 *
 *
 * <h4>Traveling Salesman</h4>
 *
 * The Traveling Salesman problem is one of the classical problems in
 * computational mathematics and it is the most notorious NP-complete problem.
 * The goal is to find the shortest distance, or the path, with the least costs,
 * between N  different cities. Testing all possible path for N  cities would
 * lead to N!  checks to find the shortest one.
 * The following example uses a path where the cities are lying on a circle.
 * That means, the optimal path will be a polygon. This makes it easier to check
 * the quality of the found solution.
 *
 * [code]
 * import static java.lang.Math.PI;
 * import static java.lang.Math.abs;
 * import static java.lang.Math.sin;
 *
 * import org.jenetics.Chromosome;
 * import org.jenetics.EnumGene;
 * import org.jenetics.GeneticAlgorithm;
 * import org.jenetics.Genotype;
 * import org.jenetics.NumberStatistics.Calculator;
 * import org.jenetics.Optimize;
 * import org.jenetics.PartiallyMatchedCrossover;
 * import org.jenetics.PermutationChromosome;
 * import org.jenetics.SwapMutator;
 * import org.jenetics.util.Factory;
 * import org.jenetics.util.Function;
 *
 * class FF
 *     implements Function〈Genotype〈EnumGene<Integer〉〉, Double〉
 * {
 *     private final double[][] _adjacence;
 *     public FF(final double[][] adjacence) {
 *         _adjacence = adjacence;
 *     }
 *
 *     \@Override
 *     public Double apply(final Genotype〈EnumGene〈Integer〉〉 genotype) {
 *         final Chromosome〈EnumGene〈Integer〉〉 path =
 *             genotype.getChromosome();
 *
 *         double length = 0.0;
 *         for (int i = 0, n = path.length(); i 〈 n; ++i) {
 *             final int from = path.getGene(i).getAllele();
 *             final int to = path.getGene((i + 1)%n).getAllele();
 *             length += _adjacence[from][to];
 *         }
 *         return length;
 *     }
 * }
 *
 * public class TravelingSalesman {
 *
 *     public static void main(String[] args) {
 *         final int stops = 20;
 *
 *         final Function〈Genotype〈EnumGene〈Integer〉〉, Double〉 ff =
 *             new FF(adjacencyMatrix(stops));
 *         final Factory〈Genotype〈EnumGene〈Integer〉〉〉 gt = Genotype.valueOf(
 *             PermutationChromosome.ofInteger(stops)
 *         );
 *         final GeneticAlgorithm〈EnumGene〈Integer〉, Double〉
 *             ga = new GeneticAlgorithm〈〉(gt, ff, Optimize.MINIMUM);
 *         ga.setStatisticsCalculator(
 *             new Calculator〈EnumGene〈Integer〉, Double〉()
 *         );
 *         ga.setPopulationSize(300);
 *         ga.setAlterers(
 *             new SwapMutator〈EnumGene〈Integer〉〉(0.2),
 *             new PartiallyMatchedCrossover〈Integer〉(0.3)
 *         );
 *
 *         ga.setup();
 *         ga.evolve(700);
 *         System.out.println(ga.getBestStatistics());
 *         System.out.println(ga.getBestPhenotype());
 *     }
 *
 *     private static double[][] adjacencyMatrix(int stops) {
 *         double[][] matrix = new double[stops][stops];
 *         for (int i = 0; i 〈 stops; ++i) {
 *             for (int j = 0; j 〈 stops; ++j) {
 *                 matrix[i][j] = chord(stops, abs(i - j), RADIUS);
 *             }
 *         }
 *         return matrix;
 *     }
 *     private static double chord(int stops, int i, double r) {
 *         return 2.0*r*abs(sin((PI*i)/stops));
 *     }
 *     private static double RADIUS = 10.0;
 * }
 * [/code]
 *
 * @author <a href="mailto:franz.wilhelmstoetter@gmx.at">Franz Wilhelmstötter</a>
 * @since 1.0
<<<<<<< HEAD
 * @version 1.6 &mdash; <em>$Date: 2014-02-02 $</em>
=======
 * @version 1.5 &mdash; <em>$Date: 2014-02-13 $</em>
>>>>>>> 1ab18a33
 */
package org.jenetics;<|MERGE_RESOLUTION|>--- conflicted
+++ resolved
@@ -304,10 +304,6 @@
  *
  * @author <a href="mailto:franz.wilhelmstoetter@gmx.at">Franz Wilhelmstötter</a>
  * @since 1.0
-<<<<<<< HEAD
- * @version 1.6 &mdash; <em>$Date: 2014-02-02 $</em>
-=======
- * @version 1.5 &mdash; <em>$Date: 2014-02-13 $</em>
->>>>>>> 1ab18a33
+ * @version 1.6 &mdash; <em>$Date: 2014-02-14 $</em>
  */
 package org.jenetics;