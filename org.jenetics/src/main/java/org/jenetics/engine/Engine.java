--- conflicted
+++ resolved
@@ -109,11 +109,7 @@
  *
  * @author <a href="mailto:franz.wilhelmstoetter@gmx.at">Franz Wilhelmstötter</a>
  * @since 3.0
-<<<<<<< HEAD
- * @version 3.0 &mdash; <em>$Date: 2015-01-02 $</em>
-=======
  * @version 3.0
->>>>>>> d27d455f
  */
 public final class Engine<
 	G extends Gene<?, G>,
@@ -758,11 +754,7 @@
 	 *
 	 * @author <a href="mailto:franz.wilhelmstoetter@gmx.at">Franz Wilhelmstötter</a>
 	 * @since 3.0
-<<<<<<< HEAD
-	 * @version 3.0 &mdash; <em>$Date: 2015-01-02 $</em>
-=======
 	 * @version 3.0
->>>>>>> d27d455f
 	 */
 	public static final class Builder<
 		G extends Gene<?, G>,
