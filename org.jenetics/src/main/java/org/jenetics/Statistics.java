--- conflicted
+++ resolved
@@ -48,15 +48,9 @@
 import org.jscience.mathematics.number.Integer64;
 
 import org.jenetics.stat.Variance;
-<<<<<<< HEAD
 import org.jenetics.util.Accumulator;
 import org.jenetics.util.Accumulator.MinMax;
 import org.jenetics.util.FinalReference;
-=======
-import org.jenetics.util.FinalReference;
-import org.jenetics.util.accumulators;
-import org.jenetics.util.accumulators.MinMax;
->>>>>>> 331ef51e
 
 /**
  * Data object which holds performance indicators of a given {@link Population}.
@@ -718,19 +712,11 @@
 			final MinMax<Phenotype<G, C>> minMax = new MinMax<>();
 			final Variance<Integer> age = new Variance<>();
 
-<<<<<<< HEAD
 			Accumulator.accumulate(
 					population,
 					minMax,
 					age.<Phenotype<G, C>>map(pt -> pt.getAge(generation))
 				);
-=======
-			accumulators.<Phenotype<G, C>>accumulate(
-				population,
-				minMax,
-				age.map(Phenotype.Age(generation))
-			);
->>>>>>> 331ef51e
 
 			builder.bestPhenotype(opt.best(minMax.getMax(), minMax.getMin()));
 			builder.worstPhenotype(opt.worst(minMax.getMax(), minMax.getMin()));
