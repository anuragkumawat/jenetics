--- conflicted
+++ resolved
@@ -55,11 +55,7 @@
  *
  * @author <a href="mailto:franz.wilhelmstoetter@gmx.at">Franz Wilhelmstötter</a>
  * @since 1.0
-<<<<<<< HEAD
  * @version 2.0 &mdash; <em>$Date$</em>
-=======
- * @version 1.6 &mdash; <em>$Date$</em>
->>>>>>> df3d291b
  */
 public class Statistics<G extends Gene<?, G>, C extends Comparable<? super C>>
 	implements
@@ -486,11 +482,7 @@
 	 *
 	 * @author <a href="mailto:franz.wilhelmstoetter@gmx.at">Franz Wilhelmstötter</a>
 	 * @since 1.0
-<<<<<<< HEAD
 	 * @version 2.0 &mdash; <em>$Date$</em>
-=======
-	 * @version 1.6 &mdash; <em>$Date$</em>
->>>>>>> df3d291b
 	 */
 	public static final class Time implements XMLSerializable {
 		private static final long serialVersionUID = 1L;
