--- conflicted
+++ resolved
@@ -55,11 +55,7 @@
  *
  * @author <a href="mailto:franz.wilhelmstoetter@gmx.at">Franz Wilhelmstötter</a>
  * @since 1.0
-<<<<<<< HEAD
- * @version 2.0 &mdash; <em>$Date: 2013-12-18 $</em>
-=======
- * @version 1.6 &mdash; <em>$Date: 2014-03-01 $</em>
->>>>>>> 8e41e5ca
+ * @version 2.0 &mdash; <em>$Date: 2014-03-07 $</em>
  */
 public class Statistics<G extends Gene<?, G>, C extends Comparable<? super C>>
 	implements
@@ -72,11 +68,7 @@
 	 *
 	 * @author <a href="mailto:franz.wilhelmstoetter@gmx.at">Franz Wilhelmstötter</a>
 	 * @since 1.0
-<<<<<<< HEAD
-	 * @version 2.0 &mdash; <em>$Date: 2013-12-18 $</em>
-=======
-	 * @version 1.0 &mdash; <em>$Date: 2014-03-01 $</em>
->>>>>>> 8e41e5ca
+	 * @version 2.0 &mdash; <em>$Date: 2014-03-07 $</em>
 	 */
 	public static class Builder<
 		G extends Gene<?, G>,
@@ -490,11 +482,7 @@
 	 *
 	 * @author <a href="mailto:franz.wilhelmstoetter@gmx.at">Franz Wilhelmstötter</a>
 	 * @since 1.0
-<<<<<<< HEAD
-	 * @version 2.0 &mdash; <em>$Date: 2013-12-18 $</em>
-=======
-	 * @version 1.6 &mdash; <em>$Date: 2014-03-01 $</em>
->>>>>>> 8e41e5ca
+	 * @version 2.0 &mdash; <em>$Date: 2014-03-07 $</em>
 	 */
 	public static final class Time implements XMLSerializable {
 		private static final long serialVersionUID = 1L;
@@ -694,11 +682,7 @@
 	 *
 	 * @author <a href="mailto:franz.wilhelmstoetter@gmx.at">Franz Wilhelmstötter</a>
 	 * @since 1.0
-<<<<<<< HEAD
-	 * @version 2.0 &mdash; <em>$Date: 2013-12-18 $</em>
-=======
-	 * @version 1.0 &mdash; <em>$Date: 2014-03-01 $</em>
->>>>>>> 8e41e5ca
+	 * @version 2.0 &mdash; <em>$Date: 2014-03-07 $</em>
 	 */
 	public static class Calculator<
 		G extends Gene<?, G>,
