--- conflicted
+++ resolved
@@ -22,14 +22,8 @@
 import static java.lang.Math.round;
 import static java.lang.String.format;
 import static java.util.Objects.requireNonNull;
-<<<<<<< HEAD
 import static org.jenetics.util.object.NonNull;
 import static org.jenetics.util.object.checkProbability;
-=======
-import static org.jenetics.internal.util.object.NonNull;
-import static org.jenetics.internal.util.object.checkProbability;
-import static org.jenetics.util.arrays.forEach;
->>>>>>> 8e41e5ca
 
 import java.util.Collection;
 import java.util.concurrent.atomic.AtomicInteger;
@@ -138,11 +132,7 @@
  *
  * @author <a href="mailto:franz.wilhelmstoetter@gmx.at">Franz Wilhelmstötter</a>
  * @since 1.0
-<<<<<<< HEAD
- * @version 1.0 &mdash; <em>$Date: 2014-02-05 $</em>
-=======
- * @version 1.0 &mdash; <em>$Date: 2014-03-05 $</em>
->>>>>>> 8e41e5ca
+ * @version 1.0 &mdash; <em>$Date: 2014-03-07 $</em>
  */
 public class GeneticAlgorithm<
 	G extends Gene<?, G>,
@@ -230,25 +220,12 @@
 		_fitnessScaler = requireNonNull(fitnessScaler, "FitnessScaler");
 		_optimization = requireNonNull(optimization, "Optimization");
 
-<<<<<<< HEAD
 		_phenotypeFactory = () -> Phenotype.valueOf(
 			_genotypeFactory.newInstance(),
 			_fitnessFunction,
 			_fitnessScaler,
 			_generation
 		);
-=======
-		_phenotypeFactory = new Factory<Phenotype<G, C>>() {
-			@Override public Phenotype<G, C> newInstance() {
-				return Phenotype.of(
-					_genotypeFactory.newInstance(),
-					_fitnessFunction,
-					_fitnessScaler,
-					_generation
-				);
-			}
-		};
->>>>>>> 8e41e5ca
 	}
 
 	/**
