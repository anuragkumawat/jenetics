--- conflicted
+++ resolved
@@ -136,11 +136,7 @@
  *
  * @author <a href="mailto:franz.wilhelmstoetter@gmx.at">Franz Wilhelmstötter</a>
  * @since 1.0
-<<<<<<< HEAD
- * @version 1.0 &mdash; <em>$Date: 2013-05-03 $</em>
-=======
- * @version 1.0 &mdash; <em>$Date: 2013-06-11 $</em>
->>>>>>> 8ef00680
+ * @version 1.0 &mdash; <em>$Date: 2013-07-12 $</em>
  */
 public class GeneticAlgorithm<
 	G extends Gene<?, G>,
@@ -485,14 +481,8 @@
 	 * @param until the predicate which defines the termination condition.
 	 * @throws NullPointerException if the given predicate is {@code null}.
 	 */
-<<<<<<< HEAD
 	public void evolve(final Predicate<? super Statistics<G, C>> until) {
 		while (until.test(getStatistics())) {
-=======
-	public void evolve(final Function<? super Statistics<G, C>, Boolean> until) {
-		requireNonNull(until, "Termination condition");
-		while (until.apply(getStatistics())) {
->>>>>>> 8ef00680
 			evolve();
 		}
 	}
