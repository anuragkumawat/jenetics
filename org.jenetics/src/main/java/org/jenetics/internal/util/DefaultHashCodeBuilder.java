/*
 * Java Genetic Algorithm Library (@__identifier__@).
 * Copyright (c) @__year__@ Franz Wilhelmstötter
 *
 * Licensed under the Apache License, Version 2.0 (the "License");
 * you may not use this file except in compliance with the License.
 * You may obtain a copy of the License at
 *
 *      http://www.apache.org/licenses/LICENSE-2.0
 *
 * Unless required by applicable law or agreed to in writing, software
 * distributed under the License is distributed on an "AS IS" BASIS,
 * WITHOUT WARRANTIES OR CONDITIONS OF ANY KIND, either express or implied.
 * See the License for the specific language governing permissions and
 * limitations under the License.
 *
 * Author:
 *    Franz Wilhelmstötter (franz.wilhelmstoetter@gmx.at)
 */
package org.jenetics.internal.util;

import java.util.Arrays;

import org.jenetics.util.Seq;

/**
 * @author <a href="mailto:franz.wilhelmstoetter@gmx.at">Franz Wilhelmstötter</a>
 * @since 1.0
 * @version 2.0 &mdash; <em>$Date$</em>
 */
<<<<<<< HEAD
final class DefaultHashCodeBuilder extends HashCodeBuilder implements Hash {
=======
public final class DefaultHashCodeBuilder implements Hash {
>>>>>>> e1acbf13
	private static final int P1 = 47;
	private static final int P2 = 103;
	private static final int P3 = 1231;
	private static final int P4 = 1237;


<<<<<<< HEAD
	DefaultHashCodeBuilder(final Class<?> type) {
		super(type);
=======
	protected int _hash = 0;

	protected DefaultHashCodeBuilder(final Class<?> type) {
		_hash = type.hashCode();
>>>>>>> e1acbf13
	}

	@Override
	public DefaultHashCodeBuilder and(final boolean value) {
		_hash += value ? P3 : P4; return this;
	}

	@Override
	public DefaultHashCodeBuilder and(final boolean[] values) {
		_hash += Arrays.hashCode(values); return this;
	}

	@Override
	public DefaultHashCodeBuilder and(final byte value) {
		_hash += P1*value + P2; return this;
	}

	@Override
	public DefaultHashCodeBuilder and(final byte[] values) {
		_hash += Arrays.hashCode(values); return this;
	}

	@Override
	public DefaultHashCodeBuilder and(final char value) {
		_hash += P1*value + P2; return this;
	}

	@Override
	public DefaultHashCodeBuilder and(final char[] values) {
		_hash += Arrays.hashCode(values); return this;
	}

	@Override
	public DefaultHashCodeBuilder and(final short value) {
		_hash += P1*value + P2; return this;
	}

	@Override
	public DefaultHashCodeBuilder and(final short[] values) {
		_hash += Arrays.hashCode(values); return this;
	}

	@Override
	public DefaultHashCodeBuilder and(final int value) {
		_hash += P1*value + P2; return this;
	}

	@Override
	public DefaultHashCodeBuilder and(final int[] values) {
		_hash += Arrays.hashCode(values); return this;
	}

	@Override
	public DefaultHashCodeBuilder and(final long value) {
		_hash += P1*(int)(value^(value >>> 32)); return this;
	}

	@Override
	public DefaultHashCodeBuilder and(final long[] values) {
		_hash += Arrays.hashCode(values); return this;
	}

	@Override
	public DefaultHashCodeBuilder and(final float value) {
		_hash += P1*Float.floatToIntBits(value); return this;
	}

	@Override
	public DefaultHashCodeBuilder and(final float[] values) {
		_hash += Arrays.hashCode(values); return this;
	}

	@Override
	public DefaultHashCodeBuilder and(final double value) {
		long bits = Double.doubleToLongBits(value);
		_hash += (int)(bits^(bits >>> 32));
		return this;
	}

	@Override
	public DefaultHashCodeBuilder and(final double[] values) {
		_hash += Arrays.hashCode(values); return this;
	}

	@Override
	public DefaultHashCodeBuilder and(final Object value) {
		_hash += P1*(value == null ? 0 : value.hashCode()) + P2; return this;
	}

	@Override
	public DefaultHashCodeBuilder and(final Object[] values) {
		_hash += Arrays.hashCode(values); return this;
	}

	@Override
	public DefaultHashCodeBuilder and(final Seq<?> values) {
		_hash += Seq.hashCode(values); return this;
	}

	@Override
	public int value() {
		return _hash;
	}
}<|MERGE_RESOLUTION|>--- conflicted
+++ resolved
@@ -28,26 +28,17 @@
  * @since 1.0
  * @version 2.0 &mdash; <em>$Date$</em>
  */
-<<<<<<< HEAD
-final class DefaultHashCodeBuilder extends HashCodeBuilder implements Hash {
-=======
 public final class DefaultHashCodeBuilder implements Hash {
->>>>>>> e1acbf13
 	private static final int P1 = 47;
 	private static final int P2 = 103;
 	private static final int P3 = 1231;
 	private static final int P4 = 1237;
 
 
-<<<<<<< HEAD
-	DefaultHashCodeBuilder(final Class<?> type) {
-		super(type);
-=======
 	protected int _hash = 0;
 
 	protected DefaultHashCodeBuilder(final Class<?> type) {
 		_hash = type.hashCode();
->>>>>>> e1acbf13
 	}
 
 	@Override
