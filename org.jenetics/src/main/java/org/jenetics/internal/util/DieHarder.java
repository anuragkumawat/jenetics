/*
 * Java Genetic Algorithm Library (@__identifier__@).
 * Copyright (c) @__year__@ Franz Wilhelmstötter
 *
 * Licensed under the Apache License, Version 2.0 (the "License");
 * you may not use this file except in compliance with the License.
 * You may obtain a copy of the License at
 *
 *      http://www.apache.org/licenses/LICENSE-2.0
 *
 * Unless required by applicable law or agreed to in writing, software
 * distributed under the License is distributed on an "AS IS" BASIS,
 * WITHOUT WARRANTIES OR CONDITIONS OF ANY KIND, either express or implied.
 * See the License for the specific language governing permissions and
 * limitations under the License.
 *
 * Author:
 *    Franz Wilhelmstötter (franz.wilhelmstoetter@gmx.at)
 */
package org.jenetics.internal.util;

import static java.lang.String.format;
import static java.util.Objects.requireNonNull;
import static java.util.regex.Pattern.quote;
import static java.util.stream.Collectors.counting;
import static java.util.stream.Collectors.groupingBy;
import static org.jenetics.internal.util.Equality.eq;

import java.io.BufferedReader;
import java.io.IOException;
import java.io.InputStreamReader;
import java.io.OutputStream;
import java.text.NumberFormat;
import java.text.SimpleDateFormat;
import java.util.ArrayList;
import java.util.Date;
import java.util.List;
import java.util.Map;
import java.util.Optional;
import java.util.OptionalDouble;
import java.util.OptionalInt;
import java.util.Random;

import org.jenetics.internal.util.DieHarder.Result.Assessment;

/**
 * Class for testing a given random engine using the
 * <a href="http://www.phy.duke.edu/~rgb/General/dieharder.php">dieharder</a>
 * test application.
 *
 * @author <a href="mailto:franz.wilhelmstoetter@gmx.at">Franz Wilhelmstötter</a>
 * @since 1.5
<<<<<<< HEAD
 * @version 3.0 &mdash; <em>$Date: 2014-12-28 $</em>
=======
 * @version 3.0
>>>>>>> d27d455f
 */
public final class DieHarder {

	/**
	 * Writes random numbers to an given data output stream.
	 *
	 * @author <a href="mailto:franz.wilhelmstoetter@gmx.at">Franz Wilhelmstötter</a>
	 * @since 1.5
<<<<<<< HEAD
	 * @version 3.0 &mdash; <em>$Date: 2014-12-28 $</em>
=======
	 * @version 3.0
>>>>>>> d27d455f
	 */
	private static final class Randomizer implements Runnable {
		private final Random _random;
		private final CountingOutputStream _out;

		Randomizer(final Random random, final OutputStream out) {
			_random = requireNonNull(random);
			_out = new CountingOutputStream(out);
		}

		@Override
		public void run() {
			try {
				final byte[] data = new byte[4096];
				while (!Thread.currentThread().isInterrupted()) {
					_random.nextBytes(data);
					_out.write(data);
				}
			} catch (IOException ignore) {
			}
		}

		long getCount() {
			return _out.getCount();
		}
	}

	public static void main(final String[] args) throws Exception {
		if ( args.length < 1) {
			println("Usage: java org.jenetics.internal.util.DieHarder <random-class-name>");
			return;
		}

		final String randomName = args[0];
		Random random = null;
		try {
			random = (Random)Class.forName(randomName).newInstance();
			printt(
				"Testing: %s (%s)",
				randomName,
				new SimpleDateFormat("yyyy-MM-dd HH:mm").format(new Date())
			);
		} catch (Exception e) {
			System.out.println("Can't create random class " + randomName);
			return;
		}

		final List<String> dieharderArgs = new ArrayList<>();
		dieharderArgs.add("dieharder");
		for (int i  = 1; i < args.length; ++i) {
			dieharderArgs.add(args[i]);
		}
		dieharderArgs.add("-g");
		dieharderArgs.add("200");

		printv();

		final long start = System.currentTimeMillis();
		final ProcessBuilder builder = new ProcessBuilder(dieharderArgs);
		final Process dieharder = builder.start();

		final Randomizer randomizer = new Randomizer(
			random,
			dieharder.getOutputStream()
		);
		final Thread randomizerThread = new Thread(randomizer);
		randomizerThread.start();

		// The dieharder console output.
		final BufferedReader stdout = new BufferedReader (
			new InputStreamReader(dieharder.getInputStream())
		);

		final List<Result> results = new ArrayList<>();
		for (String l = stdout.readLine(); l != null; l = stdout.readLine()) {
			Result.parse(l).ifPresent(results::add);
			System.out.println(l);
		}

		dieharder.waitFor();
		randomizerThread.interrupt();

		final long millis = System.currentTimeMillis() - start;
		final long sec = (millis)/1000;
		final double megaBytes = randomizer.getCount()/(1024.0*1024.0);

		// Calculate statistics.
		final Map<Assessment, Long> grouped = results.stream()
			.collect(groupingBy(r -> r.assessment, counting()));

		final long passed = grouped.getOrDefault(Assessment.PASSED, 0L);
		final long weak = grouped.getOrDefault(Assessment.WEAK, 0L);
		final long failed = grouped.getOrDefault(Assessment.FAILED, 0L);

		final NumberFormat formatter = NumberFormat.getIntegerInstance();
		formatter.setMinimumFractionDigits(3);
		formatter.setMaximumFractionDigits(3);

		println("#=============================================================================#");
		println(
			"# %-76s#",
			format("Summary: PASSED=%d, WEAK=%d, FAILED=%d", passed, weak, failed)
		);
		println(
			"# %-76s#",
			format("         %s MB of random data created with %s MB/sec",
				formatter.format(megaBytes),
				formatter.format(megaBytes/(millis/1000.0))
			)
		);
		println("#=============================================================================#");
		printt("Runtime: %d:%02d:%02d", sec/3600, (sec%3600)/60, (sec%60));

	}

	private static void printt(final String title, final Object... args) {
		println("#=============================================================================#");
		println("# %-76s#", format(title, args));
		println("#=============================================================================#");
	}

	private static void printv() {
		println("#=============================================================================#");
		println(
			"# %-76s#",
			format("%s %s (%s) ", p("os.name"), p("os.version"), p("os.arch"))
		);
		println(
			"# %-76s#",
			format("java version \"%s\"", p("java.version"))
		);
		println(
			"# %-76s#",
			format("%s (build %s)", p("java.runtime.name"), p("java.runtime.version"))
		);
		println(
			"# %-76s#",
			format("%s (build %s)", p("java.vm.name"), p("java.vm.version"))
		);
		println("#=============================================================================#");
	}

	private static String p(final String name) {
		return System.getProperty(name);
	}

	private static void println(final String pattern, final Object... args) {
		System.out.println(format(pattern, args));
	}



	/**
	 * Represents one DieHarder test result.
	 *
	 * @author <a href="mailto:franz.wilhelmstoetter@gmx.at">Franz Wilhelmstötter</a>
	 * @since 3.0
<<<<<<< HEAD
	 * @version 3.0 &mdash; <em>$Date: 2014-12-28 $</em>
=======
	 * @version 3.0
>>>>>>> d27d455f
	 */
	static final class Result {

		static enum Assessment {
			PASSED,
			FAILED,
			WEAK;

			static Optional<Assessment> of(final String assessment) {
				switch (assessment) {
					case "PASSED": return Optional.of(PASSED);
					case "FAILED": return Optional.of(FAILED);
					case "WEAK": return Optional.of(WEAK);
					default: return Optional.empty();
				}
			}
		}

		final String testName;
		final int ntup;
		final int tsamples;
		final int psamples;
		final double pvalue;
		final Assessment assessment;

		private Result(
			final String testName,
			final int ntup,
			final int tsamples,
			final int psamples,
			final double pvalue,
			final Assessment assessment
		) {
			this.testName = testName;
			this.ntup = ntup;
			this.tsamples = tsamples;
			this.psamples = psamples;
			this.pvalue = pvalue;
			this.assessment = assessment;
		}

		static Optional<Result> parse(final String line) {
			final String[] parts = line.split(quote("|"));

			if (parts.length == 6) {
				final String name = parts[0].trim();
				final OptionalInt ntup = toOptionalInt(parts[1].trim());
				final OptionalInt tsamples = toOptionalInt(parts[2].trim());
				final OptionalInt psamples = toOptionalInt(parts[3].trim());
				final OptionalDouble pvalue = toOptionalDouble(parts[4].trim());
				final Optional<Assessment> assessment = Assessment.of(parts[5].trim());

				if (ntup.isPresent() &&
					tsamples.isPresent() &&
					psamples.isPresent() &&
					pvalue.isPresent() &&
					assessment.isPresent())
				{
					return Optional.of(new Result(
						name,
						ntup.getAsInt(),
						tsamples.getAsInt(),
						psamples.getAsInt(),
						pvalue.getAsDouble(),
						assessment.get()
					));
				}
			}

			return Optional.empty();
		}

		private static OptionalInt toOptionalInt(final String value) {
			try {
				return OptionalInt.of(Integer.parseInt(value));
			} catch (NumberFormatException e) {
				return OptionalInt.empty();
			}
		}

		private static OptionalDouble toOptionalDouble(final String value) {
			try {
				return OptionalDouble.of(Double.parseDouble(value));
			} catch (NumberFormatException e) {
				return OptionalDouble.empty();
			}
		}

		@Override
		public int hashCode() {
			return Hash.of(getClass())
				.and(testName)
				.and(ntup)
				.and(tsamples)
				.and(psamples)
				.and(pvalue)
				.and(assessment).value();
		}

		@Override
		public boolean equals(final Object obj) {
			return Equality.of(this, obj).test(result ->
				eq(testName, result.testName) &&
				eq(ntup, result.ntup) &&
				eq(tsamples, result.tsamples) &&
				eq(psamples, result.psamples) &&
				eq(pvalue, result.psamples) &&
				eq(assessment, result.assessment)
			);
		}

		@Override
		public String toString() {
			return format(
				"%s[ntup=%d, tsamples=%d, psamples=%d, pvalue=%f, assessment=%s]",
				testName, ntup, tsamples, psamples, pvalue, assessment
			);
		}
	}

	/**
	 * Counts the written bytes.
	 *
	 * @author <a href="mailto:franz.wilhelmstoetter@gmx.at">Franz Wilhelmstötter</a>
	 * @since 3.0
<<<<<<< HEAD
	 * @version 3.0 &mdash; <em>$Date: 2014-12-28 $</em>
=======
	 * @version 3.0
>>>>>>> d27d455f
	 */
	private static final class CountingOutputStream extends OutputStream {
		private final OutputStream _delegate;
		private long _count;

		CountingOutputStream(final OutputStream delegate) {
			_delegate = requireNonNull(delegate);
		}

		@Override
		public void write(final byte[] b) throws IOException {
			_delegate.write(b);
			_count += b.length;
		}

		@Override
		public void write(final byte[] b, final int offset, final int length)
			throws IOException
		{
			_delegate.write(b, offset, length);
			_count += length;
		}

		@Override
		public void write(final int b) throws IOException {
			_delegate.write(b);
			_count += 1;
		}

		long getCount() {
			return _count;
		}

	}

}<|MERGE_RESOLUTION|>--- conflicted
+++ resolved
@@ -50,11 +50,7 @@
  *
  * @author <a href="mailto:franz.wilhelmstoetter@gmx.at">Franz Wilhelmstötter</a>
  * @since 1.5
-<<<<<<< HEAD
- * @version 3.0 &mdash; <em>$Date: 2014-12-28 $</em>
-=======
  * @version 3.0
->>>>>>> d27d455f
  */
 public final class DieHarder {
 
@@ -63,11 +59,7 @@
 	 *
 	 * @author <a href="mailto:franz.wilhelmstoetter@gmx.at">Franz Wilhelmstötter</a>
 	 * @since 1.5
-<<<<<<< HEAD
-	 * @version 3.0 &mdash; <em>$Date: 2014-12-28 $</em>
-=======
 	 * @version 3.0
->>>>>>> d27d455f
 	 */
 	private static final class Randomizer implements Runnable {
 		private final Random _random;
@@ -225,11 +217,7 @@
 	 *
 	 * @author <a href="mailto:franz.wilhelmstoetter@gmx.at">Franz Wilhelmstötter</a>
 	 * @since 3.0
-<<<<<<< HEAD
-	 * @version 3.0 &mdash; <em>$Date: 2014-12-28 $</em>
-=======
 	 * @version 3.0
->>>>>>> d27d455f
 	 */
 	static final class Result {
 
@@ -355,11 +343,7 @@
 	 *
 	 * @author <a href="mailto:franz.wilhelmstoetter@gmx.at">Franz Wilhelmstötter</a>
 	 * @since 3.0
-<<<<<<< HEAD
-	 * @version 3.0 &mdash; <em>$Date: 2014-12-28 $</em>
-=======
 	 * @version 3.0
->>>>>>> d27d455f
 	 */
 	private static final class CountingOutputStream extends OutputStream {
 		private final OutputStream _delegate;
