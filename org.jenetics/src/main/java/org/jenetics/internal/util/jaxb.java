/*
 * Java Genetic Algorithm Library (@__identifier__@).
 * Copyright (c) @__year__@ Franz Wilhelmstötter
 *
 * Licensed under the Apache License, Version 2.0 (the "License");
 * you may not use this file except in compliance with the License.
 * You may obtain a copy of the License at
 *
 *      http://www.apache.org/licenses/LICENSE-2.0
 *
 * Unless required by applicable law or agreed to in writing, software
 * distributed under the License is distributed on an "AS IS" BASIS,
 * WITHOUT WARRANTIES OR CONDITIONS OF ANY KIND, either express or implied.
 * See the License for the specific language governing permissions and
 * limitations under the License.
 *
 * Author:
 *    Franz Wilhelmstötter (franz.wilhelmstoetter@gmx.at)
 */
package org.jenetics.internal.util;

import static org.jenetics.internal.util.reflect.classOf;

import java.util.HashMap;
import java.util.List;
import java.util.Map;
import java.util.function.Function;

import javax.xml.bind.JAXBContext;
import javax.xml.bind.JAXBException;
import javax.xml.bind.annotation.adapters.XmlAdapter;

import org.jenetics.internal.util.model.CharacterModel;

import org.jenetics.util.StaticObject;

/**
 * JAXB helper methods.
 *
 * @author <a href="mailto:franz.wilhelmstoetter@gmx.at">Franz Wilhelmstötter</a>
<<<<<<< HEAD
 * @version 1.6 &mdash; <em>$Date: 2014-03-07 $</em>
 * @since 1.6
=======
 * @version 1.6 &mdash; <em>$Date: 2014-03-20 $</em>
 * @since 2.0
>>>>>>> 2f47a4a7
 */
public class jaxb extends StaticObject {
	private jaxb() {}

	public static final JAXBContext CONTEXT = newContext();

	private static JAXBContext newContext() {
		try {
			return JAXBContext.newInstance(
				"org.jenetics:org.jenetics.internal.util"
			);
		} catch (JAXBException e) {
			throw new AssertionError(e);
		}
	}

	private static final XmlAdapter<Object, Object> IdentityAdapter =
		new XmlAdapter<Object, Object>() {
			@Override public Object unmarshal(final Object value) {
				return value;
			}
			@Override public Object marshal(final Object value) {
				return value;
			}
		};

	private static final Map<Class<?>, XmlAdapter<?, ?>> ADAPTERS = new HashMap<>();

	static {
		ADAPTERS.put(Character.class, CharacterModel.ADAPTER);
		ADAPTERS.put(CharacterModel.class, CharacterModel.ADAPTER);
	}

	/**
	 * Return the an {@code XmlAdapter} for the given {@code vale}. If no
	 * adapter could be found, and identity adapter is returned.
	 *
	 * @param value the object for which to find an {@code XmlAdapter}
	 * @return the {@code XmlAdapter} for the given object, or an identity
	 *         adapter if no one can be found.
	 */
	@SuppressWarnings("unchecked")
	public static XmlAdapter<Object, Object> adapterFor(final Object value) {
		final Class<?> cls = classOf(value);

		synchronized (ADAPTERS) {
			if (!ADAPTERS.containsKey(cls)) {
				ADAPTERS.put(cls, newXmlAdapter(cls));
			}

			return (XmlAdapter<Object, Object>) ADAPTERS.get(cls);
		}
	}

	@SuppressWarnings("unchecked")
	private static XmlAdapter<Object, Object> newXmlAdapter(final Class<?> cls) {
		final List<Class<?>> classes = reflect.allDeclaredClasses(cls);

		XmlAdapter<Object, Object> adapter = IdentityAdapter;
		for (int i = 0; i < classes.size() && adapter == IdentityAdapter; ++i) {
			if (XmlAdapter.class.isAssignableFrom(classes.get(i))) {
				try {
					adapter = (XmlAdapter<Object, Object>)classes.get(i).newInstance();
				} catch (InstantiationException | IllegalAccessException e) {
					// ignore exception
				}
			}
		}

		return adapter;
	}

	/**
	 * Shorthand for {@code adapterFor(value).marshal(value)}
	 */
	public static Object marshal(final Object value) throws Exception {
		return adapterFor(value).marshal(value);
	}

	/**
	 * Shorthand for {@code adapterFor(value).unmarshal(value)}
	 */
	public static Object unmarshal(final Object value) throws Exception {
		return adapterFor(value).unmarshal(value);
	}

	/**
	 * Return a marshaller function from the given
	 * {@link javax.xml.bind.annotation.adapters.XmlAdapter}.
	 *
	 * @param a the adapter used by the marshaller function.
	 * @return the marshaller function
	 */
	public static <V, B> Function<B, V> Marshaller(final XmlAdapter<V, B> a) {
		return new Function<B, V>() {
			@Override
			public V apply(final B value) {
				try {
					return a.marshal(value);
				} catch (Exception e) {
					throw new RuntimeException(e);
				}
			}
		};
	}

	/**
	 * Return a unmarshaller function from the given
	 * {@link javax.xml.bind.annotation.adapters.XmlAdapter}.
	 *
	 * @param a the adapter used by the unmarshaller function.
	 * @return the unmarshaller function
	 */
	public static <V, B> Function<V, B> Unmarshaller(final XmlAdapter<V, B> a) {
		return new Function<V, B>() {
			@Override
			public B apply(final V value) {
				try {
					return a.unmarshal(value);
				} catch (Exception e) {
					throw new RuntimeException(e);
				}
			}
		};
	}

	/**
	 * Return a marshaller function for the given object.
	 *
	 * @param value the value to marshal
	 * @return the marshaller function
	 */
	public static Function<Object, Object> Marshaller(final Object value) {
		return Marshaller(adapterFor(value));
	}

	/**
	 * Return a unmarshaller function for the given object.
	 *
	 * @param value the value to unmarshal
	 * @return the unmarshaller function
	 */
	public static Function<Object, Object> Unmarshaller(final Object value)  {
		return Unmarshaller(jaxb.adapterFor(value));
	}

}<|MERGE_RESOLUTION|>--- conflicted
+++ resolved
@@ -38,13 +38,8 @@
  * JAXB helper methods.
  *
  * @author <a href="mailto:franz.wilhelmstoetter@gmx.at">Franz Wilhelmstötter</a>
-<<<<<<< HEAD
- * @version 1.6 &mdash; <em>$Date: 2014-03-07 $</em>
- * @since 1.6
-=======
- * @version 1.6 &mdash; <em>$Date: 2014-03-20 $</em>
+ * @version 1.6 &mdash; <em>$Date: 2014-03-31 $</em>
  * @since 2.0
->>>>>>> 2f47a4a7
  */
 public class jaxb extends StaticObject {
 	private jaxb() {}
