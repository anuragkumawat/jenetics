--- conflicted
+++ resolved
@@ -33,11 +33,7 @@
 /**
  * @author <a href="mailto:franz.wilhelmstoetter@gmx.at">Franz Wilhelmstötter</a>
  * @since 1.4
-<<<<<<< HEAD
- * @version 1.5 &mdash; <em>$Date: 2013-12-18 $</em>
-=======
- * @version 1.5 &mdash; <em>$Date: 2014-03-10 $</em>
->>>>>>> 2f47a4a7
+ * @version 1.5 &mdash; <em>$Date: 2014-03-31 $</em>
  */
 public abstract class ArrayProxySeq<T> implements Seq<T> {
 
@@ -82,13 +78,8 @@
 	}
 
 	@Override
-<<<<<<< HEAD
 	public void forEach(final Consumer<? super T> consumer) {
 		requireNonNull(consumer, "The consumer must not be null.");
-=======
-	public <R> void forEach(final Function<? super T, ? extends R> function) {
-		requireNonNull(function, "Function");
->>>>>>> 2f47a4a7
 
 		for (int i = _proxy._start; i < _proxy._end; ++i) {
 			consumer.accept(_proxy.__get(i));
@@ -96,11 +87,7 @@
 	}
 
 	@Override
-<<<<<<< HEAD
 	public boolean forAll(final Predicate<? super T> predicate) {
-=======
-	public boolean forAll(final Function<? super T, Boolean> predicate) {
->>>>>>> 2f47a4a7
 		requireNonNull(predicate, "Predicate");
 
 		boolean valid = true;
