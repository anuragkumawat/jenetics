--- conflicted
+++ resolved
@@ -82,11 +82,7 @@
 		requireNonNull(consumer, "The consumer must not be null.");
 
 		for (int i = _proxy._start; i < _proxy._end; ++i) {
-<<<<<<< HEAD
-			consumer.accept(_proxy.uncheckedOffsetGet(i));
-=======
-			function.apply(_proxy.__get(i));
->>>>>>> 2029f333
+			consumer.accept(_proxy.__get(i));
 		}
 	}
 
@@ -96,11 +92,8 @@
 
 		boolean valid = true;
 		for (int i = _proxy._start; i < _proxy._end && valid; ++i) {
-<<<<<<< HEAD
-			valid = predicate.test(_proxy.uncheckedOffsetGet(i));
-=======
-			valid = predicate.apply(_proxy.__get(i));
->>>>>>> 2029f333
+		for (int i = _proxy._start; i < _proxy._end && valid; ++i) {
+			valid = predicate.test(_proxy.__get(i));
 		}
 		return valid;
 	}
@@ -145,11 +138,7 @@
 		for (int i = start + _proxy._start, n = end + _proxy._start;
 				i < n && index == -1; ++i)
 		{
-<<<<<<< HEAD
-			if (predicate.test(_proxy.uncheckedOffsetGet(i))) {
-=======
-			if (predicate.apply(_proxy.__get(i))) {
->>>>>>> 2029f333
+			if (predicate.test(_proxy.__get(i))) {
 				index = i - _proxy._start;
 			}
 		}
@@ -197,11 +186,7 @@
 		for (int i = end + _proxy._start;
 			--i >= start + _proxy._start && index == -1;)
 		{
-<<<<<<< HEAD
-			if (predicate.test(_proxy.uncheckedOffsetGet(i))) {
-=======
-			if (predicate.apply(_proxy.__get(i))) {
->>>>>>> 2029f333
+			if (predicate.test(_proxy.__get(i))) {
 				index = i - _proxy._start;
 			}
 		}
