--- conflicted
+++ resolved
@@ -49,11 +49,7 @@
  *
  * @author <a href="mailto:franz.wilhelmstoetter@gmx.at">Franz Wilhelmstötter</a>
  * @since 1.0
-<<<<<<< HEAD
- * @version 1.3 &mdash; <em>$Date: 2013-09-02 $</em>
-=======
- * @version 1.3 &mdash; <em>$Date: 2013-12-02 $</em>
->>>>>>> d44fb682
+ * @version 1.3 &mdash; <em>$Date: 2013-12-09 $</em>
  */
 public class Quantile<N extends Number> extends MappedAccumulator<N> {
 
