/*
 * Java Genetic Algorithm Library (@__identifier__@).
 * Copyright (c) @__year__@ Franz Wilhelmstötter
 *
 * Licensed under the Apache License, Version 2.0 (the "License");
 * you may not use this file except in compliance with the License.
 * You may obtain a copy of the License at
 *
 *      http://www.apache.org/licenses/LICENSE-2.0
 *
 * Unless required by applicable law or agreed to in writing, software
 * distributed under the License is distributed on an "AS IS" BASIS,
 * WITHOUT WARRANTIES OR CONDITIONS OF ANY KIND, either express or implied.
 * See the License for the specific language governing permissions and
 * limitations under the License.
 *
 * Author:
 *    Franz Wilhelmstötter (franz.wilhelmstoetter@gmx.at)
 */
package org.jenetics.stat;

import static java.util.Objects.requireNonNull;
import static org.jenetics.stat.math.Φ;
import static org.jenetics.stat.math.φ;
import static org.jenetics.util.object.eq;
import static org.jenetics.util.object.hashCodeOf;
import static org.jenetics.util.object.nonNegative;

import java.io.Serializable;
import java.util.Locale;

import org.jscience.mathematics.number.Float64;

import org.jenetics.util.Function;
import org.jenetics.util.Range;

/**
 * Normal (Gaussian) distribution. With
 *
 * <p>
 * <img
 *     src="doc-files/normal-pdf.gif"
 *     alt="f(x)=\frac{1}{\sqrt{2\pi \sigma^{2}}}\cdot
 *          e^{-\frac{(x-\mu)^2}{2\sigma^{2}}})"
 * />
 * </p>
 * as <i>pdf</i> and
 * <p>
 * <img
 *     src="doc-files/normal-cdf.gif"
 *     alt="f(x)=\frac{1}{2}\cdot \left [ 1 + \textup{erf} \left(
 *          \frac{x - \mu }{\sqrt{2\sigma^{2}}} \right) \right ]"
 * />
 * </p>
 * as <i>cdf</i>.
 *
 * @see <a href="http://en.wikipedia.org/wiki/Normal_distribution">Normal distribution</a>
 *
 * @author <a href="mailto:franz.wilhelmstoetter@gmx.at">Franz Wilhelmstötter</a>
 * @since 1.0
<<<<<<< HEAD
 * @version 1.0 &mdash; <em>$Date: 2013-08-29 $</em>
=======
 * @version 1.0 &mdash; <em>$Date: 2013-06-11 $</em>
>>>>>>> 8ef00680
 */
public class NormalDistribution<
	N extends Number & Comparable<? super N>
>
	implements Distribution<N>
{

	/**
	 * <p>
	 * <img
	 *     src="doc-files/normal-pdf.gif"
	 *     alt="f(x)=\frac{1}{\sqrt{2\pi \sigma^{2}}}\cdot
	 *          e^{-\frac{(x-\mu)^2}{2\sigma^{2}}})"
	 * />
	 * </p>
	 *
	 * @author <a href="mailto:franz.wilhelmstoetter@gmx.at">Franz Wilhelmstötter</a>
	 * @since 1.0
<<<<<<< HEAD
	 * @version 1.0 &mdash; <em>$Date: 2013-08-29 $</em>
=======
	 * @version 1.0 &mdash; <em>$Date: 2013-06-11 $</em>
>>>>>>> 8ef00680
	 */
	static final class PDF<N extends Number & Comparable<? super N>>
		implements
			Function<N, Float64>,
			Serializable
	{
		private static final long serialVersionUID = 1L;

		private final Range<N> _domain;
		private final double _mean;
		private final double _var;
		private final double _stddev;

		public PDF(final Range<N> domain, final double mean, final double var) {
			_domain = domain;
			_mean = mean;
			_var = var;
			_stddev = Math.sqrt(var);
		}

		@Override
		public Float64 apply(final N value) {
			final double x = value.doubleValue();

			Float64 result = Float64.ZERO;
			if (_domain.contains(value)) {
				result = Float64.valueOf(φ(x, _mean, _stddev));
			}

			return result;
		}

		@Override
		public String toString() {
			return String.format(
				Locale.ENGLISH,
				"p(x) = N[µ=%f, σ²=%f](x)", _mean, _var
			);
		}

	}

	/**
	 * <p>
	 * <img
	 *     src="doc-files/normal-cdf.gif"
	 *     alt="f(x)=\frac{1}{2}\cdot \left [ 1 + \textup{erf} \left(
	 *          \frac{x - \mu }{\sqrt{2\sigma^{2}}} \right) \right ]"
	 * />
	 * </p>
	 *
	 * @author <a href="mailto:franz.wilhelmstoetter@gmx.at">Franz Wilhelmstötter</a>
	 * @since 1.0
<<<<<<< HEAD
	 * @version 1.0 &mdash; <em>$Date: 2013-08-29 $</em>
=======
	 * @version 1.0 &mdash; <em>$Date: 2013-06-11 $</em>
>>>>>>> 8ef00680
	 */
	static final class CDF<N extends Number & Comparable<? super N>>
		implements
			Function<N, Float64>,
			Serializable
	{
		private static final long serialVersionUID = 1L;

		private final double _min;
		private final double _max;
		private final double _mean;
		private final double _var;
		private final double _stddev;

		public CDF(final Range<N> domain, final double mean, final double var) {
			_min = domain.getMin().doubleValue();
			_max = domain.getMax().doubleValue();
			_mean = mean;
			_var = var;
			_stddev = Math.sqrt(var);
		}

		@Override
		public Float64 apply(final N value) {
			final double x = value.doubleValue();

			Float64 result = null;
			if (x < _min) {
				result = Float64.ZERO;
			} else if (x > _max) {
				result = Float64.ONE;
			} else {
				result = Float64.valueOf(Φ(x, _mean, _stddev));
			}

			return result;
		}

		@Override
		public String toString() {
			return String.format(
				Locale.ENGLISH,
				"P(x) = 1/2(1 + erf((x - %f)/(sqrt(2·%f))))",
				_mean, _var
			);
		}

	}

	private final Range<N> _domain;
	private final Function<N, Float64> _cdf;
	private final Function<N, Float64> _pdf;
	private final double _mean;
	private final double _var;

	/**
	 * Create a new normal distribution object.
	 *
	 * @param domain the domain of the distribution.
	 * @param mean the mean value of the normal distribution.
	 * @param var the variance of the normal distribution.
	 * @throws NullPointerException if the {@code domain} is {@code null}.
	 * @throws IllegalArgumentException if the variance is negative.
	 */
	public NormalDistribution(
		final Range<N> domain,
		final double mean,
		final double var
	) {
		_domain = requireNonNull(domain, "Domain");
		_mean = mean;
		_var = nonNegative(var, "Variance");

		_pdf = new PDF<>(_domain, _mean, _var);
		_cdf = new CDF<>(_domain, _mean, _var);
	}

	@Override
	public Range<N> getDomain() {
		return _domain;
	}

	/**
	 * Return a new CDF object.
	 *
	 * <p>
	 * <img
	 *     src="doc-files/normal-cdf.gif"
	 *     alt="f(x)=\frac{1}{2}\cdot \left [ 1 + \textup{erf} \left(
	 *          \frac{x - \mu }{\sqrt{2\sigma^{2}}} \right) \right ]"
	 * />
	 * </p>
	 */
	@Override
	public Function<N, Float64> getCDF() {
		return _cdf;
	}

	/**
	 * Return a new PDF object.
	 *
	 * <p>
	 * <img
	 *     src="doc-files/normal-pdf.gif"
	 *     alt="f(x)=\frac{1}{\sqrt{2\pi \sigma^{2}}}\cdot e^{-\frac{(x-\mu)^2}{2\sigma^{2}}})"
	 * />
	 * </p>
	 */
	@Override
	public Function<N, Float64> getPDF() {
		return _pdf;
	}

	@Override
	public int hashCode() {
		return hashCodeOf(getClass()).and(_domain).and(_mean).and(_var).value();
	}

	@Override
	public boolean equals(final Object obj) {
		if (obj == this) {
			return true;
		}
		if (obj == null || obj.getClass() != getClass()) {
			return false;
		}

		final NormalDistribution<?> dist = (NormalDistribution<?>)obj;
		return eq(_domain, dist._domain) &&
				eq(_mean, dist._mean) &&
				eq(_var, dist._var);
	}

	@Override
	public String toString() {
		return String.format("N[µ=%f, σ²=%f]", _mean, _var);
	}

}

<|MERGE_RESOLUTION|>--- conflicted
+++ resolved
@@ -58,11 +58,7 @@
  *
  * @author <a href="mailto:franz.wilhelmstoetter@gmx.at">Franz Wilhelmstötter</a>
  * @since 1.0
-<<<<<<< HEAD
- * @version 1.0 &mdash; <em>$Date: 2013-08-29 $</em>
-=======
- * @version 1.0 &mdash; <em>$Date: 2013-06-11 $</em>
->>>>>>> 8ef00680
+ * @version 1.0 &mdash; <em>$Date: 2013-08-30 $</em>
  */
 public class NormalDistribution<
 	N extends Number & Comparable<? super N>
@@ -81,11 +77,7 @@
 	 *
 	 * @author <a href="mailto:franz.wilhelmstoetter@gmx.at">Franz Wilhelmstötter</a>
 	 * @since 1.0
-<<<<<<< HEAD
-	 * @version 1.0 &mdash; <em>$Date: 2013-08-29 $</em>
-=======
-	 * @version 1.0 &mdash; <em>$Date: 2013-06-11 $</em>
->>>>>>> 8ef00680
+	 * @version 1.0 &mdash; <em>$Date: 2013-08-30 $</em>
 	 */
 	static final class PDF<N extends Number & Comparable<? super N>>
 		implements
@@ -139,11 +131,7 @@
 	 *
 	 * @author <a href="mailto:franz.wilhelmstoetter@gmx.at">Franz Wilhelmstötter</a>
 	 * @since 1.0
-<<<<<<< HEAD
-	 * @version 1.0 &mdash; <em>$Date: 2013-08-29 $</em>
-=======
-	 * @version 1.0 &mdash; <em>$Date: 2013-06-11 $</em>
->>>>>>> 8ef00680
+	 * @version 1.0 &mdash; <em>$Date: 2013-08-30 $</em>
 	 */
 	static final class CDF<N extends Number & Comparable<? super N>>
 		implements
