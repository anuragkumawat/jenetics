/*
 * Java Genetic Algorithm Library (@__identifier__@).
 * Copyright (c) @__year__@ Franz Wilhelmstötter
 *
 * Licensed under the Apache License, Version 2.0 (the "License");
 * you may not use this file except in compliance with the License.
 * You may obtain a copy of the License at
 *
 *      http://www.apache.org/licenses/LICENSE-2.0
 *
 * Unless required by applicable law or agreed to in writing, software
 * distributed under the License is distributed on an "AS IS" BASIS,
 * WITHOUT WARRANTIES OR CONDITIONS OF ANY KIND, either express or implied.
 * See the License for the specific language governing permissions and
 * limitations under the License.
 *
 * Author:
 *    Franz Wilhelmstötter (franz.wilhelmstoetter@gmx.at)
 */
package org.jenetics.stat;

import static java.lang.String.format;
import static java.util.Objects.requireNonNull;
import static org.jenetics.internal.math.statistics.Φ;
import static org.jenetics.internal.math.statistics.φ;
import static org.jenetics.internal.util.Equality.eq;
import static org.jenetics.internal.util.object.nonNegative;

import java.util.function.ToDoubleFunction;

import org.jenetics.internal.util.Equality;
import org.jenetics.internal.util.Hash;

import org.jenetics.util.Range;

/**
 * Normal (Gaussian) distribution. With
 *
 * <p>
 * <img
 *     src="doc-files/normal-pdf.gif"
 *     alt="f(x)=\frac{1}{\sqrt{2\pi \sigma^{2}}}\cdot
 *          e^{-\frac{(x-\mu)^2}{2\sigma^{2}}})"
 * >
 * </p>
 * as <i>pdf</i> and
 * <p>
 * <img
 *     src="doc-files/normal-cdf.gif"
 *     alt="f(x)=\frac{1}{2}\cdot \left [ 1 + \textup{erf} \left(
 *          \frac{x - \mu }{\sqrt{2\sigma^{2}}} \right) \right ]"
 * >
 * </p>
 * as <i>cdf</i>.
 *
 * @see <a href="http://en.wikipedia.org/wiki/Normal_distribution">Normal distribution</a>
 *
 * @author <a href="mailto:franz.wilhelmstoetter@gmx.at">Franz Wilhelmstötter</a>
 * @since 1.0
<<<<<<< HEAD
 * @version 2.0 &mdash; <em>$Date: 2014-04-16 $</em>
=======
 * @version 2.0 &mdash; <em>$Date: 2014-07-10 $</em>
>>>>>>> 67e61c7c
 */
public class NormalDistribution<
	N extends Number & Comparable<? super N>
>
	implements Distribution<N>
{

<<<<<<< HEAD
	/**
	 * <p>
	 * <img
	 *     src="doc-files/normal-pdf.gif"
	 *     alt="f(x)=\frac{1}{\sqrt{2\pi \sigma^{2}}}\cdot
	 *          e^{-\frac{(x-\mu)^2}{2\sigma^{2}}})"
	 * >
	 * </p>
	 *
	 * @author <a href="mailto:franz.wilhelmstoetter@gmx.at">Franz Wilhelmstötter</a>
	 * @since 1.0
	 * @version 1.0 &mdash; <em>$Date: 2014-04-16 $</em>
	 */
	static final class PDF<N extends Number & Comparable<? super N>>
		implements
			Function<N, Double>,
			Serializable
	{
		private static final long serialVersionUID = 2L;

		private final Range<N> _domain;
		private final double _mean;
		private final double _var;
		private final double _stddev;

		public PDF(final Range<N> domain, final double mean, final double var) {
			_domain = domain;
			_mean = mean;
			_var = var;
			_stddev = Math.sqrt(var);
		}

		@Override
		public Double apply(final N value) {
			final double x = value.doubleValue();

			double result = 0.0;
			if (_domain.contains(value)) {
				result = φ(x, _mean, _stddev);
			}

			return result;
		}

		@Override
		public String toString() {
			return format(
				Locale.ENGLISH,
				"p(x) = N[µ=%f, σ²=%f](x)", _mean, _var
			);
		}

	}

	/**
	 * <p>
	 * <img
	 *     src="doc-files/normal-cdf.gif"
	 *     alt="f(x)=\frac{1}{2}\cdot \left [ 1 + \textup{erf} \left(
	 *          \frac{x - \mu }{\sqrt{2\sigma^{2}}} \right) \right ]"
	 * >
	 * </p>
	 *
	 * @author <a href="mailto:franz.wilhelmstoetter@gmx.at">Franz Wilhelmstötter</a>
	 * @since 1.0
	 * @version 1.0 &mdash; <em>$Date: 2014-04-16 $</em>
	 */
	static final class CDF<N extends Number & Comparable<? super N>>
		implements
			Function<N, Double>,
			Serializable
	{
		private static final long serialVersionUID = 2L;

		private final double _min;
		private final double _max;
		private final double _mean;
		private final double _var;
		private final double _stddev;

		public CDF(final Range<N> domain, final double mean, final double var) {
			_min = domain.getMin().doubleValue();
			_max = domain.getMax().doubleValue();
			_mean = mean;
			_var = var;
			_stddev = Math.sqrt(var);
		}

		@Override
		public Double apply(final N value) {
			final double x = value.doubleValue();

			double result = 0.0;
			if (x < _min) {
				result = 0.0;
			} else if (x > _max) {
				result = 1.0;
			} else {
				result = Φ(x, _mean, _stddev);
			}

			return result;
		}

		@Override
		public String toString() {
			return format(
				Locale.ENGLISH,
				"P(x) = 1/2(1 + erf((x - %f)/(sqrt(2·%f))))",
				_mean, _var
			);
		}

	}

=======
>>>>>>> 67e61c7c
	private final Range<N> _domain;
	private final double _min;
	private final double _max;
	private final double _mean;
	private final double _var;
	private final double _stddev;

	/**
	 * Create a new normal distribution object.
	 *
	 * @param domain the domain of the distribution.
	 * @param mean the mean value of the normal distribution.
	 * @param var the variance of the normal distribution.
	 * @throws NullPointerException if the {@code domain} is {@code null}.
	 * @throws IllegalArgumentException if the variance is negative.
	 */
	public NormalDistribution(
		final Range<N> domain,
		final double mean,
		final double var
	) {
		_domain = requireNonNull(domain, "Domain");
		_min = domain.getMin().doubleValue();
		_max = domain.getMax().doubleValue();
		_mean = mean;
		_var = nonNegative(var, "Variance");
		_stddev = Math.sqrt(var);
	}

	@Override
	public Range<N> getDomain() {
		return _domain;
	}

	/**
	 * Return a new CDF object.
	 *
	 * <p>
	 * <img
	 *     src="doc-files/normal-cdf.gif"
	 *     alt="f(x)=\frac{1}{2}\cdot \left [ 1 + \textup{erf} \left(
	 *          \frac{x - \mu }{\sqrt{2\sigma^{2}}} \right) \right ]"
	 * >
	 * </p>
	 */
	@Override
	public ToDoubleFunction<N> getCDF() {
		return value -> {
			final double x = value.doubleValue();

			double result = 0.0;
			if (x < _min) {
				result = 0.0;
			} else if (x > _max) {
				result = 1.0;
			} else {
				result = Φ(x, _mean, _stddev);
			}

			return result;
		};
	}

	/**
	 * Return a new PDF object.
	 *
	 * <p>
	 * <img
	 *     src="doc-files/normal-pdf.gif"
	 *     alt="f(x)=\frac{1}{\sqrt{2\pi \sigma^{2}}}\cdot e^{-\frac{(x-\mu)^2}{2\sigma^{2}}})"
	 * >
	 * </p>
	 */
	@Override
	public ToDoubleFunction<N> getPDF() {
		return value -> {
			final double x = value.doubleValue();

			double result = 0.0;
			if (_domain.contains(value)) {
				result = φ(x, _mean, _stddev);
			}

			return result;
		};
	}

	@Override
	public int hashCode() {
		return Hash.of(getClass()).and(_domain).and(_mean).and(_var).value();
	}

	@Override
	public boolean equals(final Object obj) {
		return Equality.of(this, obj).test(dist ->
			eq(_domain, dist._domain) &&
			eq(_mean, dist._mean) &&
			eq(_var, dist._var)
		);
	}

	@Override
	public String toString() {
		return format("N[µ=%f, σ²=%f]", _mean, _var);
	}

}<|MERGE_RESOLUTION|>--- conflicted
+++ resolved
@@ -57,11 +57,7 @@
  *
  * @author <a href="mailto:franz.wilhelmstoetter@gmx.at">Franz Wilhelmstötter</a>
  * @since 1.0
-<<<<<<< HEAD
- * @version 2.0 &mdash; <em>$Date: 2014-04-16 $</em>
-=======
- * @version 2.0 &mdash; <em>$Date: 2014-07-10 $</em>
->>>>>>> 67e61c7c
+ * @version 2.0 &mdash; <em>$Date: 2014-07-11 $</em>
  */
 public class NormalDistribution<
 	N extends Number & Comparable<? super N>
@@ -69,124 +65,6 @@
 	implements Distribution<N>
 {
 
-<<<<<<< HEAD
-	/**
-	 * <p>
-	 * <img
-	 *     src="doc-files/normal-pdf.gif"
-	 *     alt="f(x)=\frac{1}{\sqrt{2\pi \sigma^{2}}}\cdot
-	 *          e^{-\frac{(x-\mu)^2}{2\sigma^{2}}})"
-	 * >
-	 * </p>
-	 *
-	 * @author <a href="mailto:franz.wilhelmstoetter@gmx.at">Franz Wilhelmstötter</a>
-	 * @since 1.0
-	 * @version 1.0 &mdash; <em>$Date: 2014-04-16 $</em>
-	 */
-	static final class PDF<N extends Number & Comparable<? super N>>
-		implements
-			Function<N, Double>,
-			Serializable
-	{
-		private static final long serialVersionUID = 2L;
-
-		private final Range<N> _domain;
-		private final double _mean;
-		private final double _var;
-		private final double _stddev;
-
-		public PDF(final Range<N> domain, final double mean, final double var) {
-			_domain = domain;
-			_mean = mean;
-			_var = var;
-			_stddev = Math.sqrt(var);
-		}
-
-		@Override
-		public Double apply(final N value) {
-			final double x = value.doubleValue();
-
-			double result = 0.0;
-			if (_domain.contains(value)) {
-				result = φ(x, _mean, _stddev);
-			}
-
-			return result;
-		}
-
-		@Override
-		public String toString() {
-			return format(
-				Locale.ENGLISH,
-				"p(x) = N[µ=%f, σ²=%f](x)", _mean, _var
-			);
-		}
-
-	}
-
-	/**
-	 * <p>
-	 * <img
-	 *     src="doc-files/normal-cdf.gif"
-	 *     alt="f(x)=\frac{1}{2}\cdot \left [ 1 + \textup{erf} \left(
-	 *          \frac{x - \mu }{\sqrt{2\sigma^{2}}} \right) \right ]"
-	 * >
-	 * </p>
-	 *
-	 * @author <a href="mailto:franz.wilhelmstoetter@gmx.at">Franz Wilhelmstötter</a>
-	 * @since 1.0
-	 * @version 1.0 &mdash; <em>$Date: 2014-04-16 $</em>
-	 */
-	static final class CDF<N extends Number & Comparable<? super N>>
-		implements
-			Function<N, Double>,
-			Serializable
-	{
-		private static final long serialVersionUID = 2L;
-
-		private final double _min;
-		private final double _max;
-		private final double _mean;
-		private final double _var;
-		private final double _stddev;
-
-		public CDF(final Range<N> domain, final double mean, final double var) {
-			_min = domain.getMin().doubleValue();
-			_max = domain.getMax().doubleValue();
-			_mean = mean;
-			_var = var;
-			_stddev = Math.sqrt(var);
-		}
-
-		@Override
-		public Double apply(final N value) {
-			final double x = value.doubleValue();
-
-			double result = 0.0;
-			if (x < _min) {
-				result = 0.0;
-			} else if (x > _max) {
-				result = 1.0;
-			} else {
-				result = Φ(x, _mean, _stddev);
-			}
-
-			return result;
-		}
-
-		@Override
-		public String toString() {
-			return format(
-				Locale.ENGLISH,
-				"P(x) = 1/2(1 + erf((x - %f)/(sqrt(2·%f))))",
-				_mean, _var
-			);
-		}
-
-	}
-
-=======
->>>>>>> 67e61c7c
 	private final Range<N> _domain;
 	private final double _min;
 	private final double _max;
