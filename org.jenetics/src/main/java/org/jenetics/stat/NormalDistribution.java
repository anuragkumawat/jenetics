/*
 * Java Genetic Algorithm Library (@__identifier__@).
 * Copyright (c) @__year__@ Franz Wilhelmstötter
 *
 * Licensed under the Apache License, Version 2.0 (the "License");
 * you may not use this file except in compliance with the License.
 * You may obtain a copy of the License at
 *
 *      http://www.apache.org/licenses/LICENSE-2.0
 *
 * Unless required by applicable law or agreed to in writing, software
 * distributed under the License is distributed on an "AS IS" BASIS,
 * WITHOUT WARRANTIES OR CONDITIONS OF ANY KIND, either express or implied.
 * See the License for the specific language governing permissions and
 * limitations under the License.
 *
 * Author:
 *    Franz Wilhelmstötter (franz.wilhelmstoetter@gmx.at)
 */
package org.jenetics.stat;

import static java.lang.String.format;
import static java.util.Objects.requireNonNull;
import static org.jenetics.internal.math.statistics.Φ;
import static org.jenetics.internal.math.statistics.φ;
import static org.jenetics.util.object.eq;
import static org.jenetics.util.object.hashCodeOf;
import static org.jenetics.util.object.nonNegative;

import java.io.Serializable;
import java.util.Locale;

import org.jscience.mathematics.number.Float64;

import org.jenetics.util.Function;
import org.jenetics.util.Range;

/**
 * Normal (Gaussian) distribution. With
 *
 * <p>
 * <img
 *     src="doc-files/normal-pdf.gif"
 *     alt="f(x)=\frac{1}{\sqrt{2\pi \sigma^{2}}}\cdot
 *          e^{-\frac{(x-\mu)^2}{2\sigma^{2}}})"
 * />
 * </p>
 * as <i>pdf</i> and
 * <p>
 * <img
 *     src="doc-files/normal-cdf.gif"
 *     alt="f(x)=\frac{1}{2}\cdot \left [ 1 + \textup{erf} \left(
 *          \frac{x - \mu }{\sqrt{2\sigma^{2}}} \right) \right ]"
 * />
 * </p>
 * as <i>cdf</i>.
 *
 * @see <a href="http://en.wikipedia.org/wiki/Normal_distribution">Normal distribution</a>
 *
 * @author <a href="mailto:franz.wilhelmstoetter@gmx.at">Franz Wilhelmstötter</a>
 * @since 1.0
<<<<<<< HEAD
 * @version 1.0 &mdash; <em>$Date: 2013-06-14 $</em>
=======
 * @version 1.0 &mdash; <em>$Date: 2013-09-01 $</em>
>>>>>>> 33bb45ce
 */
public class NormalDistribution<
	N extends Number & Comparable<? super N>
>
	implements Distribution<N>
{

	/**
	 * <p>
	 * <img
	 *     src="doc-files/normal-pdf.gif"
	 *     alt="f(x)=\frac{1}{\sqrt{2\pi \sigma^{2}}}\cdot
	 *          e^{-\frac{(x-\mu)^2}{2\sigma^{2}}})"
	 * />
	 * </p>
	 *
	 * @author <a href="mailto:franz.wilhelmstoetter@gmx.at">Franz Wilhelmstötter</a>
	 * @since 1.0
<<<<<<< HEAD
	 * @version 1.0 &mdash; <em>$Date: 2013-06-14 $</em>
=======
	 * @version 1.0 &mdash; <em>$Date: 2013-09-01 $</em>
>>>>>>> 33bb45ce
	 */
	static final class PDF<N extends Number & Comparable<? super N>>
		implements
			Function<N, Float64>,
			Serializable
	{
		private static final long serialVersionUID = 1L;

		private final Range<N> _domain;
		private final double _mean;
		private final double _var;
		private final double _stddev;

		public PDF(final Range<N> domain, final double mean, final double var) {
			_domain = domain;
			_mean = mean;
			_var = var;
			_stddev = Math.sqrt(var);
		}

		@Override
		public Float64 apply(final N value) {
			final double x = value.doubleValue();

			Float64 result = Float64.ZERO;
			if (_domain.contains(value)) {
				result = Float64.valueOf(φ(x, _mean, _stddev));
			}

			return result;
		}

		@Override
		public String toString() {
			return format(
				Locale.ENGLISH,
				"p(x) = N[µ=%f, σ²=%f](x)", _mean, _var
			);
		}

	}

	/**
	 * <p>
	 * <img
	 *     src="doc-files/normal-cdf.gif"
	 *     alt="f(x)=\frac{1}{2}\cdot \left [ 1 + \textup{erf} \left(
	 *          \frac{x - \mu }{\sqrt{2\sigma^{2}}} \right) \right ]"
	 * />
	 * </p>
	 *
	 * @author <a href="mailto:franz.wilhelmstoetter@gmx.at">Franz Wilhelmstötter</a>
	 * @since 1.0
<<<<<<< HEAD
	 * @version 1.0 &mdash; <em>$Date: 2013-06-14 $</em>
=======
	 * @version 1.0 &mdash; <em>$Date: 2013-09-01 $</em>
>>>>>>> 33bb45ce
	 */
	static final class CDF<N extends Number & Comparable<? super N>>
		implements
			Function<N, Float64>,
			Serializable
	{
		private static final long serialVersionUID = 1L;

		private final double _min;
		private final double _max;
		private final double _mean;
		private final double _var;
		private final double _stddev;

		public CDF(final Range<N> domain, final double mean, final double var) {
			_min = domain.getMin().doubleValue();
			_max = domain.getMax().doubleValue();
			_mean = mean;
			_var = var;
			_stddev = Math.sqrt(var);
		}

		@Override
		public Float64 apply(final N value) {
			final double x = value.doubleValue();

			Float64 result = null;
			if (x < _min) {
				result = Float64.ZERO;
			} else if (x > _max) {
				result = Float64.ONE;
			} else {
				result = Float64.valueOf(Φ(x, _mean, _stddev));
			}

			return result;
		}

		@Override
		public String toString() {
			return format(
				Locale.ENGLISH,
				"P(x) = 1/2(1 + erf((x - %f)/(sqrt(2·%f))))",
				_mean, _var
			);
		}

	}

	private final Range<N> _domain;
	private final Function<N, Float64> _cdf;
	private final Function<N, Float64> _pdf;
	private final double _mean;
	private final double _var;

	/**
	 * Create a new normal distribution object.
	 *
	 * @param domain the domain of the distribution.
	 * @param mean the mean value of the normal distribution.
	 * @param var the variance of the normal distribution.
	 * @throws NullPointerException if the {@code domain} is {@code null}.
	 * @throws IllegalArgumentException if the variance is negative.
	 */
	public NormalDistribution(
		final Range<N> domain,
		final double mean,
		final double var
	) {
		_domain = requireNonNull(domain, "Domain");
		_mean = mean;
		_var = nonNegative(var, "Variance");

		_pdf = new PDF<>(_domain, _mean, _var);
		_cdf = new CDF<>(_domain, _mean, _var);
	}

	@Override
	public Range<N> getDomain() {
		return _domain;
	}

	/**
	 * Return a new CDF object.
	 *
	 * <p>
	 * <img
	 *     src="doc-files/normal-cdf.gif"
	 *     alt="f(x)=\frac{1}{2}\cdot \left [ 1 + \textup{erf} \left(
	 *          \frac{x - \mu }{\sqrt{2\sigma^{2}}} \right) \right ]"
	 * />
	 * </p>
	 */
	@Override
	public Function<N, Float64> getCDF() {
		return _cdf;
	}

	/**
	 * Return a new PDF object.
	 *
	 * <p>
	 * <img
	 *     src="doc-files/normal-pdf.gif"
	 *     alt="f(x)=\frac{1}{\sqrt{2\pi \sigma^{2}}}\cdot e^{-\frac{(x-\mu)^2}{2\sigma^{2}}})"
	 * />
	 * </p>
	 */
	@Override
	public Function<N, Float64> getPDF() {
		return _pdf;
	}

	@Override
	public int hashCode() {
		return hashCodeOf(getClass()).and(_domain).and(_mean).and(_var).value();
	}

	@Override
	public boolean equals(final Object obj) {
		if (obj == this) {
			return true;
		}
		if (obj == null || obj.getClass() != getClass()) {
			return false;
		}

		final NormalDistribution<?> dist = (NormalDistribution<?>)obj;
		return eq(_domain, dist._domain) &&
				eq(_mean, dist._mean) &&
				eq(_var, dist._var);
	}

	@Override
	public String toString() {
		return format("N[µ=%f, σ²=%f]", _mean, _var);
	}

}

<|MERGE_RESOLUTION|>--- conflicted
+++ resolved
@@ -59,11 +59,7 @@
  *
  * @author <a href="mailto:franz.wilhelmstoetter@gmx.at">Franz Wilhelmstötter</a>
  * @since 1.0
-<<<<<<< HEAD
- * @version 1.0 &mdash; <em>$Date: 2013-06-14 $</em>
-=======
- * @version 1.0 &mdash; <em>$Date: 2013-09-01 $</em>
->>>>>>> 33bb45ce
+ * @version 1.0 &mdash; <em>$Date: 2013-09-02 $</em>
  */
 public class NormalDistribution<
 	N extends Number & Comparable<? super N>
@@ -82,11 +78,7 @@
 	 *
 	 * @author <a href="mailto:franz.wilhelmstoetter@gmx.at">Franz Wilhelmstötter</a>
 	 * @since 1.0
-<<<<<<< HEAD
-	 * @version 1.0 &mdash; <em>$Date: 2013-06-14 $</em>
-=======
-	 * @version 1.0 &mdash; <em>$Date: 2013-09-01 $</em>
->>>>>>> 33bb45ce
+	 * @version 1.0 &mdash; <em>$Date: 2013-09-02 $</em>
 	 */
 	static final class PDF<N extends Number & Comparable<? super N>>
 		implements
@@ -140,11 +132,7 @@
 	 *
 	 * @author <a href="mailto:franz.wilhelmstoetter@gmx.at">Franz Wilhelmstötter</a>
 	 * @since 1.0
-<<<<<<< HEAD
-	 * @version 1.0 &mdash; <em>$Date: 2013-06-14 $</em>
-=======
-	 * @version 1.0 &mdash; <em>$Date: 2013-09-01 $</em>
->>>>>>> 33bb45ce
+	 * @version 1.0 &mdash; <em>$Date: 2013-09-02 $</em>
 	 */
 	static final class CDF<N extends Number & Comparable<? super N>>
 		implements
