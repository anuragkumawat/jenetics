/*
 * Java Genetic Algorithm Library (@__identifier__@).
 * Copyright (c) @__year__@ Franz Wilhelmstötter
 *
 * Licensed under the Apache License, Version 2.0 (the "License");
 * you may not use this file except in compliance with the License.
 * You may obtain a copy of the License at
 *
 *      http://www.apache.org/licenses/LICENSE-2.0
 *
 * Unless required by applicable law or agreed to in writing, software
 * distributed under the License is distributed on an "AS IS" BASIS,
 * WITHOUT WARRANTIES OR CONDITIONS OF ANY KIND, either express or implied.
 * See the License for the specific language governing permissions and
 * limitations under the License.
 *
 * Author:
 *    Franz Wilhelmstötter (franz.wilhelmstoetter@gmx.at)
 */
package org.jenetics.stat;

import static java.lang.String.format;
import static java.util.Objects.requireNonNull;
import static org.jenetics.internal.util.Equality.eq;

import java.util.function.ToDoubleFunction;

import org.jenetics.internal.util.Equality;
import org.jenetics.internal.util.Hash;

import org.jenetics.util.Range;


/**
 * <p>This distribution has the following cdf.</p>
 * <p><img src="doc-files/LinearDistribution.png" alt="Distribution"></p>
 * <p>
 * The only restriction is that the integral of the cdf must be one.
 * </p>
 * <p>
 * <img src="doc-files/linear-precondition.gif"
 *      alt="\int_{x_1}^{x_2}\left(
 *             \\underset{k} {\\underbrace {\frac{y_2-y_1}{x_2-x_1}}} \cdot x +
 *             \\underset{d}{\\underbrace {y_1-\frac{y_2-y_1}{x_2-x_1}\cdot x_1}}
 *           \right)\mathrm{d}x = 1"
 *  >
 *  </p>
 *
 *  Solving this integral leads to
 *  <p>
 *  <img src="doc-files/linear-precondition-y2.gif"
 *       alt="y_2 = -\frac{(x_2-x_1)\cdot y_1 - 2}{x_2-x_1}"
 *  >
 *  </p>
 *
 *  for fixed values for <i>x<sub>1</sub></i>, <i>x<sub>2</sub></i> and
 *  <i>y<sub>1</sub></i>.
 *  <p>
 *  If the value of <i>y<sub>2</sub></i> &lt; 0, the value of <i>x<sub>2</sub></i>
 *  is decreased so that the resulting triangle (<i>x<sub>1</sub></i>,0),
 *  (<i>x<sub>1</sub></i>,<i>y<sub>1</sub></i>), (<i>x<sub>2</sub></i>,0) has
 *  an area of <i>one</i>.
 *  </p>
 *
 * @author <a href="mailto:franz.wilhelmstoetter@gmx.at">Franz Wilhelmstötter</a>
 * @since 1.0
<<<<<<< HEAD
 * @version 2.0 &mdash; <em>$Date: 2014-04-16 $</em>
=======
 * @version 2.0 &mdash; <em>$Date: 2014-07-10 $</em>
>>>>>>> 67e61c7c
 */
public class LinearDistribution<
	N extends Number & Comparable<? super N>
>
	implements Distribution<N>
{

<<<<<<< HEAD
	/**
	 * <p>
	 * <img
	 *     src="doc-files/linear-pdf.gif"
	 *     alt="f(x) = \left(
	 *                      \frac{y_2-y_1}{x_2-x_1} \cdot x +
	 *                      y_1-\frac{y_2-y_1}{x_2-x_1}\cdot x_1
	 *                 \right)"
	 * >
	 * </p>
	 *
	 * @author <a href="mailto:franz.wilhelmstoetter@gmx.at">Franz Wilhelmstötter</a>
	 * @since 1.0
	 * @version 2.0 &mdash; <em>$Date: 2014-04-16 $</em>
	 */
	static final class PDF<N extends Number & Comparable<? super N>>
		implements
			Function<N, Double>,
			Serializable
	{
		private static final long serialVersionUID = 2L;

		private final double _min;
		private final double _max;
		private final double _k;
		private final double _d;

		public PDF(
			final double x1, final double y1,
			final double x2, final double y2
		) {
			_min = x1;
			_max = x2;
			_k = (y2 - y1)/(x2 - x1);
			_d = y1 - _k*x1;
		}

		@Override
		public Double apply(final N value) {
			final double x = value.doubleValue();

			double result = 0.0;
			if (x >= _min && x <= _max) {
				result = _k*x + _d;
			}

			return result;
		}

		@Override
		public String toString() {
			return format(Locale.ENGLISH, "p(x) = %f·x + %f", _k, _d);
		}

	}

	/**
	 * <p>
	 * <img
	 *     src="doc-files/linear-cdf.gif"
	 *     alt="f(x)=-\frac{(x^2-2x_2x)y_1 - (x^2 - 2x_1x)y_2}
	 *      {2(x_2 - x_1)}"
	 * >
	 * </p>
	 *
	 * @author <a href="mailto:franz.wilhelmstoetter@gmx.at">Franz Wilhelmstötter</a>
	 * @since 1.0
	 * @version 2.0 &mdash; <em>$Date: 2014-04-16 $</em>
	 */
	static final class CDF<N extends Number & Comparable<? super N>>
		implements
			Function<N, Double>,
			Serializable
	{
		private static final long serialVersionUID = 2L;

		private final double _x1;
		private final double _x2;

		private final double _k;
		private final double _d;

		public CDF(
			final double x1, final double y1,
			final double x2, final double y2
		) {
			_x1 = x1;
			_x2 = x2;
			_k = (y2 - y1)/(x2 - x1);
			_d = y1 - _k*x1;
		}

		@Override
		public Double apply(final N value) {
			final double x = value.doubleValue();

			double result = 0;
			if (x < _x1) {
				result = 0.0;
			} else if (x > _x2) {
				result = 1.0;
			} else {
//				result = Double.valueOf(
//						-((x*x - 2*x*_x2)*_y1 - (x*x - 2*x*_x1)*_y2)/
//						(2*(_x2 - _x1))
//					);
				result = _k*x*x/2.0 + _d*x;
			}

			return result;
		}

		@Override
		public String toString() {
			return format(Locale.ENGLISH, "P(x) = %f·x² - %f·x", _k/2.0, _d);
		}

	}


=======
>>>>>>> 67e61c7c
	private final Range<N> _domain;

	private final double _x1;
	private final double _x2;
	private final double _y1;
	private final double _y2;
	private final double _k;
	private final double _d;

	public LinearDistribution(final Range<N> domain, final double y1) {
		_domain = requireNonNull(domain);

		_y1 = Math.max(y1, 0.0);
		_x1 = domain.getMin().doubleValue();
		_y2 = Math.max(y2(_x1, domain.getMax().doubleValue(), y1), 0.0);
		if (_y2 == 0) {
			_x2 = 2.0/_y1 + _x1;
		} else {
			_x2 = domain.getMax().doubleValue();
		}

		_k = (_y2 - _y1)/(_x2 - _x1);
		_d = _y1 - _k*_x1;
	}

	private static double y2(final double x1, final double x2, final double y1) {
		return -((x2 - x1)*y1 - 2)/(x2 - x1);
	}

	@Override
	public Range<N> getDomain() {
		return _domain;
	}

	/**
	 * Return a new CDF object.
	 *
	 * <p>
	 * <img
	 *     src="doc-files/linear-cdf.gif"
	 *     alt="f(x)=-\frac{(x^2-2x_2x)y_1 - (x^2 - 2x_1x)y_2}
	 *      {2(x_2 - x_1)}"
	 * >
	 * </p>
	 *
	 */
	@Override
	public ToDoubleFunction<N> getCDF() {
		return value -> {
			final double x = value.doubleValue();

			double result = 0;
			if (x < _x1) {
				result = 0.0;
			} else if (x > _x2) {
				result = 1.0;
			} else {
				result = _k*x*x/2.0 + _d*x;
			}

			return result;
		};
	}

	/**
	 * Return a new PDF object.
	 *
	 * <p>
	 * <img
	 *     src="doc-files/linear-pdf.gif"
	 *     alt="f(x) = \left(
	 *                      \frac{y_2-y_1}{x_2-x_1} \cdot x +
	 *                      y_1-\frac{y_2-y_1}{x_2-x_1}\cdot x_1
	 *                 \right)"
	 * >
	 * </p>
	 *
	 */
	@Override
	public ToDoubleFunction<N> getPDF() {
		return value -> {
			final double x = value.doubleValue();

			double result = 0.0;
			if (x >= _x1 && x <= _x2) {
				result = _k*x + _d;
			}
			return result;
		};
	}

	@Override
	public int hashCode() {
		return Hash.of(getClass()).
				and(_domain).
				and(_x1).and(_x2).
				and(_y1).and(_y2).value();
	}

	@Override
	public boolean equals(final Object obj) {
		return Equality.of(this, obj).test(dist ->
			eq(_domain, dist._domain) &&
			eq(_x1, dist._x1) && eq(_x2, dist._x2) &&
			eq(_y1, dist._y1) && eq(_y2, dist._y2)
		);
	}

	@Override
	public String toString() {
		return format(
			"LinearDistribution[(%f, %f), (%f, %f)]",
			_x1, _y1, _x2, _y2
		) ;
	}

}<|MERGE_RESOLUTION|>--- conflicted
+++ resolved
@@ -64,11 +64,7 @@
  *
  * @author <a href="mailto:franz.wilhelmstoetter@gmx.at">Franz Wilhelmstötter</a>
  * @since 1.0
-<<<<<<< HEAD
- * @version 2.0 &mdash; <em>$Date: 2014-04-16 $</em>
-=======
- * @version 2.0 &mdash; <em>$Date: 2014-07-10 $</em>
->>>>>>> 67e61c7c
+ * @version 2.0 &mdash; <em>$Date: 2014-07-11 $</em>
  */
 public class LinearDistribution<
 	N extends Number & Comparable<? super N>
@@ -76,129 +72,6 @@
 	implements Distribution<N>
 {
 
-<<<<<<< HEAD
-	/**
-	 * <p>
-	 * <img
-	 *     src="doc-files/linear-pdf.gif"
-	 *     alt="f(x) = \left(
-	 *                      \frac{y_2-y_1}{x_2-x_1} \cdot x +
-	 *                      y_1-\frac{y_2-y_1}{x_2-x_1}\cdot x_1
-	 *                 \right)"
-	 * >
-	 * </p>
-	 *
-	 * @author <a href="mailto:franz.wilhelmstoetter@gmx.at">Franz Wilhelmstötter</a>
-	 * @since 1.0
-	 * @version 2.0 &mdash; <em>$Date: 2014-04-16 $</em>
-	 */
-	static final class PDF<N extends Number & Comparable<? super N>>
-		implements
-			Function<N, Double>,
-			Serializable
-	{
-		private static final long serialVersionUID = 2L;
-
-		private final double _min;
-		private final double _max;
-		private final double _k;
-		private final double _d;
-
-		public PDF(
-			final double x1, final double y1,
-			final double x2, final double y2
-		) {
-			_min = x1;
-			_max = x2;
-			_k = (y2 - y1)/(x2 - x1);
-			_d = y1 - _k*x1;
-		}
-
-		@Override
-		public Double apply(final N value) {
-			final double x = value.doubleValue();
-
-			double result = 0.0;
-			if (x >= _min && x <= _max) {
-				result = _k*x + _d;
-			}
-
-			return result;
-		}
-
-		@Override
-		public String toString() {
-			return format(Locale.ENGLISH, "p(x) = %f·x + %f", _k, _d);
-		}
-
-	}
-
-	/**
-	 * <p>
-	 * <img
-	 *     src="doc-files/linear-cdf.gif"
-	 *     alt="f(x)=-\frac{(x^2-2x_2x)y_1 - (x^2 - 2x_1x)y_2}
-	 *      {2(x_2 - x_1)}"
-	 * >
-	 * </p>
-	 *
-	 * @author <a href="mailto:franz.wilhelmstoetter@gmx.at">Franz Wilhelmstötter</a>
-	 * @since 1.0
-	 * @version 2.0 &mdash; <em>$Date: 2014-04-16 $</em>
-	 */
-	static final class CDF<N extends Number & Comparable<? super N>>
-		implements
-			Function<N, Double>,
-			Serializable
-	{
-		private static final long serialVersionUID = 2L;
-
-		private final double _x1;
-		private final double _x2;
-
-		private final double _k;
-		private final double _d;
-
-		public CDF(
-			final double x1, final double y1,
-			final double x2, final double y2
-		) {
-			_x1 = x1;
-			_x2 = x2;
-			_k = (y2 - y1)/(x2 - x1);
-			_d = y1 - _k*x1;
-		}
-
-		@Override
-		public Double apply(final N value) {
-			final double x = value.doubleValue();
-
-			double result = 0;
-			if (x < _x1) {
-				result = 0.0;
-			} else if (x > _x2) {
-				result = 1.0;
-			} else {
-//				result = Double.valueOf(
-//						-((x*x - 2*x*_x2)*_y1 - (x*x - 2*x*_x1)*_y2)/
-//						(2*(_x2 - _x1))
-//					);
-				result = _k*x*x/2.0 + _d*x;
-			}
-
-			return result;
-		}
-
-		@Override
-		public String toString() {
-			return format(Locale.ENGLISH, "P(x) = %f·x² - %f·x", _k/2.0, _d);
-		}
-
-	}
-
-
-=======
->>>>>>> 67e61c7c
 	private final Range<N> _domain;
 
 	private final double _x1;
