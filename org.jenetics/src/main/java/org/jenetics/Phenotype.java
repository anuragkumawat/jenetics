--- conflicted
+++ resolved
@@ -285,111 +285,8 @@
 	 * ************************************************************************/
 
 	/**
-<<<<<<< HEAD
 	 * The <code>Genotype</code> is copied to guarantee an immutable class. Only
 	 * the age of the <code>Phenotype</code> can be incremented.
-=======
-	 * Create a {@link Function} which return the phenotype age when calling
-	 * {@code converter.convert(phenotype)}.
-	 *
-	 * @param currentGeneration the current generation.
-	 * @return an age {@link Function}.
-	 */
-	public static Function<Phenotype<?, ?>, Integer>
-	Age(final int currentGeneration)
-	{
-		return new Function<Phenotype<?, ?>, Integer>() {
-			@Override public Integer apply(final Phenotype<?, ?> value) {
-				return value.getAge(currentGeneration);
-			}
-		};
-	}
-
-	/**
-	 * Create a {@link Function} which return the phenotype generation when
-	 * calling {@code converter.convert(phenotype)}.
-	 *
-	 * @return a generation {@link Function}.
-	 */
-	public static Function<Phenotype<?, ?>, Integer> Generation() {
-		return new Function<Phenotype<?, ?>, Integer>() {
-			@Override public Integer apply(final Phenotype<?, ?> value) {
-				return value.getGeneration();
-			}
-		};
-	}
-
-	/**
-	 * Create a {@link Function} which return the phenotype fitness when
-	 * calling {@code converter.convert(phenotype)}.
-	 *
-	 * @param <C> the fitness value type.
-	 * @return a fitness {@link Function}.
-	 */
-	public static <C extends Comparable<? super C>>
-	Function<Phenotype<?, C>, C> Fitness()
-	{
-		return new Function<Phenotype<?, C>, C>() {
-			@Override public C apply(final Phenotype<?, C> value) {
-				return value.getFitness();
-			}
-		};
-	}
-
-	/**
-	 * Create a {@link Function} which return the phenotype raw fitness when
-	 * calling {@code converter.convert(phenotype)}.
-	 *
-	 * @param <C> the fitness value type.
-	 * @return a raw fitness {@link Function}.
-	 *
-	 * @deprecated Fixing typo, use {@link #RawFitness()} instead.
-	 */
-	@Deprecated
-	public static <C extends Comparable<? super C>>
-	Function<Phenotype<?, C>, C> RawFitnees()
-	{
-		return RawFitness();
-	}
-
-	/**
-	 * Create a {@link Function} which return the phenotype raw fitness when
-	 * calling {@code converter.convert(phenotype)}.
-	 *
-	 * @param <C> the fitness value type.
-	 * @return a raw fitness {@link Function}.
-	 */
-	public static <C extends Comparable<? super C>>
-	Function<Phenotype<?, C>, C> RawFitness()
-	{
-		return new Function<Phenotype<?, C>, C>() {
-			@Override public C apply(final Phenotype<?, C> value) {
-				return value.getRawFitness();
-			}
-		};
-	}
-
-	/**
-	 * Create a {@link Function} which return the phenotype genotype when
-	 * calling {@code converter.convert(phenotype)}.
-	 *
-	 * @param <G> the gene type.
-	 * @return a genotype {@link Function}.
-	 */
-	public static <G extends Gene<?, G>>
-	Function<Phenotype<G, ?>, Genotype<G>> Genotype()
-	{
-		return new Function<Phenotype<G, ?>, Genotype<G>>() {
-			@Override public Genotype<G> apply(final Phenotype<G, ?> value) {
-				return value.getGenotype();
-			}
-		};
-	}
-
-	/**
-	 * The {@code Genotype} is copied to guarantee an immutable class. Only
-	 * the age of the {@code Phenotype} can be incremented.
->>>>>>> 2029f333
 	 *
 	 * @param genotype the genotype of this phenotype.
 	 * @param fitnessFunction the fitness function of this phenotype.
