/*
 * Java Genetic Algorithm Library (@__identifier__@).
 * Copyright (c) @__year__@ Franz Wilhelmstötter
 *
 * Licensed under the Apache License, Version 2.0 (the "License");
 * you may not use this file except in compliance with the License.
 * You may obtain a copy of the License at
 *
 *      http://www.apache.org/licenses/LICENSE-2.0
 *
 * Unless required by applicable law or agreed to in writing, software
 * distributed under the License is distributed on an "AS IS" BASIS,
 * WITHOUT WARRANTIES OR CONDITIONS OF ANY KIND, either express or implied.
 * See the License for the specific language governing permissions and
 * limitations under the License.
 *
 * Author:
 *    Franz Wilhelmstötter (franz.wilhelmstoetter@gmx.at)
 */
package org.jenetics;

import static java.util.Objects.requireNonNull;
import static org.jenetics.internal.util.object.eq;

<<<<<<< HEAD
import java.util.function.Function;
=======
import java.io.Serializable;
>>>>>>> 2f47a4a7

import javax.xml.bind.annotation.XmlAccessType;
import javax.xml.bind.annotation.XmlAccessorType;
import javax.xml.bind.annotation.XmlAttribute;
import javax.xml.bind.annotation.XmlElement;
import javax.xml.bind.annotation.XmlRootElement;
import javax.xml.bind.annotation.XmlType;
import javax.xml.bind.annotation.adapters.XmlAdapter;
import javax.xml.bind.annotation.adapters.XmlJavaTypeAdapter;

import org.jenetics.internal.util.HashBuilder;
import org.jenetics.internal.util.jaxb;

import org.jenetics.util.Verifiable;

/**
 * The {@code Phenotype} consists of a {@link Genotype} plus a fitness
 * {@link Function}, where the fitness {@link Function} represents the
 * environment where the {@link Genotype} lives.
 * This class implements the {@link Comparable} interface, to define a natural
 * order between two {@code Phenotype}s. The natural order of the
 * {@code Phenotypes} is defined by its fitness value (given by the
 * fitness {@link Function}. The {@code Phenotype} is immutable and therefore
 * can't be changed after creation.
 *
 * @author <a href="mailto:franz.wilhelmstoetter@gmx.at">Franz Wilhelmstötter</a>
 * @since 1.0
<<<<<<< HEAD
 * @version 1.6 &mdash; <em>$Date: 2014-03-07 $</em>
=======
 * @version 2.0 &mdash; <em>$Date: 2014-03-31 $</em>
>>>>>>> 2f47a4a7
 */
@XmlJavaTypeAdapter(Phenotype.Model.Adapter.class)
public final class Phenotype<
	G extends Gene<?, G>,
	C extends Comparable<? super C>
>
	implements
		Comparable<Phenotype<G, C>>,
		Verifiable,
		Serializable,
		Runnable
{
	private static final long serialVersionUID = 2L;

	private final Genotype<G> _genotype;

	private transient final
	Function<? super Genotype<G>, ? extends C> _fitnessFunction;

	private transient final
	Function<? super C, ? extends C> _fitnessScaler;

	private final int _generation;

	//Storing the fitness value for lazy evaluation.
	private C _rawFitness = null;
	private C _fitness = null;

	/**
	 * Create a new phenotype from the given arguments.
	 *
	 * @param genotype the genotype of this phenotype.
	 * @param fitnessFunction the fitness function of this phenotype.
	 * @param fitnessScaler the fitness scaler.
	 * @param generation the current generation of the generated phenotype.
	 * @throws NullPointerException if one of the arguments is {@code null}.
	 * @throws IllegalArgumentException if the given {@code generation} is
	 *         {@code < 0}.
	 */
	public Phenotype(
		final Genotype<G> genotype,
		final Function<? super Genotype<G>, ? extends C> fitnessFunction,
		final Function<? super C, ? extends C> fitnessScaler,
		final int generation
	) {
		_genotype = requireNonNull(genotype, "Genotype");
		_fitnessFunction = requireNonNull(fitnessFunction, "Fitness function");
		_fitnessScaler = requireNonNull(fitnessScaler, "Fitness scaler");
		if (generation < 0) {
			throw new IllegalArgumentException(
				"Generation must not < 0: " + generation
			);
		}
		_generation = generation;
	}

	/**
	 * This method returns a copy of the {@code Genotype}, to guarantee a
	 * immutable class.
	 *
	 * @return the cloned {@code Genotype} of this {@code Phenotype}.
	 * @throws NullPointerException if one of the arguments is {@code null}.
	 */
	public Genotype<G> getGenotype() {
		return _genotype;
	}

	/**
	 * Evaluates the (raw) fitness values and caches it so the fitness calculation
	 * is performed only once.
	 *
	 * @return this phenotype, for method chaining.
	 */
	public Phenotype<G, C> evaluate() {
		if (_rawFitness == null) {
			_rawFitness = _fitnessFunction.apply(_genotype);
			_fitness = _fitnessScaler.apply(_rawFitness);
		}
		return this;
	}

	/**
	 * This method simply calls the {@link #evaluate()} method. The purpose of
	 * this method is to have a simple way for concurrent fitness calculation
	 * for expensive fitness values.
	 */
	@Override
	public void run() {
		evaluate();
	}

	/**
	 * Return the fitness function used by this phenotype to calculate the
	 * (raw) fitness value.
	 *
	 * @return the fitness function.
	 */
	public Function<? super Genotype<G>, ? extends C> getFitnessFunction() {
		return _fitnessFunction;
	}

	/**
	 * Return the fitness scaler used by this phenotype to scale the <i>raw</i>
	 * fitness.
	 *
	 * @return the fitness scaler.
	 */
	public Function<? super C, ? extends C> getFitnessScaler() {
		return _fitnessScaler;
	}

	/**
	 * Return the fitness value of this {@code Phenotype}.
	 *
	 * @return The fitness value of this {@code Phenotype}.
	 */
	public C getFitness() {
		evaluate();
		return _fitness;
	}

	/**
	 * Return the raw fitness (before scaling) of the phenotype.
	 *
	 * @return The raw fitness (before scaling) of the phenotype.
	 */
	public C getRawFitness() {
		evaluate();
		return _rawFitness;
	}

	/**
	 * Return the generation this {@link Phenotype} was created.
	 *
	 * @return The generation this {@link Phenotype} was created.
	 */
	public int getGeneration() {
		return _generation;
	}

	/**
	 * Return the age of this phenotype depending on the given current generation.
	 *
	 * @param currentGeneration the current generation evaluated by the GA.
	 * @return the age of this phenotype:
	 *          {@code currentGeneration - this.getGeneration()}.
	 */
	public int getAge(final int currentGeneration) {
		return currentGeneration - _generation;
	}

	/**
	 * Test whether this phenotype is valid. The phenotype is valid if its
	 * {@link Genotype} is valid.
	 *
	 * @return true if this phenotype is valid, false otherwise.
	 */
	@Override
	public boolean isValid() {
		return _genotype.isValid();
	}

	@Override
	public int compareTo(final Phenotype<G, C> pt) {
		return getFitness().compareTo(pt.getFitness());
	}

	@Override
	public int hashCode() {
		return HashBuilder.of(getClass())
				.and(_generation)
				.and(getFitness())
				.and(getRawFitness())
				.and(_genotype).value();
	}

	@Override
	public boolean equals(Object obj) {
		if (this == obj) {
			return true;
		}
		if (!(obj instanceof Phenotype<?, ?>)) {
			return false;
		}

		final Phenotype<?, ?> pt = (Phenotype<?, ?>)obj;
		return eq(getFitness(), pt.getFitness()) &&
				eq(getRawFitness(), pt.getRawFitness()) &&
				eq(_genotype, pt._genotype) &&
				eq(_generation, pt._generation);
	}

	@Override
	public String toString() {
		return _genotype.toString() + " --> " + getFitness();
	}

	/**
	 * Factory method for creating a new {@link Phenotype} with the same
	 * {@link Function} and age as this {@link Phenotype}.
	 *
	 * @param genotype the new genotype of the new phenotype.
	 * @param generation date of birth (generation) of the new phenotype.
	 * @return New {@link Phenotype} with the same fitness {@link Function}.
	 * @throws NullPointerException if the {@code genotype} is {@code null}.
	 */
	Phenotype<G, C> newInstance(final Genotype<G> genotype, final int generation) {
		requireNonNull(genotype, "Genotype");
		return Phenotype.of(
			genotype, _fitnessFunction, _fitnessScaler, generation
		);
	}

	/**
	 * Return a new phenotype with the the genotype of this and with new
	 * fitness function, fitness scaler and generation.
	 *
	 * @param function the (new) fitness scaler of the created phenotype.
	 * @param scaler the (new) fitness scaler of the created phenotype
	 * @param generation the generation of the new phenotype.
	 * @return a new phenotype with the given values.
	 * @throws NullPointerException if one of the values is {@code null}.
	 * @throws IllegalArgumentException if the given {@code generation} is
	 *         {@code < 0}.
	 */
	public Phenotype<G, C> newInstance(
		final Function<? super Genotype<G>, ? extends C> function,
		final Function<? super C, ? extends C> scaler,
		final int generation
	) {
		return of(_genotype, function, scaler, generation);
	}

	/**
	 * Return a new phenotype with the the genotype of this and with new
	 * fitness function and generation.
	 *
	 * @param function the (new) fitness scaler of the created phenotype.
	 * @param generation the generation of the new phenotype.
	 * @return a new phenotype with the given values.
	 * @throws NullPointerException if one of the values is {@code null}.
	 * @throws IllegalArgumentException if the given {@code generation} is
	 *         {@code < 0}.
	 */
	public Phenotype<G, C> newInstance(
		final Function<? super Genotype<G>, ? extends C> function,
		final int generation
	) {
		return of(_genotype, function, a -> a, generation);
	}


	/* *************************************************************************
	 *  Property access methods
	 * ************************************************************************/

	/**
	 * Create a {@link Function} which return the phenotype age when calling
	 * {@code converter.convert(phenotype)}.
	 *
	 * @param currentGeneration the current generation.
	 * @return an age {@link Function}.
	 */
	public static Function<Phenotype<?, ?>, Integer>
	Age(final int currentGeneration)
	{
		return new Function<Phenotype<?, ?>, Integer>() {
			@Override public Integer apply(final Phenotype<?, ?> value) {
				return value.getAge(currentGeneration);
			}
		};
	}

	/**
	 * Create a {@link Function} which return the phenotype generation when
	 * calling {@code converter.convert(phenotype)}.
	 *
	 * @return a generation {@link Function}.
	 */
	public static Function<Phenotype<?, ?>, Integer> Generation() {
		return new Function<Phenotype<?, ?>, Integer>() {
			@Override public Integer apply(final Phenotype<?, ?> value) {
				return value.getGeneration();
			}
		};
	}

	/**
	 * Create a {@link Function} which return the phenotype fitness when
	 * calling {@code converter.convert(phenotype)}.
	 *
	 * @param <C> the fitness value type.
	 * @return a fitness {@link Function}.
	 */
	public static <C extends Comparable<? super C>>
	Function<Phenotype<?, C>, C> Fitness()
	{
		return new Function<Phenotype<?, C>, C>() {
			@Override public C apply(final Phenotype<?, C> value) {
				return value.getFitness();
			}
		};
	}

	/**
	 * Create a {@link Function} which return the phenotype raw fitness when
	 * calling {@code converter.convert(phenotype)}.
	 *
	 * @param <C> the fitness value type.
	 * @return a raw fitness {@link Function}.
	 */
	public static <C extends Comparable<? super C>>
	Function<Phenotype<?, C>, C> RawFitness()
	{
		return new Function<Phenotype<?, C>, C>() {
			@Override public C apply(final Phenotype<?, C> value) {
				return value.getRawFitness();
			}
		};
	}

	/**
	 * Create a {@link Function} which return the phenotype genotype when
	 * calling {@code converter.convert(phenotype)}.
	 *
	 * @param <G> the gene type.
	 * @return a genotype {@link Function}.
	 */
	public static <G extends Gene<?, G>>
	Function<Phenotype<G, ?>, Genotype<G>> Genotype()
	{
		return new Function<Phenotype<G, ?>, Genotype<G>>() {
			@Override public Genotype<G> apply(final Phenotype<G, ?> value) {
				return value.getGenotype();
			}
		};
	}

	/**
<<<<<<< HEAD
	 * @deprecated Use {@link #of(Genotype, java.util.function.Function, java.util.function.Function, int)}
	 *             instead.
	 */
	@Deprecated
	public static <G extends Gene<?, G>, C extends Comparable<? super C>>
	Phenotype<G, C> valueOf(
		final Genotype<G> genotype,
		final Function<Genotype<G>, C> fitnessFunction,
		final int generation
	) {
		return of(genotype, fitnessFunction, generation);
	}

	/**
=======
>>>>>>> 2f47a4a7
	 * The {@code Genotype} is copied to guarantee an immutable class. Only
	 * the age of the {@code Phenotype} can be incremented.
	 *
	 * @param <G> the gene type of the chromosome
	 * @param <C> the fitness value type
	 * @param genotype the genotype of this phenotype.
	 * @param fitnessFunction the fitness function of this phenotype.
	 * @param generation the current generation of the generated phenotype.
	 * @return a new phenotype from the given parameters
	 * @throws NullPointerException if one of the arguments is {@code null}.
	 * @throws IllegalArgumentException if the given {@code generation} is
	 *         {@code < 0}.
	 */
	public static <G extends Gene<?, G>, C extends Comparable<? super C>>
	Phenotype<G, C> of(
		final Genotype<G> genotype,
		final Function<? super Genotype<G>, C> fitnessFunction,
		final int generation
	) {
		return of(genotype, fitnessFunction, a -> a, generation);
	}

	/**
<<<<<<< HEAD
	 * @deprecated Use {@link #of(Genotype, java.util.function.Function, java.util.function.Function, int)}
	 *             instead
	 */
	@Deprecated
	public static <G extends Gene<?, G>, C extends Comparable<? super C>>
	Phenotype<G, C> valueOf(
		final Genotype<G> genotype,
		final Function<? super Genotype<G>, ? extends C> fitnessFunction,
		final Function<? super C, ? extends C> fitnessScaler,
		final int generation
	) {
		return of(genotype, fitnessFunction, fitnessScaler, generation);
	}

	/**
=======
>>>>>>> 2f47a4a7
	 * Create a new phenotype from the given arguments.
	 *
	 * @param <G> the gene type of the chromosome
	 * @param <C> the fitness value type
	 * @param genotype the genotype of this phenotype.
	 * @param fitnessFunction the fitness function of this phenotype.
	 * @param fitnessScaler the fitness scaler.
	 * @param generation the current generation of the generated phenotype.
	 * @return a new phenotype object
	 * @throws NullPointerException if one of the arguments is {@code null}.
	 * @throws IllegalArgumentException if the given {@code generation} is
	 *         {@code < 0}.
	 */
	public static <G extends Gene<?, G>, C extends Comparable<? super C>>
	Phenotype<G, C> of(
		final Genotype<G> genotype,
		final Function<? super Genotype<G>, ? extends C> fitnessFunction,
		final Function<? super C, ? extends C> fitnessScaler,
		final int generation
	) {
		return new Phenotype<>(
			genotype,
			fitnessFunction,
			fitnessScaler,
			generation
		);
	}

	/* *************************************************************************
<<<<<<< HEAD
	 *  XML object serialization
	 * ************************************************************************/

	@SuppressWarnings({ "unchecked", "rawtypes" })
	static final XMLFormat<Phenotype>
	XML = new XMLFormat<Phenotype>(Phenotype.class)
	{
		private static final String GENERATION = "generation";
		private static final String FITNESS = "fitness";
		private static final String RAW_FITNESS = "raw-fitness";

		@Override
		public Phenotype newInstance(
			final Class<Phenotype> cls, final InputElement xml
		)
			throws XMLStreamException
		{
			final int generation = xml.getAttribute(GENERATION, 0);
			final Genotype genotype = xml.getNext();
			final Phenotype pt = new Phenotype(
				genotype, a -> a, a -> a, generation
			);
			pt._fitness = xml.get(FITNESS);
			pt._rawFitness = xml.get(RAW_FITNESS);
			return pt;
		}
		@Override
		public void write(final Phenotype pt, final OutputElement xml)
			throws XMLStreamException
		{
			xml.setAttribute(GENERATION, pt._generation);
			xml.add(pt._genotype);
			xml.add(pt.getFitness(), FITNESS);
			xml.add(pt.getRawFitness(), RAW_FITNESS);
		}
		@Override
		public void read(final InputElement xml, final Phenotype gt) {
		}
	};

	/* *************************************************************************
=======
>>>>>>> 2f47a4a7
	 *  JAXB object serialization
	 * ************************************************************************/

	@XmlRootElement(name = "phenotype")
	@XmlType(name = "org.jenetics.Phenotype")
	@XmlAccessorType(XmlAccessType.FIELD)
	@SuppressWarnings({ "unchecked", "rawtypes" })
	final static class Model {

		@XmlAttribute(name = "generation", required = true)
		public int generation;

		@XmlElement(name = "genotype", required = true, nillable = false)
		public Genotype.Model genotype;

		@XmlElement(name = "fitness", required = true, nillable = false)
		public Object fitness;

		@XmlElement(name = "raw-fitness", required = true, nillable = false)
		public Object rawFitness;

		public final static class Adapter
			extends XmlAdapter<Model, Phenotype>
		{
			@Override
			public Model marshal(final Phenotype pt) throws Exception {
				final Model m = new Model();
				m.generation = pt.getGeneration();
				m.genotype = Genotype.Model.ADAPTER.marshal(pt.getGenotype());
				m.fitness = jaxb.marshal(pt.getFitness());
				m.rawFitness = jaxb.marshal(pt.getRawFitness());
				return m;
			}

			@Override
			public Phenotype unmarshal(final Model m) throws Exception {
				final Phenotype pt = new Phenotype(
<<<<<<< HEAD
					Genotype.Model.Adapter.unmarshal(m.genotype),
					a -> a,
					a -> a,
=======
					Genotype.Model.ADAPTER.unmarshal(m.genotype),
					functions.Identity(),
					functions.Identity(),
>>>>>>> 2f47a4a7
					m.generation
				);
				pt._fitness = (Comparable)m.fitness;
				pt._rawFitness = (Comparable)m.rawFitness;
				return pt;
			}
		}
	}

}<|MERGE_RESOLUTION|>--- conflicted
+++ resolved
@@ -22,11 +22,8 @@
 import static java.util.Objects.requireNonNull;
 import static org.jenetics.internal.util.object.eq;
 
-<<<<<<< HEAD
+import java.io.Serializable;
 import java.util.function.Function;
-=======
-import java.io.Serializable;
->>>>>>> 2f47a4a7
 
 import javax.xml.bind.annotation.XmlAccessType;
 import javax.xml.bind.annotation.XmlAccessorType;
@@ -54,11 +51,7 @@
  *
  * @author <a href="mailto:franz.wilhelmstoetter@gmx.at">Franz Wilhelmstötter</a>
  * @since 1.0
-<<<<<<< HEAD
- * @version 1.6 &mdash; <em>$Date: 2014-03-07 $</em>
-=======
  * @version 2.0 &mdash; <em>$Date: 2014-03-31 $</em>
->>>>>>> 2f47a4a7
  */
 @XmlJavaTypeAdapter(Phenotype.Model.Adapter.class)
 public final class Phenotype<
@@ -398,23 +391,6 @@
 	}
 
 	/**
-<<<<<<< HEAD
-	 * @deprecated Use {@link #of(Genotype, java.util.function.Function, java.util.function.Function, int)}
-	 *             instead.
-	 */
-	@Deprecated
-	public static <G extends Gene<?, G>, C extends Comparable<? super C>>
-	Phenotype<G, C> valueOf(
-		final Genotype<G> genotype,
-		final Function<Genotype<G>, C> fitnessFunction,
-		final int generation
-	) {
-		return of(genotype, fitnessFunction, generation);
-	}
-
-	/**
-=======
->>>>>>> 2f47a4a7
 	 * The {@code Genotype} is copied to guarantee an immutable class. Only
 	 * the age of the {@code Phenotype} can be incremented.
 	 *
@@ -434,28 +410,10 @@
 		final Function<? super Genotype<G>, C> fitnessFunction,
 		final int generation
 	) {
-		return of(genotype, fitnessFunction, a -> a, generation);
-	}
-
-	/**
-<<<<<<< HEAD
-	 * @deprecated Use {@link #of(Genotype, java.util.function.Function, java.util.function.Function, int)}
-	 *             instead
-	 */
-	@Deprecated
-	public static <G extends Gene<?, G>, C extends Comparable<? super C>>
-	Phenotype<G, C> valueOf(
-		final Genotype<G> genotype,
-		final Function<? super Genotype<G>, ? extends C> fitnessFunction,
-		final Function<? super C, ? extends C> fitnessScaler,
-		final int generation
-	) {
-		return of(genotype, fitnessFunction, fitnessScaler, generation);
-	}
-
-	/**
-=======
->>>>>>> 2f47a4a7
+		return of(genotype, fitnessFunction, functions.<C>Identity(), generation);
+	}
+
+	/**
 	 * Create a new phenotype from the given arguments.
 	 *
 	 * @param <G> the gene type of the chromosome
@@ -485,50 +443,6 @@
 	}
 
 	/* *************************************************************************
-<<<<<<< HEAD
-	 *  XML object serialization
-	 * ************************************************************************/
-
-	@SuppressWarnings({ "unchecked", "rawtypes" })
-	static final XMLFormat<Phenotype>
-	XML = new XMLFormat<Phenotype>(Phenotype.class)
-	{
-		private static final String GENERATION = "generation";
-		private static final String FITNESS = "fitness";
-		private static final String RAW_FITNESS = "raw-fitness";
-
-		@Override
-		public Phenotype newInstance(
-			final Class<Phenotype> cls, final InputElement xml
-		)
-			throws XMLStreamException
-		{
-			final int generation = xml.getAttribute(GENERATION, 0);
-			final Genotype genotype = xml.getNext();
-			final Phenotype pt = new Phenotype(
-				genotype, a -> a, a -> a, generation
-			);
-			pt._fitness = xml.get(FITNESS);
-			pt._rawFitness = xml.get(RAW_FITNESS);
-			return pt;
-		}
-		@Override
-		public void write(final Phenotype pt, final OutputElement xml)
-			throws XMLStreamException
-		{
-			xml.setAttribute(GENERATION, pt._generation);
-			xml.add(pt._genotype);
-			xml.add(pt.getFitness(), FITNESS);
-			xml.add(pt.getRawFitness(), RAW_FITNESS);
-		}
-		@Override
-		public void read(final InputElement xml, final Phenotype gt) {
-		}
-	};
-
-	/* *************************************************************************
-=======
->>>>>>> 2f47a4a7
 	 *  JAXB object serialization
 	 * ************************************************************************/
 
@@ -566,15 +480,9 @@
 			@Override
 			public Phenotype unmarshal(final Model m) throws Exception {
 				final Phenotype pt = new Phenotype(
-<<<<<<< HEAD
-					Genotype.Model.Adapter.unmarshal(m.genotype),
+					Genotype.Model.ADAPTER.unmarshal(m.genotype),
 					a -> a,
 					a -> a,
-=======
-					Genotype.Model.ADAPTER.unmarshal(m.genotype),
-					functions.Identity(),
-					functions.Identity(),
->>>>>>> 2f47a4a7
 					m.generation
 				);
 				pt._fitness = (Comparable)m.fitness;
