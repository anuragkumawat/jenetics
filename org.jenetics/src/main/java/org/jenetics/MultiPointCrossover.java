/*
 * Java Genetic Algorithm Library (@__identifier__@).
 * Copyright (c) @__year__@ Franz Wilhelmstötter
 *
 * Licensed under the Apache License, Version 2.0 (the "License");
 * you may not use this file except in compliance with the License.
 * You may obtain a copy of the License at
 *
 *      http://www.apache.org/licenses/LICENSE-2.0
 *
 * Unless required by applicable law or agreed to in writing, software
 * distributed under the License is distributed on an "AS IS" BASIS,
 * WITHOUT WARRANTIES OR CONDITIONS OF ANY KIND, either express or implied.
 * See the License for the specific language governing permissions and
 * limitations under the License.
 *
 * Author:
 *    Franz Wilhelmstötter (franz.wilhelmstoetter@gmx.at)
 */
package org.jenetics;

import static java.lang.Math.min;
import static java.lang.String.format;
import static org.jenetics.util.object.hashCodeOf;

import java.util.Random;

import org.jenetics.util.MSeq;
import org.jenetics.util.RandomRegistry;
import org.jenetics.util.arrays;

/**
 * <strong><p>Multiple point crossover</p></strong>
 *
 * If the {@code MultiPointCrossover} is created with one crossover point, it
 * behaves exactly like the {@link SinglePointCrossover}. The following picture
 * shows how the {@code MultiPointCrossover} works with two crossover points,
 * defined at index 1 and 4.
 * <p><div align="center">
 *	<img src="doc-files/2PointCrossover.svg" width="400" >
 * </div></p>
 *
 * If the number of crossover points is odd, the crossover looks like in the
 * following figure.
 *
 * <p><div align="center">
 *	<img src="doc-files/3PointCrossover.svg" width="400" >
 * </div></p>
 *
 * @see SinglePointCrossover
 *
 * @author <a href="mailto:franz.wilhelmstoetter@gmx.at">Franz Wilhelmstötter</a>
 * @since 1.2
<<<<<<< HEAD
 * @version 1.2 &mdash; <em>$Date: 2013-04-26 $ </em>
=======
 * @version 1.2 &mdash; <em>$Date: 2013-06-06 $ </em>
>>>>>>> 190e97b4
 */
public class MultiPointCrossover<G extends Gene<?, G>> extends Crossover<G> {

	private final int _n;

	/**
	 * Create a new crossover instance.
	 *
	 * @param probability the recombination probability.
	 * @param n the number of crossover points.
	 * @throws IllegalArgumentException if the {@code probability} is not in the
	 *         valid range of {@code [0, 1]} or {@code n < 1}.
	 */
	public MultiPointCrossover(final double probability, final int n) {
		super(probability);
		if (n < 1) {
			throw new IllegalArgumentException(format(
				"n must be at least 1 but was %d.", n
			));
		}
		_n = n;
	}

	/**
	 * Create a new crossover instance with two crossover points.
	 *
	 * @param probability the recombination probability.
	 * @throws IllegalArgumentException if the {@code probability} is not in the
	 *         valid range of {@code [0, 1]}.
	 */
	public MultiPointCrossover(final double probability) {
		this(probability, 2);
	}

	/**
	 * Create a new crossover instance with default crossover probability of
	 * 0.05.
	 *
	 * @param n the number of crossover points.
	 * @throws IllegalArgumentException if {@code n < 1}.
	 */
	public MultiPointCrossover(final int n) {
		this(0.05, n);
	}

	/**
	 * Create a new crossover instance with two crossover points and crossover
	 * probability 0.05.
	 */
	public MultiPointCrossover() {
		this(0.05, 2);
	}

	/**
	 * Return the number of crossover points.
	 *
	 * @return the number of crossover points.
	 */
	public int getN() {
		return _n;
	}

	@Override
	protected int crossover(final MSeq<G> that, final MSeq<G> other) {
		assert (that.length() == other.length());

		final int n = that.length();
		final int k = min(n, _n);

		final Random random = RandomRegistry.getRandom();
		final int[] points = k > 0 ? arrays.subset(n, k, random) : new int[0];

		crossover(that, other, points);
		return 2;
	}

	// Package private for testing purpose.
	static <T> void crossover(
		final MSeq<T> that,
		final MSeq<T> other,
		final int[] indexes
	) {

		for (int i = 0; i < indexes.length - 1; i += 2) {
			final int start = indexes[i];
			final int end = indexes[i + 1];
			that.swap(start, end, other, start);
		}
		if (indexes.length%2 == 1) {
			final int index = indexes[indexes.length - 1];
			that.swap(index, that.length(), other, index);
		}
	}

	@Override
	public int hashCode() {
		return hashCodeOf(getClass()).
				and(super.hashCode()).
				and(_n).value();
	}

	@Override
	public boolean equals(final Object obj) {
		if (obj == this) {
			return true;
		}
		if (obj == null || obj.getClass() != getClass()) {
			return false;
		}

		final MultiPointCrossover<?> mpc = (MultiPointCrossover<?>)obj;
		return _n == mpc._n && super.equals(obj);
	}

	@Override
	public String toString() {
		return format(
			"%s[p=%f, n=%d]",
			getClass().getSimpleName(), _probability, _n
		);
	}

	//public static <G extends Gene<?, G>> MultiPointCrossover<G> zip() {
	//	return new MultiPointCrossover<>(Integer.MAX_VALUE);
	//}

}









<|MERGE_RESOLUTION|>--- conflicted
+++ resolved
@@ -51,11 +51,7 @@
  *
  * @author <a href="mailto:franz.wilhelmstoetter@gmx.at">Franz Wilhelmstötter</a>
  * @since 1.2
-<<<<<<< HEAD
- * @version 1.2 &mdash; <em>$Date: 2013-04-26 $ </em>
-=======
- * @version 1.2 &mdash; <em>$Date: 2013-06-06 $ </em>
->>>>>>> 190e97b4
+ * @version 1.2 &mdash; <em>$Date: 2013-06-14 $ </em>
  */
 public class MultiPointCrossover<G extends Gene<?, G>> extends Crossover<G> {
 
