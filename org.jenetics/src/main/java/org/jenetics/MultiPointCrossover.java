--- conflicted
+++ resolved
@@ -51,11 +51,7 @@
  *
  * @author <a href="mailto:franz.wilhelmstoetter@gmx.at">Franz Wilhelmstötter</a>
  * @since 1.2
-<<<<<<< HEAD
- * @version 2.0 &mdash; <em>$Date: 2013-05-25 $ </em>
-=======
- * @version 1.2 &mdash; <em>$Date: 2013-06-06 $ </em>
->>>>>>> 8ef00680
+ * @version 2.0 &mdash; <em>$Date: 2013-07-12 $ </em>
  */
 public class MultiPointCrossover<G extends Gene<?, G>> extends Crossover<G> {
 
