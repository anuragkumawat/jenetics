/*
 * Java Genetic Algorithm Library (@__identifier__@).
 * Copyright (c) @__year__@ Franz Wilhelmstötter
 *
 * Licensed under the Apache License, Version 2.0 (the "License");
 * you may not use this file except in compliance with the License.
 * You may obtain a copy of the License at
 *
 *      http://www.apache.org/licenses/LICENSE-2.0
 *
 * Unless required by applicable law or agreed to in writing, software
 * distributed under the License is distributed on an "AS IS" BASIS,
 * WITHOUT WARRANTIES OR CONDITIONS OF ANY KIND, either express or implied.
 * See the License for the specific language governing permissions and
 * limitations under the License.
 *
 * Author:
 *    Franz Wilhelmstötter (franz.wilhelmstoetter@gmx.at)
 */
package org.jenetics;

import java.io.IOException;
import java.io.ObjectInputStream;
import java.io.ObjectOutputStream;
import java.util.Random;

import javolution.context.ObjectFactory;
import javolution.xml.XMLFormat;
import javolution.xml.stream.XMLStreamException;

import org.jscience.mathematics.number.Float64;
import org.jscience.mathematics.structure.GroupMultiplicative;

import org.jenetics.util.Function;
import org.jenetics.util.RandomRegistry;
import org.jenetics.util.math;

/**
 * Implementation of the NumberGene which holds a 64 bit floating point number.
 *
 * @author <a href="mailto:franz.wilhelmstoetter@gmx.at">Franz Wilhelmstötter</a>
 * @since 1.0
<<<<<<< HEAD
 * @version @__new_version__@ &mdash; <em>$Date: 2013-05-25 $</em>
=======
 * @version 1.2 &mdash; <em>$Date: 2013-06-13 $</em>
>>>>>>> 190e97b4
 */
public final class Float64Gene
	extends NumberGene<Float64, Float64Gene>
	implements GroupMultiplicative<Float64Gene>
{
	private static final long serialVersionUID = 1L;

	Float64Gene() {
	}

	@Override
	protected Float64 box(final java.lang.Number value) {
		return Float64.valueOf(value.doubleValue());
	}

	@Override
	protected Builder<Float64, Float64Gene> getBuilder() {
		return null;
	}

	public Float64Gene divide(final Float64Gene gene) {
		return newInstance(_value.divide(gene._value));
	}

	@Override
	public Float64Gene inverse() {
		return newInstance(_value.inverse());
	}

	@Override
	public Float64Gene mean(final Float64Gene that) {
		return newInstance(
			_value.doubleValue()  +
			(that._value.doubleValue() - _value.doubleValue())/2.0
		);
	}


	/* *************************************************************************
	 *  Property access methods
	 * ************************************************************************/

	/**
	 * Converter for accessing the value from a given number gene.
	 */
	public static final Function<Float64Gene, Float64> Allele =
		new Function<Float64Gene, Float64>() {
			@Override public Float64 apply(final Float64Gene value) {
				return value._value;
			}
		};

	/**
	 * Converter for accessing the allele from a given number gene.
	 */
	public static final Function<Float64Gene, Float64> Value = Allele;

	/**
	 * Converter for accessing the allowed minimum from a given number gene.
	 */
	public static final Function<Float64Gene, Float64> Min =
		new Function<Float64Gene, Float64>() {
			@Override public Float64 apply(final Float64Gene value) {
				return value._min;
			}
		};

	/**
	 * Converter for accessing the allowed minimum from a given number gene.
	 */
	public static final Function<Float64Gene, Float64> Max =
		new Function<Float64Gene, Float64>() {
			@Override public Float64 apply(final Float64Gene value) {
				return value._max;
			}
		};

	/* *************************************************************************
	 *  Factory methods
	 * ************************************************************************/

	/**
	 * Create a new valid, <em>random</em> gene.
	 */
	@Override
	public Float64Gene newInstance() {
		return valueOf(_min, _max);
	}

	/**
	 * Create a new Float64Gene with the same limits and the given value.
	 *
	 * @param value the value of the new {@code NumberGene}.
	 * @return the new {@code NumberGene}.
	 */
	public Float64Gene newInstance(final double value) {
		return valueOf(Float64.valueOf(value), _min, _max);
	}

	@Override
	public Float64Gene newInstance(final Float64 value) {
		return valueOf(value, _min, _max);
	}


	/* *************************************************************************
	 *  Static object creation methods
	 * ************************************************************************/

	private static final ObjectFactory<Float64Gene> FACTORY =
		new ObjectFactory<Float64Gene>() {
			@Override protected Float64Gene create() {
				return new Float64Gene();
			}
		};

	/**
	 * Create a new random {@code Float64Gene} with the given value and the
	 * given range. If the {@code value} isn't within the interval [min, max),
	 * no exception is thrown. In this case the method
	 * {@link Float64Gene#isValid()} returns {@code false}.
	 *
	 * @param value the value of the gene.
	 * @param min the minimal valid value of this gene (inclusively).
	 * @param max the maximal valid value of this gene (exclusively).
	 * @return the new created gene with the given {@code value}.
	 */
	public static Float64Gene valueOf(
		final double value,
		final double min,
		final double max
	) {
		return valueOf(
			Float64.valueOf(value),
			Float64.valueOf(min),
			Float64.valueOf(max)
		);
	}

	/**
	 * Create a new random {@code Float64Gene} with the given value and the
	 * given range. If the {@code value} isn't within the interval [min, max),
	 * no exception is thrown. In this case the method
	 * {@link Float64Gene#isValid()} returns {@code false}.
	 *
	 * @param value the value of the gene.
	 * @param min the minimal valid value of this gene (inclusively).
	 * @param max the maximal valid value of this gene (exclusively).
	 * @return the new created gene with the given {@code value}.
	 * @throws NullPointerException if one of the arguments is {@code null}.
	 */
	public static Float64Gene valueOf(
		final Float64 value,
		final Float64 min,
		final Float64 max
	) {
		final Float64Gene gene = FACTORY.object();
		gene.set(value, min, max);
		return gene;
	}

	/**
	 * Create a new random {@code Float64Gene}. It is guaranteed that the value
	 * of the {@code Float64Gene} lies in the interval [min, max).
	 *
	 * @param min the minimal valid value of this gene (inclusively).
	 * @param max the maximal valid value of this gene (exclusively).
	 * @return the new created gene.
	 */
	public static Float64Gene valueOf(final double min, final double max) {
		return valueOf(Float64.valueOf(min), Float64.valueOf(max));
	}

	/**
	 * Create a new random {@code Float64Gene}. It is guaranteed that the value
	 * of the {@code Float64Gene} lies in the interval [min, max).
	 *
	 * @param min the minimal valid value of this gene (inclusively).
	 * @param max the maximal valid value of this gene (exclusively).
	 * @return the new created gene.
	 * @throws NullPointerException if one of the arguments is {@code null}.
	 */
	public static Float64Gene valueOf(
		final Float64 min,
		final Float64 max
	) {
		final Random random = RandomRegistry.getRandom();
		final Float64 value = Float64.valueOf(
			math.random.nextDouble(random, min.doubleValue(), max.doubleValue())
		);

		return valueOf(value, min, max);
	}


	/* *************************************************************************
	 *  XML object serialization
	 * ************************************************************************/

	static final XMLFormat<Float64Gene>
	XML = new XMLFormat<Float64Gene>(Float64Gene.class)
	{
		private static final String MIN = "min";
		private static final String MAX = "max";

		@Override
		public Float64Gene newInstance(
			final Class<Float64Gene> cls, final InputElement element
		)
			throws XMLStreamException
		{
			final double min = element.getAttribute(MIN, 0.0);
			final double max = element.getAttribute(MAX, 1.0);
			final double value = element.<Double>getNext();
			return Float64Gene.valueOf(value, min, max);
		}
		@Override
		public void write(final Float64Gene gene, final OutputElement element)
			throws XMLStreamException
		{
			element.setAttribute(MIN, gene.getMin().doubleValue());
			element.setAttribute(MAX, gene.getMax().doubleValue());
			element.add(gene.getAllele().doubleValue());
		}
		@Override
		public void read(final InputElement element, final Float64Gene gene) {
		}
	};

	/* *************************************************************************
	 *  Java object serialization
	 * ************************************************************************/

	private void writeObject(final ObjectOutputStream out)
		throws IOException
	{
		out.defaultWriteObject();

		out.writeDouble(_value.doubleValue());
		out.writeDouble(_min.doubleValue());
		out.writeDouble(_max.doubleValue());
	}

	private void readObject(final ObjectInputStream in)
		throws IOException, ClassNotFoundException
	{
		in.defaultReadObject();

		set(
			Float64.valueOf(in.readDouble()),
			Float64.valueOf(in.readDouble()),
			Float64.valueOf(in.readDouble())
		);
	}

}



<|MERGE_RESOLUTION|>--- conflicted
+++ resolved
@@ -40,11 +40,7 @@
  *
  * @author <a href="mailto:franz.wilhelmstoetter@gmx.at">Franz Wilhelmstötter</a>
  * @since 1.0
-<<<<<<< HEAD
- * @version @__new_version__@ &mdash; <em>$Date: 2013-05-25 $</em>
-=======
- * @version 1.2 &mdash; <em>$Date: 2013-06-13 $</em>
->>>>>>> 190e97b4
+ * @version @__new_version__@ &mdash; <em>$Date: 2013-06-14 $</em>
  */
 public final class Float64Gene
 	extends NumberGene<Float64, Float64Gene>
