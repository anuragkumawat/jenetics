--- conflicted
+++ resolved
@@ -39,11 +39,7 @@
  *
  * @author <a href="mailto:franz.wilhelmstoetter@gmx.at">Franz Wilhelmstötter</a>
  * @since 1.0
-<<<<<<< HEAD
- * @version 2.0 &mdash; <em>$Date: 2013-07-12 $</em>
-=======
- * @version 1.0 &mdash; <em>$Date: 2013-08-30 $</em>
->>>>>>> 0fa9d783
+ * @version 2.0 &mdash; <em>$Date: 2013-09-08 $</em>
  */
 public interface Alterer<G extends Gene<?, G>> {
 
