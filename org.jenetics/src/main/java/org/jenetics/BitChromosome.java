--- conflicted
+++ resolved
@@ -87,16 +87,10 @@
 	 */
 	protected byte[] _genes;
 
-<<<<<<< HEAD
-	/**
-	 * Primary constructor.
-	 */
-=======
 	// Wraps the genes byte array into a Seq<BitGene>.
 	private transient BitGeneArray _seq;
 
 	// Private primary constructor.
->>>>>>> df3d291b
 	private BitChromosome(final byte[] bits, final int length, final double p) {
 		_genes = bits;
 		_length = length;
