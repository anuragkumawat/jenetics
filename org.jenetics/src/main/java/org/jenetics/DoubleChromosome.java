/*
 * Java Genetic Algorithm Library (@__identifier__@).
 * Copyright (c) @__year__@ Franz Wilhelmstötter
 *
 * Licensed under the Apache License, Version 2.0 (the "License");
 * you may not use this file except in compliance with the License.
 * You may obtain a copy of the License at
 *
 *      http://www.apache.org/licenses/LICENSE-2.0
 *
 * Unless required by applicable law or agreed to in writing, software
 * distributed under the License is distributed on an "AS IS" BASIS,
 * WITHOUT WARRANTIES OR CONDITIONS OF ANY KIND, either express or implied.
 * See the License for the specific language governing permissions and
 * limitations under the License.
 *
 * Author:
 *    Franz Wilhelmstötter (franz.wilhelmstoetter@gmx.at)
 */
package org.jenetics;

import java.io.IOException;
import java.io.ObjectInputStream;
import java.io.ObjectOutputStream;
import java.io.Serializable;
import java.util.List;
import java.util.function.Function;

import javax.xml.bind.annotation.XmlAccessType;
import javax.xml.bind.annotation.XmlAccessorType;
import javax.xml.bind.annotation.XmlAttribute;
import javax.xml.bind.annotation.XmlElement;
import javax.xml.bind.annotation.XmlRootElement;
import javax.xml.bind.annotation.XmlType;
import javax.xml.bind.annotation.adapters.XmlAdapter;
import javax.xml.bind.annotation.adapters.XmlJavaTypeAdapter;

import org.jenetics.internal.util.HashBuilder;

import org.jenetics.util.Array;
import org.jenetics.util.ISeq;

/**
 * Numeric chromosome implementation which holds 64 bit floating point numbers.
 *
 * @author <a href="mailto:franz.wilhelmstoetter@gmx.at">Franz Wilhelmstötter</a>
<<<<<<< HEAD
 * @version 1.6 &mdash; <em>$Date: 2014-03-07 $</em>
=======
 * @version 1.6 &mdash; <em>$Date: 2014-03-30 $</em>
>>>>>>> 2f47a4a7
 * @since 1.6
 */
@XmlJavaTypeAdapter(DoubleChromosome.Model.Adapter.class)
public class DoubleChromosome
	extends AbstractNumericChromosome<Double, DoubleGene>
	implements
		NumericChromosome<Double, DoubleGene>,
		Serializable
{
	private static final long serialVersionUID = 1L;


	protected DoubleChromosome(final ISeq<DoubleGene> genes) {
		super(genes);
	}

	/**
	 * Create a new random {@code DoubleChromosome}.
	 *
	 * @param min the min value of the {@link DoubleGene}s (inclusively).
	 * @param max the max value of the {@link DoubleGene}s (exclusively).
	 * @param length the length of the chromosome.
	 * @throws NullPointerException if one of the arguments is {@code null}.
	 */
	public DoubleChromosome(final Double min,final Double max,final int length) {
		this(DoubleGene.seq(min, max, length));
		_valid = true;
	}

	/**
	 * Create a new random {@code DoubleChromosome} of length one.
	 *
	 * @param min the minimal value of this chromosome (inclusively).
	 * @param max the maximal value of this chromosome (exclusively).
	 * @throws NullPointerException if one of the arguments is {@code null}.
	 */
	public DoubleChromosome(final Double min, final Double max) {
		this(min, max, 1);
	}

	/**
	 * Create a new {@code DoubleChromosome} with the given genes.
	 *
	 * @param genes the genes of the chromosome.
	 * @return a new chromosome with the given genes.
	 * @throws IllegalArgumentException if the length of the genes array is
	 *         empty.
	 */
	public static DoubleChromosome of(final DoubleGene... genes) {
		return new DoubleChromosome(Array.of(genes).toISeq());
	}

	/**
	 * Create a new random {@code DoubleChromosome}.
	 *
	 * @param min the min value of the {@link DoubleGene}s (inclusively).
	 * @param max the max value of the {@link DoubleGene}s (exclusively).
	 * @param length the length of the chromosome.
	 * @return a new {@code DoubleChromosome} with the given parameter
	 */
	public static DoubleChromosome of(final double min, double max, final int length) {
		return new DoubleChromosome(min, max, length);
	}

	/**
	 * Create a new random {@code DoubleChromosome} of length one.
	 *
	 * @param min the minimal value of this chromosome (inclusively).
	 * @param max the maximal value of this chromosome (exclusively).
	 * @return a new {@code DoubleChromosome} with the given parameter
	 */
	public static DoubleChromosome of(final double min, final double max) {
		return new DoubleChromosome(min, max);
	}

	@Override
	public DoubleChromosome newInstance(final ISeq<DoubleGene> genes) {
		return new DoubleChromosome(genes);
	}

	@Override
	public DoubleChromosome newInstance() {
		return new DoubleChromosome(_min, _max, length());
	}

	@Override
	public int hashCode() {
		return HashBuilder.of(getClass()).and(super.hashCode()).value();
	}

	@Override
	public boolean equals(final Object o) {
		return o == this || o instanceof DoubleChromosome && super.equals(o);
	}


	/* *************************************************************************
	 *  Java object serialization
	 * ************************************************************************/

	private void writeObject(final ObjectOutputStream out)
		throws IOException
	{
		out.defaultWriteObject();

		out.writeInt(length());
		out.writeDouble(_min.doubleValue());
		out.writeDouble(_max.doubleValue());

		for (DoubleGene gene : _genes) {
			out.writeDouble(gene.getAllele().doubleValue());
		}
	}

	private void readObject(final ObjectInputStream in)
		throws IOException, ClassNotFoundException
	{
		in.defaultReadObject();

		final Array<DoubleGene> genes = new Array<>(in.readInt());
		_min = in.readDouble();
		_max = in.readDouble();

		for (int i = 0; i < genes.length(); ++i) {
			genes.set(i, new DoubleGene(in.readDouble(), _min, _max));
		}

		_genes = genes.toISeq();
	}

	/* *************************************************************************
	 *  JAXB object serialization
	 * ************************************************************************/

	@XmlRootElement(name = "double-chromosome")
	@XmlType(name = "org.jenetics.DoubleChromosome")
	@XmlAccessorType(XmlAccessType.FIELD)
	final static class Model {

		@XmlAttribute(name = "length", required = true)
		public int length;

		@XmlAttribute(name = "min", required = true)
		public double min;

		@XmlAttribute(name = "max", required = true)
		public double max;

		@XmlElement(name = "allele", required = true, nillable = false)
		public List<Double> values;

		public final static class Adapter
			extends XmlAdapter<Model, DoubleChromosome>
		{
			@Override
			public Model marshal(final DoubleChromosome c) {
				final Model m = new Model();
				m.length = c.length();
				m.min = c._min;
				m.max = c._max;
				m.values = c.toSeq().map(Allele).asList();
				return m;
			}

			@Override
			public DoubleChromosome unmarshal(final Model model) {
				final Double min = model.min;
				final Double max = model.max;
				return new DoubleChromosome(
					Array.of(model.values).map(Gene(min, max)).toISeq()
				);
			}
		}

		private static final Function<DoubleGene, Double> Allele =
			new Function<DoubleGene, Double>() {
				@Override
				public Double apply(final DoubleGene value) {
					return value.getAllele();
				}
			};

		private static Function<Double, DoubleGene>
		Gene(final Double min, final Double max) {
			return new Function<Double, DoubleGene>() {
				@Override
				public DoubleGene apply(final Double value) {
					return new DoubleGene(value, min, max);
				}
			};
		}

	}
}<|MERGE_RESOLUTION|>--- conflicted
+++ resolved
@@ -44,11 +44,7 @@
  * Numeric chromosome implementation which holds 64 bit floating point numbers.
  *
  * @author <a href="mailto:franz.wilhelmstoetter@gmx.at">Franz Wilhelmstötter</a>
-<<<<<<< HEAD
- * @version 1.6 &mdash; <em>$Date: 2014-03-07 $</em>
-=======
- * @version 1.6 &mdash; <em>$Date: 2014-03-30 $</em>
->>>>>>> 2f47a4a7
+ * @version 1.6 &mdash; <em>$Date: 2014-03-31 $</em>
  * @since 1.6
  */
 @XmlJavaTypeAdapter(DoubleChromosome.Model.Adapter.class)
