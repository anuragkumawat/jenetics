/*
 * Java Genetic Algorithm Library (@__identifier__@).
 * Copyright (c) @__year__@ Franz Wilhelmstötter
 *
 * Licensed under the Apache License, Version 2.0 (the "License");
 * you may not use this file except in compliance with the License.
 * You may obtain a copy of the License at
 *
 *      http://www.apache.org/licenses/LICENSE-2.0
 *
 * Unless required by applicable law or agreed to in writing, software
 * distributed under the License is distributed on an "AS IS" BASIS,
 * WITHOUT WARRANTIES OR CONDITIONS OF ANY KIND, either express or implied.
 * See the License for the specific language governing permissions and
 * limitations under the License.
 *
 * Author:
 *    Franz Wilhelmstötter (franz.wilhelmstoetter@gmx.at)
 */
package org.jenetics;

import java.util.function.Function;

import javolution.xml.XMLFormat;
import javolution.xml.XMLSerializable;
import javolution.xml.stream.XMLStreamException;

import org.jenetics.util.RandomRegistry;

/**
 * Implementation of a BitGene.
 *
 * @author <a href="mailto:franz.wilhelmstoetter@gmx.at">Franz Wilhelmstötter</a>
 * @since 1.0
 * @version 1.4 &mdash; <em>$Date$</em>
 */
public enum BitGene
	implements
		Gene<Boolean, BitGene>,
		Comparable<BitGene>,
		XMLSerializable
{

	FALSE(false),
	TRUE(true);

	private static final long serialVersionUID = 2L;

	public static final BitGene ZERO = FALSE;
	public static final BitGene ONE = TRUE;

	private final boolean _value;

	private BitGene(final boolean value) {
		_value = value;
	}

	/**
	 * Return the value of the BitGene.
	 *
	 * @return The value of the BitGene.
	 */
	public final boolean getBit() {
		return _value;
	}

	/**
	 * Return the {@code boolean} value of this gene.
	 *
	 * @see #getAllele()
	 *
	 * @return the {@code boolean} value of this gene.
	 */
	public boolean booleanValue() {
		return _value;
	}

	@Override
	public Boolean getAllele() {
		return _value;
	}

	/**
	 * Return always {@code true}.
	 *
	 * @return always {@code true}.
	 */
	@Override
	public boolean isValid() {
		return true;
	}

	@Override
	public BitGene copy() {
		return this;
	}

	/**
	 * Create a new, <em>random</em> gene.
	 */
	@Override
	public BitGene newInstance() {
		return RandomRegistry.getRandom().nextBoolean() ? TRUE : FALSE;
	}

	@Override
	public String toString() {
		return Boolean.toString(_value);
	}

<<<<<<< HEAD
=======
	/**
	 * Return the corresponding {@code BitGene} for the given {@code boolean}
	 * value.
	 *
	 * @param value the value of the returned {@code BitGene}.
	 * @return the {@code BitGene} for the given {@code boolean} value.
	 */
	public static BitGene valueOf(final boolean value) {
		return value ? TRUE : FALSE;
	}


	/* *************************************************************************
	 *  Property access methods methods
	 * ************************************************************************/

	/**
	 * Converter for accessing the allele from a given gene.
	 */
	public static final Function<BitGene, Boolean> Allele =
		new Function<BitGene, Boolean>() {
			@Override public Boolean apply(final BitGene value) {
				return value._value;
			}
		};


>>>>>>> 47dd6bec
	/* *************************************************************************
	 *  XML object serialization
	 * ************************************************************************/

	static final XMLFormat<BitGene>
	XML = new XMLFormat<BitGene>(BitGene.class)
	{
		private static final String VALUE = "value";

		@Override
		public BitGene newInstance(final Class<BitGene> cls, final InputElement element)
			throws XMLStreamException
		{
			final boolean value = element.getAttribute(VALUE, true);
			return value ? BitGene.TRUE : BitGene.FALSE;
		}
		@Override
		public void write(final BitGene gene, final OutputElement element)
			throws XMLStreamException
		{
			element.setAttribute(VALUE, gene._value);
		}
		@Override
		public void read(final InputElement element, final BitGene gene) {
		}
	};

}


<|MERGE_RESOLUTION|>--- conflicted
+++ resolved
@@ -108,8 +108,6 @@
 		return Boolean.toString(_value);
 	}
 
-<<<<<<< HEAD
-=======
 	/**
 	 * Return the corresponding {@code BitGene} for the given {@code boolean}
 	 * value.
@@ -121,23 +119,6 @@
 		return value ? TRUE : FALSE;
 	}
 
-
-	/* *************************************************************************
-	 *  Property access methods methods
-	 * ************************************************************************/
-
-	/**
-	 * Converter for accessing the allele from a given gene.
-	 */
-	public static final Function<BitGene, Boolean> Allele =
-		new Function<BitGene, Boolean>() {
-			@Override public Boolean apply(final BitGene value) {
-				return value._value;
-			}
-		};
-
-
->>>>>>> 47dd6bec
 	/* *************************************************************************
 	 *  XML object serialization
 	 * ************************************************************************/
