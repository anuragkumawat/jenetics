/*
 * Java Genetic Algorithm Library (@__identifier__@).
 * Copyright (c) @__year__@ Franz Wilhelmstötter
 *
 * Licensed under the Apache License, Version 2.0 (the "License");
 * you may not use this file except in compliance with the License.
 * You may obtain a copy of the License at
 *
 *      http://www.apache.org/licenses/LICENSE-2.0
 *
 * Unless required by applicable law or agreed to in writing, software
 * distributed under the License is distributed on an "AS IS" BASIS,
 * WITHOUT WARRANTIES OR CONDITIONS OF ANY KIND, either express or implied.
 * See the License for the specific language governing permissions and
 * limitations under the License.
 *
 * Author:
 *    Franz Wilhelmstötter (franz.wilhelmstoetter@gmx.at)
 */
package org.jenetics;

<<<<<<< HEAD
import static org.jenetics.util.object.eq;
import static org.jenetics.util.object.hashCodeOf;
import static java.util.Objects.requireNonNull;
import static java.lang.String.format;
=======
import static java.lang.String.format;
import static java.util.Objects.requireNonNull;
import static org.jenetics.internal.util.object.Verify;
import static org.jenetics.internal.util.object.eq;
import static org.jenetics.util.functions.Null;
>>>>>>> 8e41e5ca

import java.util.Iterator;
import java.util.RandomAccess;
import java.util.function.Function;

import org.jenetics.internal.util.HashBuilder;
import org.jenetics.internal.util.cast;
import org.jenetics.util.ISeq;

/**
 * The abstract base implementation of the Chromosome interface. The implementors
 * of this class must assure that the protected member {@code _genes} is not
 * {@code null} and the length of the {@code genes} &gt; 0.
 *
 * @param <G> the gene type.
 *
 * @author <a href="mailto:franz.wilhelmstoetter@gmx.at">Franz Wilhelmstötter</a>
 * @since 1.0
<<<<<<< HEAD
 * @version 1.5 &mdash; <em>$Date: 2013-12-18 $</em>
=======
 * @version 1.5 &mdash; <em>$Date: 2014-03-01 $</em>
>>>>>>> 8e41e5ca
 */
public abstract class AbstractChromosome<G extends Gene<?, G>>
	implements
		Chromosome<G>,
		RandomAccess
{
	private static final long serialVersionUID = 1;

	/**
	 * Array of genes which forms the chromosome. This array must
	 * be initialized by the derived classes.
	 */
	protected transient ISeq<G> _genes = null;

	/**
	 * Indicates whether this chromosome is valid or not. If the variable is
	 * {@code null} the validation state hasn't been calculated yet.
	 */
	protected transient Boolean _valid = null;

	/**
	 * Create a new {@code AbstractChromosome} from the given {@code genes}
	 * array. The genes array is not copied, but sealed, so changes to the given
	 * genes array doesn't effect the genes of this chromosome.
	 *
	 * @param genes the genes that form the chromosome.
	 * @throws NullPointerException if the given gene array is {@code null}.
	 * @throws IllegalArgumentException if the length of the gene array is
	 *          smaller than one.
	 */
	protected AbstractChromosome(final ISeq<? extends G> genes) {
		requireNonNull(genes, "Gene array");
		assert (genes.indexWhere(g -> g == null) == -1) : "Found at least on null gene.";

		if (genes.length() < 1) {
			throw new IllegalArgumentException(format(
				"Chromosome length < 1: %d", genes.length()
			));
		}

		_genes = cast.apply(genes);
	}

	@Override
	public G getGene(final int index) {
		return _genes.get(index);
	}

	@Override
	public ISeq<G> toSeq() {
		return _genes;
	}

	@Override
	public boolean isValid() {
		if (_valid == null) {
			_valid = _genes.forAll(Gene::isValid);
		}

		return _valid;
	}

	@Override
	public Iterator<G> iterator() {
		return _genes.iterator();
	}

	@Override
	public int length() {
		return _genes.length();
	}

	/**
	 * Return the index of the first occurrence of the given {@code gene}.
	 *
	 * @param gene the {@link Gene} to search for.
	 * @return the index of the searched gene, or -1 if the given gene was not
	 *         found.
	 */
	protected int indexOf(final Object gene) {
		return _genes.indexOf(gene);
	}

	@Override
	public int hashCode() {
		return HashBuilder.of(getClass()).and(_genes).value();
	}

	@Override
	public boolean equals(final Object obj) {
		if (obj == this) {
			return true;
		}
		if (obj == null || getClass() != obj.getClass()) {
			return false;
		}

		final AbstractChromosome<?> chromosome = (AbstractChromosome<?>)obj;
		return eq(_genes, chromosome._genes);
	}

	@Override
	public String toString() {
		return _genes.toString();
	}

<<<<<<< HEAD
}



=======

	/* *************************************************************************
	 *  Property access methods
	 * ************************************************************************/

	/**
	 * Return a {@link Function} which returns the first {@link Gene} from this
	 * {@link Chromosome}.
	 */
	static <G extends Gene<?, G>, C extends Chromosome<G>>
	Function<C, G> gene() {
		return new Function<C, G>() {
			@Override public G apply(final C value) {
				return value.getGene();
			}
		};
	}

	/**
	 * Return a {@link Function} which returns the {@link Gene} with the given
	 * {@code index} from this {@link Chromosome}.
	 */
	static <G extends Gene<?, G>, C extends Chromosome<G>>
	Function<C, G> gene(final int index) {
		return new Function<C, G>() {
			@Override public G apply(final C value) {
				return value.getGene(index);
			}
		};
	}

	/**
	 * Return a {@link Function} which returns the gene array from this
	 * {@link Chromosome}.
	 */
	static <G extends Gene<?, G>, C extends Chromosome<G>>
	Function<C, ISeq<G>> genes() {
		return new Function<C, ISeq<G>>() {
			@Override public ISeq<G> apply(final C value) {
				return value.toSeq();
			}
		};
	}

}
>>>>>>> 8e41e5ca
<|MERGE_RESOLUTION|>--- conflicted
+++ resolved
@@ -19,18 +19,10 @@
  */
 package org.jenetics;
 
-<<<<<<< HEAD
-import static org.jenetics.util.object.eq;
-import static org.jenetics.util.object.hashCodeOf;
-import static java.util.Objects.requireNonNull;
-import static java.lang.String.format;
-=======
 import static java.lang.String.format;
 import static java.util.Objects.requireNonNull;
 import static org.jenetics.internal.util.object.Verify;
 import static org.jenetics.internal.util.object.eq;
-import static org.jenetics.util.functions.Null;
->>>>>>> 8e41e5ca
 
 import java.util.Iterator;
 import java.util.RandomAccess;
@@ -49,11 +41,7 @@
  *
  * @author <a href="mailto:franz.wilhelmstoetter@gmx.at">Franz Wilhelmstötter</a>
  * @since 1.0
-<<<<<<< HEAD
- * @version 1.5 &mdash; <em>$Date: 2013-12-18 $</em>
-=======
- * @version 1.5 &mdash; <em>$Date: 2014-03-01 $</em>
->>>>>>> 8e41e5ca
+ * @version 1.5 &mdash; <em>$Date: 2014-03-07 $</em>
  */
 public abstract class AbstractChromosome<G extends Gene<?, G>>
 	implements
@@ -160,55 +148,4 @@
 		return _genes.toString();
 	}
 
-<<<<<<< HEAD
-}
-
-
-
-=======
-
-	/* *************************************************************************
-	 *  Property access methods
-	 * ************************************************************************/
-
-	/**
-	 * Return a {@link Function} which returns the first {@link Gene} from this
-	 * {@link Chromosome}.
-	 */
-	static <G extends Gene<?, G>, C extends Chromosome<G>>
-	Function<C, G> gene() {
-		return new Function<C, G>() {
-			@Override public G apply(final C value) {
-				return value.getGene();
-			}
-		};
-	}
-
-	/**
-	 * Return a {@link Function} which returns the {@link Gene} with the given
-	 * {@code index} from this {@link Chromosome}.
-	 */
-	static <G extends Gene<?, G>, C extends Chromosome<G>>
-	Function<C, G> gene(final int index) {
-		return new Function<C, G>() {
-			@Override public G apply(final C value) {
-				return value.getGene(index);
-			}
-		};
-	}
-
-	/**
-	 * Return a {@link Function} which returns the gene array from this
-	 * {@link Chromosome}.
-	 */
-	static <G extends Gene<?, G>, C extends Chromosome<G>>
-	Function<C, ISeq<G>> genes() {
-		return new Function<C, ISeq<G>>() {
-			@Override public ISeq<G> apply(final C value) {
-				return value.toSeq();
-			}
-		};
-	}
-
-}
->>>>>>> 8e41e5ca
+}