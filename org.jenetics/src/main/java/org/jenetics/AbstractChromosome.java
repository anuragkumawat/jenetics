/*
 * Java Genetic Algorithm Library (@__identifier__@).
 * Copyright (c) @__year__@ Franz Wilhelmstötter
 *
 * This library is free software; you can redistribute it and/or
 * modify it under the terms of the GNU Lesser General Public
 * License as published by the Free Software Foundation; either
 * version 2.1 of the License, or (at your option) any later version.
 *
 * This library is distributed in the hope that it will be useful,
 * but WITHOUT ANY WARRANTY; without even the implied warranty of
 * MERCHANTABILITY or FITNESS FOR A PARTICULAR PURPOSE.	See the GNU
 * Lesser General Public License for more details.
 *
 * You should have received a copy of the GNU Lesser General Public
 * License along with this library; if not, write to the Free Software
 * Foundation, Inc., 51 Franklin St, Fifth Floor, Boston, MA  02110-1301  USA
 *
 * Author:
 *    Franz Wilhelmstötter (franz.wilhelmstoetter@gmx.at)
 *
 */
package org.jenetics;

<<<<<<< HEAD
import static org.jenetics.util.object.eq;
import static org.jenetics.util.object.hashCodeOf;
import static org.jenetics.util.object.nonNull;
=======
import static java.util.Objects.requireNonNull;
import static org.jenetics.util.functions.Null;
import static org.jenetics.util.object.Verify;
import static org.jenetics.util.object.eq;
import static org.jenetics.util.object.hashCodeOf;
>>>>>>> 331ef51e

import java.util.Iterator;
import java.util.RandomAccess;
import java.util.function.Function;

import org.jenetics.util.ISeq;

/**
 * The abstract base implementation of the Chromosome interface. The implementors
 * of this class must assure that the protected member <code>_genes</code> is not
 * <code>null</code> and the length of the <code>genes</code> > 0.
 *
 * @param <G> the gene type.
 *
 * @author <a href="mailto:franz.wilhelmstoetter@gmx.at">Franz Wilhelmstötter</a>
 * @since 1.0
 * @version 1.0 &mdash; <em>$Date$</em>
 */
public abstract class AbstractChromosome<G extends Gene<?, G>>
	implements
		Chromosome<G>,
		RandomAccess
{
	private static final long serialVersionUID = 1;

	/**
	 * Array of genes which forms the chromosome. This array must
	 * be initialized by the derived classes.
	 */
	protected transient ISeq<G> _genes = null;

	/**
	 * Indicates whether this chromosome is valid or not. If the variable is
	 * {@code null} the validation state hasn't been calculated yet.
	 */
	protected transient Boolean _valid = null;

	/**
	 * Create a new {@code AbstractChromosome} from the given {@code genes}
	 * array. The genes array is not copied, but sealed, so changes to the given
	 * genes array doesn't effect the genes of this chromosome.
	 *
	 * @param genes the genes that form the chromosome.
	 * @throws NullPointerException if the given gene array is {@code null}.
	 * @throws IllegalArgumentException if the length of the gene array is
	 *          smaller than one.
	 */
	protected AbstractChromosome(final ISeq<G> genes) {
<<<<<<< HEAD
		nonNull(genes, "Gene array");
		assert (genes.indexWhere(g -> g == null) == -1) : "Found at least on null gene.";
=======
		requireNonNull(genes, "Gene array");
		assert (genes.indexWhere(Null) == -1) : "Found at least on null gene.";
>>>>>>> 331ef51e

		if (genes.length() < 1) {
			throw new IllegalArgumentException(String.format(
				"Chromosome length < 1: %d", genes.length()
			));
		}

		_genes = genes;
	}

	@Override
	public G getGene(final int index) {
		return _genes.get(index);
	}

	@Override
	public ISeq<G> toSeq() {
		return _genes;
	}

	@Override
	public boolean isValid() {
		if (_valid == null) {
<<<<<<< HEAD
			_valid = _genes.forall(Gene::isValid);
=======
			_valid = _genes.forAll(Verify);
>>>>>>> 331ef51e
		}

		return _valid;
	}

	@Override
	public Iterator<G> iterator() {
		return _genes.iterator();
	}

	@Override
	public int length() {
		return _genes.length();
	}

	/**
	 * Return the index of the first occurrence of the given <code>gene</code>.
	 *
	 * @param gene the {@link Gene} to search for.
	 * @return the index of the searched gene, or -1 if the given gene was not
	 *         found.
	 */
	protected int indexOf(final Object gene) {
		return _genes.indexOf(gene);
	}

	@Override
	public int hashCode() {
		return hashCodeOf(getClass()).and(_genes).value();
	}

	@Override
	public boolean equals(final Object obj) {
		if (obj == this) {
			return true;
		}
		if (obj == null || getClass() != obj.getClass()) {
			return false;
		}

		final AbstractChromosome<?> chromosome = (AbstractChromosome<?>)obj;
		return eq(_genes, chromosome._genes);
	}

	@Override
	public String toString() {
		return _genes.toString();
	}

}



<|MERGE_RESOLUTION|>--- conflicted
+++ resolved
@@ -22,17 +22,9 @@
  */
 package org.jenetics;
 
-<<<<<<< HEAD
 import static org.jenetics.util.object.eq;
 import static org.jenetics.util.object.hashCodeOf;
-import static org.jenetics.util.object.nonNull;
-=======
 import static java.util.Objects.requireNonNull;
-import static org.jenetics.util.functions.Null;
-import static org.jenetics.util.object.Verify;
-import static org.jenetics.util.object.eq;
-import static org.jenetics.util.object.hashCodeOf;
->>>>>>> 331ef51e
 
 import java.util.Iterator;
 import java.util.RandomAccess;
@@ -81,13 +73,8 @@
 	 *          smaller than one.
 	 */
 	protected AbstractChromosome(final ISeq<G> genes) {
-<<<<<<< HEAD
-		nonNull(genes, "Gene array");
-		assert (genes.indexWhere(g -> g == null) == -1) : "Found at least on null gene.";
-=======
 		requireNonNull(genes, "Gene array");
 		assert (genes.indexWhere(Null) == -1) : "Found at least on null gene.";
->>>>>>> 331ef51e
 
 		if (genes.length() < 1) {
 			throw new IllegalArgumentException(String.format(
@@ -111,11 +98,7 @@
 	@Override
 	public boolean isValid() {
 		if (_valid == null) {
-<<<<<<< HEAD
 			_valid = _genes.forall(Gene::isValid);
-=======
-			_valid = _genes.forAll(Verify);
->>>>>>> 331ef51e
 		}
 
 		return _valid;
