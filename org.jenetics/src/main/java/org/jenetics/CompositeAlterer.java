--- conflicted
+++ resolved
@@ -42,11 +42,7 @@
  *
  * @author <a href="mailto:franz.wilhelmstoetter@gmx.at">Franz Wilhelmstötter</a>
  * @since 1.0
-<<<<<<< HEAD
- * @version 1.2 &mdash; <em>$Date: 2013-03-26 $</em>
-=======
- * @version 1.2 &mdash; <em>$Date: 2013-06-11 $</em>
->>>>>>> 8ef00680
+ * @version 1.2 &mdash; <em>$Date: 2013-07-12 $</em>
  */
 public final class CompositeAlterer<G extends Gene<?, G>>
 	extends AbstractAlterer<G>
@@ -63,11 +59,7 @@
 	public CompositeAlterer(final Seq<Alterer<G>> alterers) {
 		super(1.0);
 
-<<<<<<< HEAD
-		alterers.foreach(NonNull("Alterer"));
-=======
-		alterers.forAll(NonNull("Alterer"));
->>>>>>> 8ef00680
+		alterers.forEach(NonNull("Alterer"));
 		_alterers = normalize(alterers).toISeq();
 	}
 
@@ -111,17 +103,8 @@
 		final int generation
 	) {
 		final AtomicInteger alterations = new AtomicInteger(0);
-<<<<<<< HEAD
-		_alterers.foreach(a -> {
+		_alterers.forEach(a -> {
 			alterations.addAndGet(a.alter(population, generation));
-=======
-
-		_alterers.forEach(new Function<Alterer<G>, Void>() {
-			@Override public Void apply(final Alterer<G> alterer) {
-				alterations.addAndGet(alterer.alter(population, generation));
-				return null;
-			}
->>>>>>> 8ef00680
 		});
 		return alterations.get();
 	}
