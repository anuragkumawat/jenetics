/*
 * Java Genetic Algorithm Library (@__identifier__@).
 * Copyright (c) @__year__@ Franz Wilhelmstötter
 *
 * Licensed under the Apache License, Version 2.0 (the "License");
 * you may not use this file except in compliance with the License.
 * You may obtain a copy of the License at
 *
 *      http://www.apache.org/licenses/LICENSE-2.0
 *
 * Unless required by applicable law or agreed to in writing, software
 * distributed under the License is distributed on an "AS IS" BASIS,
 * WITHOUT WARRANTIES OR CONDITIONS OF ANY KIND, either express or implied.
 * See the License for the specific language governing permissions and
 * limitations under the License.
 *
 * Author:
 *    Franz Wilhelmstötter (franz.wilhelmstoetter@gmx.at)
 */
package org.jenetics;

import static java.lang.String.format;
import static java.util.Objects.requireNonNull;
import static org.jenetics.internal.util.Equality.eq;
import static org.jenetics.util.ISeq.toISeq;

import java.util.function.Function;
import java.util.stream.Stream;

import org.jenetics.internal.util.Equality;
import org.jenetics.internal.util.Hash;

import org.jenetics.util.ISeq;
import org.jenetics.util.Seq;

/**
 * Combines several alterers to one.
 *
 * @author <a href="mailto:franz.wilhelmstoetter@gmx.at">Franz Wilhelmstötter</a>
 * @since 1.0
<<<<<<< HEAD
 * @version 2.0 &mdash; <em>$Date: 2014-04-16 $</em>
=======
 * @version 3.0 &mdash; <em>$Date: 2014-07-10 $</em>
>>>>>>> 67e61c7c
 */
public final class CompositeAlterer<
	G extends Gene<?, G>,
	C extends Comparable<? super C>
>
	extends AbstractAlterer<G, C>
{

	private final ISeq<Alterer<G, C>> _alterers;

	/**
	 * Combine the given alterers.
	 *
	 * @param alterers the alterers to combine.
	 * @throws NullPointerException if one of the alterers is {@code null}.
	 */
	public CompositeAlterer(final Seq<Alterer<G, C>> alterers) {
		super(1.0);
		_alterers = normalize(alterers);
	}

	private static <G extends Gene<?, G>, C extends Comparable<? super C>>
	ISeq<Alterer<G, C>> normalize(final Seq<Alterer<G, C>> alterers) {
		final Function<Alterer<G, C>, Stream<Alterer<G, C>>> mapper =
			a -> a instanceof CompositeAlterer<?, ?> ?
				((CompositeAlterer<G, C>)a).getAlterers().stream() : Stream.of(a);

		return alterers.stream()
			.flatMap(mapper)
			.collect(toISeq());
	}

	@Override
	public int alter(final Population<G, C> population, final int generation) {
		return _alterers.stream()
			.mapToInt(a -> a.alter(population, generation))
			.sum();
	}

	/**
	 * Create a new CompositeAlterer with the given alterer appended.
	 *
	 * @param alterer the alterer to append.
	 * @return a new CompositeAlterer.
	 * @throws NullPointerException if the given alterer is {@code null}.
	 */
	public CompositeAlterer<G, C> append(final Alterer<G, C> alterer) {
		return CompositeAlterer.of(this, requireNonNull(alterer, "Alterer"));
	}

	/**
	 * Return the alterers this alterer consists of. The returned array is sealed
	 * and cannot be changed.
	 *
	 * @return the alterers this alterer consists of.
	 */
	public ISeq<Alterer<G, C>> getAlterers() {
		return _alterers;
	}

	@Override
	public int hashCode() {
		return Hash.of(getClass()).and(_alterers).value();
	}

	@Override
	public boolean equals(final Object obj) {
		return Equality.of(this, obj).test(a -> eq(_alterers, a._alterers));
	}

	@Override
	public String toString() {
		return format("%s[%s]", getClass().getSimpleName(), _alterers);
	}

	/**
	 * Combine the given alterers.
	 *
	 * @param <G> the gene type
	 * @param <C> the fitness function result type
	 * @param alterers the alterers to combine.
	 * @return a new alterer which consists of the given one
	 * @throws NullPointerException if one of the alterers is {@code null}.
	 */
	@SafeVarargs
	public static <G extends Gene<?, G>, C extends Comparable<? super C>>
	CompositeAlterer<G, C> of(final Alterer<G, C>... alterers) {
		return new CompositeAlterer<G, C>(ISeq.of(alterers));
	}

	/**
	 * Joins the given alterer and returns a new CompositeAlterer object. If one
	 * of the given alterers is a CompositeAlterer the sub alterers of it are
	 * unpacked and appended to the newly created CompositeAlterer.
	 *
	 * @param <T> the gene type of the alterers.
	 *
	 * @param <C> the fitness function result type
	 * @param a1 the first alterer.
	 * @param a2 the second alterer.
	 * @return a new CompositeAlterer object.
	 * @throws NullPointerException if one of the given alterer is {@code null}.
	 */
	public static <T extends Gene<?, T>, C extends Comparable<? super C>>
	CompositeAlterer<T, C> join(
		final Alterer<T, C> a1,
		final Alterer<T, C> a2
	) {
		return CompositeAlterer.of(a1, a2);
	}
}<|MERGE_RESOLUTION|>--- conflicted
+++ resolved
@@ -38,11 +38,7 @@
  *
  * @author <a href="mailto:franz.wilhelmstoetter@gmx.at">Franz Wilhelmstötter</a>
  * @since 1.0
-<<<<<<< HEAD
- * @version 2.0 &mdash; <em>$Date: 2014-04-16 $</em>
-=======
- * @version 3.0 &mdash; <em>$Date: 2014-07-10 $</em>
->>>>>>> 67e61c7c
+ * @version 3.0 &mdash; <em>$Date: 2014-07-11 $</em>
  */
 public final class CompositeAlterer<
 	G extends Gene<?, G>,
