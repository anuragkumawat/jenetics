/*
 * Java Genetic Algorithm Library (@__identifier__@).
 * Copyright (c) @__year__@ Franz Wilhelmstötter
 *
 * Licensed under the Apache License, Version 2.0 (the "License");
 * you may not use this file except in compliance with the License.
 * You may obtain a copy of the License at
 *
 *      http://www.apache.org/licenses/LICENSE-2.0
 *
 * Unless required by applicable law or agreed to in writing, software
 * distributed under the License is distributed on an "AS IS" BASIS,
 * WITHOUT WARRANTIES OR CONDITIONS OF ANY KIND, either express or implied.
 * See the License for the specific language governing permissions and
 * limitations under the License.
 *
 * Author:
 *    Franz Wilhelmstötter (franz.wilhelmstoetter@gmx.at)
 */
package org.jenetics;

import static java.lang.String.format;
import static java.util.Objects.requireNonNull;
import static org.jenetics.util.object.hashCodeOf;

/**
 * In truncation selection individuals are sorted according to their fitness.
 * Only the n  best individuals are selected. The truncation selection is a very
 * basic selection algorithm. It has it's strength in fast selecting individuals
 * in large populations, but is not very often used in practice.
 *
 * @see <a href="http://en.wikipedia.org/wiki/Truncation_selection">
 * 			Wikipedia: Truncation selection
 *      </a>
 *
 * @author <a href="mailto:franz.wilhelmstoetter@gmx.at">Franz Wilhelmstötter</a>
 * @since 1.0
 * @version 1.0 &mdash; <em>$Date$</em>
 */
public final class TruncationSelector<
	G extends Gene<?, G>,
	C extends Comparable<? super C>
>
	implements Selector<G, C>
{

	/**
	 * Create a new TruncationSelector object.
	 */
	public TruncationSelector() {
	}

	/**
	 * This method sorts the population in descending order while calculating the
	 * selection probabilities. (The method {@link Population#populationSort()}
	 * is called by this method.)
	 *
	 * @throws IllegalArgumentException if the sample size is greater than the
	 *         population size or {@code count} is greater the the population
	 *         size.
	 * @throws NullPointerException if the {@code population} is {@code null}.
	 */
	@Override
	public Population<G, C> select(
		final Population<G, C> population,
		final int count,
		final Optimize opt
	) {
		requireNonNull(population, "Population");
		requireNonNull(opt, "Optimization");
		if (count < 0) {
			throw new IllegalArgumentException(format(
				"Selection count must be greater or equal then zero, but was %s",
				count
			));
		}
		if (count > population.size()) {
			throw new IllegalArgumentException(format(
				"Selection size greater than population size: %s > %s",
				count, population.size()
			));
		}

<<<<<<< HEAD
		population.populationSort(opt.<C>descending());
=======
		population.sortWith(opt.<C>descending());
>>>>>>> 2029f333
		return new Population<>(population.subList(0, count));
	}

	@Override
	public int hashCode() {
		return hashCodeOf(getClass()).value();
	}

	@Override
	public boolean equals(final Object obj) {
		return obj == this || obj instanceof TruncationSelector<?, ?>;
	}

	@Override
	public String toString() {
		return getClass().getName();
	}

}










<|MERGE_RESOLUTION|>--- conflicted
+++ resolved
@@ -81,11 +81,7 @@
 			));
 		}
 
-<<<<<<< HEAD
 		population.populationSort(opt.<C>descending());
-=======
-		population.sortWith(opt.<C>descending());
->>>>>>> 2029f333
 		return new Population<>(population.subList(0, count));
 	}
 
