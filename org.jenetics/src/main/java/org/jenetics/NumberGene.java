--- conflicted
+++ resolved
@@ -36,11 +36,7 @@
  *
  * @author <a href="mailto:franz.wilhelmstoetter@gmx.at">Franz Wilhelmstötter</a>
  * @since 1.0
-<<<<<<< HEAD
- * @version 1.2 &mdash; <em>$Date: 2013-09-08 $</em>
-=======
- * @version 1.2 &mdash; <em>$Date: 2013-11-28 $</em>
->>>>>>> 6dbb8b45
+ * @version 1.2 &mdash; <em>$Date: 2013-12-18 $</em>
  */
 public abstract class NumberGene<
 	N extends Number<N>,
@@ -110,11 +106,7 @@
 	}
 
 	/**
-<<<<<<< HEAD
-	 * Set the <code>NumberGene</code>.
-=======
 	 * Set the {@code NumerGene}.
->>>>>>> 6dbb8b45
 	 *
 	 * @param value The value of the number gene.
 	 * @param min The allowed min value of the gene.
