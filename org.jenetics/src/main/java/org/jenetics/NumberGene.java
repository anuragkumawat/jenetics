/*
 * Java Genetic Algorithm Library (@__identifier__@).
 * Copyright (c) @__year__@ Franz Wilhelmstötter
 *
 * Licensed under the Apache License, Version 2.0 (the "License");
 * you may not use this file except in compliance with the License.
 * You may obtain a copy of the License at
 *
 *      http://www.apache.org/licenses/LICENSE-2.0
 *
 * Unless required by applicable law or agreed to in writing, software
 * distributed under the License is distributed on an "AS IS" BASIS,
 * WITHOUT WARRANTIES OR CONDITIONS OF ANY KIND, either express or implied.
 * See the License for the specific language governing permissions and
 * limitations under the License.
 *
 * Author:
 *    Franz Wilhelmstötter (franz.wilhelmstoetter@gmx.at)
 */
package org.jenetics;

import static java.util.Objects.requireNonNull;
import static org.jenetics.util.object.eq;
import static org.jenetics.util.object.hashCodeOf;

import javolution.text.Text;
import javolution.text.TextBuilder;
import javolution.xml.XMLSerializable;

import org.jscience.mathematics.number.Number;

import org.jenetics.util.Mean;

/**
 * Abstract base class for implementing concrete NumberGenes.
 *
 * @author <a href="mailto:franz.wilhelmstoetter@gmx.at">Franz Wilhelmstötter</a>
 * @since 1.0
 * @version 1.2 &mdash; <em>$Date$</em>
 */
public abstract class NumberGene<
	N extends Number<N>,
	G extends NumberGene<N, G>
>
	extends Number<G>
	implements
		Gene<N, G>,
		Mean<G>,
		XMLSerializable
{
	private static final long serialVersionUID = 1L;

	/**
	 * The minimum value of this {@code NumberGene}. This field is marked
	 * as transient and must serialized manually by sub classes.
	 */
	protected transient N _min;

	/**
	 * The maximum value of this {@code NumberGene}. This field is marked
	 * as transient and must serialized manually by sub classes.
	 */
	protected transient N _max;

	/**
	 * The value of this {@code NumberGene}. This field is marked
	 * as transient and must serialized manually by sub classes.
	 */
	protected transient N _value;

	private transient boolean _valid = true;

	protected NumberGene() {
	}

	/**
	 * Boxes a given Java number into the required number object.
	 *
	 * @param value the Java number to box.
	 * @return the boxed number.
	 */
	protected abstract N box(final java.lang.Number value);

	/**
	 * Create a new gene from the given {@code value}.
	 *
	 * @param value the value of the new gene.
	 * @return a new gene with the given value.
	 */
	public abstract G newInstance(final N value);

	@Override
	public G copy() {
		return newInstance(_value);
	}

	/**
	 * Create a new NumberGene with the same limits and the given value.
	 *
	 * @param value The value of the new NumberGene.
	 * @return The new NumberGene.
	 * @throws NullPointerException if the given {@code value} is {@code null}.
	 */
	public G newInstance(final java.lang.Number value) {
		return newInstance(box(value));
	}

	/**
<<<<<<< HEAD
	 * Set the <code>NumberGene</code>.
=======
	 * Set the {@code NumerGene}.
>>>>>>> 2029f333
	 *
	 * @param value The value of the number gene.
	 * @param min The allowed min value of the gene.
	 * @param max The allows max value of the gene.
	 * @throws NullPointerException if one of the given number is null.
	 */
	protected void set(final N value, final N min, final N max) {
		_min = requireNonNull(min, "Min value");
		_max = requireNonNull(max, "Max value");
		_value = requireNonNull(value, "Gene value");
		_valid = _value.compareTo(_min) >= 0 && _value.compareTo(_max) <= 0;
	}

	/**
	 * Test whether this is a valid NumberGene and its value is within the
	 * interval closed interval [min, max].
	 *
	 * @return if this gene is valid, which means the gene value is within the
	 *          closed interval [min, max].
	 */
	@Override
	public boolean isValid() {
		return _valid;
	}

	/**
	 * Return the number value of this gene.
	 *
	 * @return the number value of this gene.
	 */
	public N getNumber() {
		return _value;
	}

	@Override
	public N getAllele() {
		return _value;
	}

	/**
	 * Return the allowed min value.
	 *
	 * @return The allowed min value.
	 */
	public N getMin() {
		return _min;
	}

	/**
	 * Return the allowed max value.
	 *
	 * @return The allowed max value.
	 */
	public N getMax() {
		return _max;
	}

	 @Override
	public double doubleValue() {
		return _value.doubleValue();
	 }

	 @Override
	public long longValue() {
		return _value.longValue();
	 }

	@Override
	public boolean isLargerThan(final G that) {
		return _value.isLargerThan(that._value);
	}

	@Override
	public G plus(final G that) {
		return newInstance(_value.plus(that._value));
	}

	@Override
	public G opposite() {
		return newInstance(_value.opposite());
	}

	@Override
	public G times(final G that) {
		return newInstance(_value.times(that._value));
	}

	/**
	 * Remind that this method is not consistent with the {@link #equals(Object)}
	 * method. Since this method only compares the {@code value} and the
	 * {@code equals} method also takes the {@code min} and {@code max} value
	 * into account.
	 * [code]
	 * final NumberGene〈?, ?〉 ng1 = ...
	 * final NumberGene〈?, ?〉 ng2 = ...
	 *
	 * if (ng1.equals(ng2) {
	 *     // Holds for every ng1 and ng2.
	 *     assert(ng1.compareTo(ng2) == 0);
	 * }
	 * if (ng1.compareTo(ng2) == 0) {
	 *     // Doesn't hold for every ng1 and ng2.
	 *     assert(ng1.equals(ng2));
	 * }
	 * [/code]
	 */
	@Override
	public int compareTo(final G that) {
		return _value.compareTo(that._value);
	}

	@Override
	public int hashCode() {
		return hashCodeOf(getClass()).and(_value).and(_min).and(_max).value();
	}

	@Override
	public boolean equals(final Object obj) {
		if (obj == this) {
			return true;
		}
		if (obj == null || obj.getClass() != getClass()) {
			return false;
		}

		final NumberGene<?, ?> gene = (NumberGene<?, ?>)obj;
		return eq(_value, gene._value) &&
				eq(_min, gene._min) &&
				eq(_max, gene._max);
	}

	@Override
	public Text toText() {
		TextBuilder out = new TextBuilder();
		out.append("[").append(_value).append("]");
		return out.toText();
	}

}





<|MERGE_RESOLUTION|>--- conflicted
+++ resolved
@@ -106,11 +106,7 @@
 	}
 
 	/**
-<<<<<<< HEAD
-	 * Set the <code>NumberGene</code>.
-=======
 	 * Set the {@code NumerGene}.
->>>>>>> 2029f333
 	 *
 	 * @param value The value of the number gene.
 	 * @param min The allowed min value of the gene.
