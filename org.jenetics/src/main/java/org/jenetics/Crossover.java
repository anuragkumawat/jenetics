--- conflicted
+++ resolved
@@ -37,11 +37,7 @@
  *
  * @author <a href="mailto:franz.wilhelmstoetter@gmx.at">Franz Wilhelmstötter</a>
  * @since 1.0
-<<<<<<< HEAD
- * @version 1.0 &mdash; <em>$Date: 2013-04-26 $</em>
-=======
- * @version 1.0 &mdash; <em>$Date: 2013-06-21 $</em>
->>>>>>> 8d066161
+ * @version 1.0 &mdash; <em>$Date: 2013-07-07 $</em>
  */
 public abstract class Crossover<G extends Gene<?, G>> extends Recombinator<G> {
 
