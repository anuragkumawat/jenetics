/*
 * Java Genetic Algorithm Library (@__identifier__@).
 * Copyright (c) @__year__@ Franz Wilhelmstötter
 *
 * Licensed under the Apache License, Version 2.0 (the "License");
 * you may not use this file except in compliance with the License.
 * You may obtain a copy of the License at
 *
 *      http://www.apache.org/licenses/LICENSE-2.0
 *
 * Unless required by applicable law or agreed to in writing, software
 * distributed under the License is distributed on an "AS IS" BASIS,
 * WITHOUT WARRANTIES OR CONDITIONS OF ANY KIND, either express or implied.
 * See the License for the specific language governing permissions and
 * limitations under the License.
 *
 * Author:
 *    Franz Wilhelmstötter (franz.wilhelmstoetter@gmx.at)
 */
package org.jenetics;

import static java.util.Objects.requireNonNull;
import static org.jenetics.Integer64Gene.Value;
import static org.jenetics.internal.util.model.Integer64Model.Marshaller;
import static org.jenetics.internal.util.model.Integer64Model.Unmarshaller;
import static org.jenetics.util.functions.compose;

import java.io.IOException;
import java.io.ObjectInputStream;
import java.io.ObjectOutputStream;
import java.util.List;

import javax.xml.bind.annotation.XmlAccessType;
import javax.xml.bind.annotation.XmlAccessorType;
import javax.xml.bind.annotation.XmlAttribute;
import javax.xml.bind.annotation.XmlElement;
import javax.xml.bind.annotation.XmlRootElement;
import javax.xml.bind.annotation.XmlType;
import javax.xml.bind.annotation.adapters.XmlAdapter;
import javax.xml.bind.annotation.adapters.XmlJavaTypeAdapter;

import javolution.xml.XMLFormat;
import javolution.xml.XMLSerializable;
import javolution.xml.stream.XMLStreamException;

import org.jscience.mathematics.number.Integer64;

import org.jenetics.internal.util.HashBuilder;
import org.jenetics.internal.util.model.Integer64Model;
import org.jenetics.internal.util.model.ModelType;
import org.jenetics.internal.util.model.ValueType;

import org.jenetics.util.Array;
import org.jenetics.util.Factory;
import org.jenetics.util.Function;
import org.jenetics.util.ISeq;


/**
 * Number chromosome implementation which holds 64 bit integer numbers.
 *
 * @author <a href="mailto:franz.wilhelmstoetter@gmx.at">Franz Wilhelmstötter</a>
 * @since 1.0
<<<<<<< HEAD
 * @version 2.0 &mdash; <em>$Date$</em>
=======
 * @version 1.6 &mdash; <em>$Date$</em>
 *
 * @deprecated Use {@link org.jenetics.LongChromosome} instead. This classes
 *             uses the <i>JScience</i> library, which will be removed in the
 *             next major version.
>>>>>>> df3d291b
 */
@Deprecated
@XmlJavaTypeAdapter(Float64Chromosome.Model.Adapter.class)
public class Integer64Chromosome
	extends NumberChromosome<Integer64, Integer64Gene>
	implements XMLSerializable
{
	private static final long serialVersionUID = 1L;

	/**
	 * Create a new chromosome from the given genes array.
	 *
	 * @param genes the genes of the new chromosome.
	 * @throws IllegalArgumentException if the {@code genes.length()} is smaller
	 *         than one.
	 */
	protected Integer64Chromosome(final ISeq<Integer64Gene> genes) {
		super(genes);
	}

	private Integer64Chromosome(
		final ISeq<Integer64Gene> genes,
		final Integer64 min,
		final Integer64 max
	) {
		this(genes);
		_min = requireNonNull(min);
		_max = requireNonNull(max);
	}

	/**
	 * Create a new chromosome from the given genes array.
	 *
	 * @param genes the genes of the new chromosome.
	 * @throws NullPointerException if the given genes array is {@code null}.
	 * @throws IllegalArgumentException if the {@code genes.length} is smaller
	 *         than one.
	 */
	public Integer64Chromosome(final Integer64Gene... genes) {
		this(Array.of(genes).toISeq());
	}

	/**
	 * Create a new random {@code Integer64Chromosome} of the given
	 * {@code length}.
	 *
	 * @param min the minimum value of the {@link Integer64Gene}s (inclusively).
	 * @param max the maximum value of the {@link Integer64Gene}s (inclusively).
	 * @param length the length of the chromosome.
	 * @throws NullPointerException if {@code min} or {@code max} is
	 *         {@code null}.
	 */
	public Integer64Chromosome(
		final Integer64 min,
		final Integer64 max,
		final int length
	) {
		this(
			new Array<Integer64Gene>(length).fill(
				Integer64Gene.valueOf(min, max)
			).toISeq()
		);
		_valid = true;
	}

	/**
	 * Create a new random {@code Integer64Chromosome} of the given
	 * {@code length}.
	 *
	 * @param min the minimum value of the {@link Integer64Gene}s (inclusively).
	 * @param max the maximum value of the {@link Integer64Gene}s (inclusively).
	 * @param length the length of the chromosome.
	 */
	public Integer64Chromosome(final long min, final long max, int length) {
		this(Integer64.valueOf(min), Integer64.valueOf(max), length);
	}

	/**
	 * Create a new random {@code Integer64Chromosome} of length one.
	 *
	 * @param min the minimum value of the {@link Integer64Gene}s (inclusively).
	 * @param max the maximum value of the {@link Integer64Gene}s (inclusively).
	 */
	public Integer64Chromosome(final long min, final long max) {
		this(Integer64.valueOf(min), Integer64.valueOf(max));
	}

	/**
	 * Create a new random {@code Integer64Chromosome} of length one.
	 *
	 * @param min the minimum value of the {@link Integer64Gene}s (inclusively).
	 * @param max the maximum value of the {@link Integer64Gene}s (inclusively).
	 * @throws NullPointerException if {@code min} or {@code max} is
	 *         {@code null}.
	 */
	public Integer64Chromosome(final Integer64 min, final Integer64 max) {
		this(min, max, 1);
	}

	@Override
	public Integer64Chromosome newInstance(final ISeq<Integer64Gene> genes) {
		return new Integer64Chromosome(genes);
	}

	/**
	 * Create a new, <em>random</em> chromosome.
	 */
	@Override
	public Integer64Chromosome newInstance() {
		return new Integer64Chromosome(_min, _max, length());
	}

	@Override
	public int hashCode() {
		return HashBuilder.of(getClass()).and(super.hashCode()).value();
	}

	@Override
	public boolean equals(final Object obj) {
		return obj == this ||
				obj instanceof Integer64Chromosome && super.equals(obj);
	}

	/* *************************************************************************
	 *  Property access methods
	 * ************************************************************************/

	/**
	 * Return a {@link Function} which returns the gene array from this
	 * {@link Chromosome}.
	 */
	public static final Function<AbstractChromosome<Integer64Gene>, ISeq<Integer64Gene>>
		Genes = AbstractChromosome.genes();

	/**
	 * Return a {@link Function} which returns the first {@link Gene} from this
	 * {@link Chromosome}.
	 */
	public static final Function<Chromosome<Integer64Gene>, Integer64Gene>
		Gene = AbstractChromosome.gene();

	/**
	 * Return a {@link Function} which returns the {@link Gene} with the given
	 * {@code index} from this {@link Chromosome}.
	 */
	public static final Function<Chromosome<Integer64Gene>, Integer64Gene>
	Gene(final int index)
	{
		return AbstractChromosome.gene(index);
	}

	/* *************************************************************************
	 *  Java object serialization
	 * ************************************************************************/

	private void writeObject(final ObjectOutputStream out)
		throws IOException
	{
		out.defaultWriteObject();

		out.writeInt(length());
		out.writeLong(_min.longValue());
		out.writeLong(_max.longValue());

		for (Integer64Gene gene : _genes) {
			out.writeLong(gene.longValue());
		}
	}

	private void readObject(final ObjectInputStream in)
		throws IOException, ClassNotFoundException
	{
		in.defaultReadObject();

		final int length = in.readInt();
		Integer64 min = Integer64.valueOf(in.readLong());
		Integer64 max = Integer64.valueOf(in.readLong());

		_min = min;
		_max = max;
		final Array<Integer64Gene> genes = new Array<>(length);
		for (int i = 0; i < length; ++i) {
			genes.set(i, Integer64Gene.valueOf(Integer64.valueOf(in.readLong()), min, max));
		}

		_genes = genes.toISeq();
	}

	/* *************************************************************************
	 *  XML object serialization
	 * ************************************************************************/

	static final XMLFormat<Integer64Chromosome>
		XML = new XMLFormat<Integer64Chromosome>(Integer64Chromosome.class) {
		private static final String LENGTH = "length";
		private static final String MIN = "min";
		private static final String MAX = "max";

		@Override
		public Integer64Chromosome newInstance(
			final Class<Integer64Chromosome> cls, final InputElement xml
		) throws XMLStreamException
		{
			final int length = xml.getAttribute(LENGTH, 0);
			final long min = xml.getAttribute(MIN, 0L);
			final long max = xml.getAttribute(MAX, 100L);
			final Array<Integer64Gene> genes = new Array<>(length);

			for (int i = 0; i < length; ++i) {
				final Integer64 value = xml.getNext();
				genes.set(i, Integer64Gene.valueOf(value.longValue(), min, max));
			}

			final Integer64Chromosome chromosome = new Integer64Chromosome(
				genes.toISeq()
			);
			chromosome._min = Integer64.valueOf(min);
			chromosome._max = Integer64.valueOf(max);

			return chromosome;
		}
		@Override
		public void write(
			final Integer64Chromosome chromosome,
			final OutputElement xml
		)
			throws XMLStreamException
		{
			xml.setAttribute(LENGTH, chromosome.length());
			xml.setAttribute(MIN, chromosome._min.longValue());
			xml.setAttribute(MAX, chromosome._max.longValue());
			for (final Integer64Gene gene : chromosome) {
				xml.add(gene.getAllele());
			}
		}
		@Override
		public void read(final InputElement e, final Integer64Chromosome c) {
		}
	};

	/* *************************************************************************
	 *  JAXB object serialization
	 * ************************************************************************/

<<<<<<< HEAD
	private void writeObject(final ObjectOutputStream out)
		throws IOException
	{
		out.defaultWriteObject();

		out.writeInt(length());
		out.writeLong(_min.longValue());
		out.writeLong(_max.longValue());

		for (final Integer64Gene gene : _genes) {
			out.writeLong(gene.longValue());
		}
	}

	private void readObject(final ObjectInputStream in)
		throws IOException, ClassNotFoundException
	{
		in.defaultReadObject();

		final int length = in.readInt();
		Integer64 min = Integer64.valueOf(in.readLong());
		Integer64 max = Integer64.valueOf(in.readLong());

		_min = min;
		_max = max;
		final Array<Integer64Gene> genes = new Array<>(length);
		for (int i = 0; i < length; ++i) {
			final Integer64Gene gene = Integer64Gene.valueOf(
				Integer64.valueOf(in.readLong()), min, max
			);
			genes.set(i, gene);
		}
=======
	@XmlRootElement(name = "org.jenetics.Integer64Chromosome")
	@XmlType(name = "org.jenetics.Integer64Chromosome")
	@XmlAccessorType(XmlAccessType.FIELD)
	final static class Model {

		@XmlAttribute
		public int length;
>>>>>>> df3d291b

		@XmlAttribute
		public long min;

		@XmlAttribute
		public long max;

		@XmlElement(name = "org.jscience.mathematics.number.Integer64")
		public List<Integer64Model> values;

		@ValueType(Integer64Chromosome.class)
		@ModelType(Model.class)
		public final static class Adapter
			extends XmlAdapter<Model, Integer64Chromosome>
		{
			@Override
			public Model marshal(final Integer64Chromosome c) {
				final Model m = new Model();
				m.length = c.length();
				m.min = c._min.longValue();
				m.max = c._max.longValue();
				m.values = c.toSeq().map(compose(Value, Marshaller)).asList();
				return m;
			}

			@Override
			public Integer64Chromosome unmarshal(final Model model) {
				final Integer64 min = Integer64.valueOf(model.min);
				final Integer64 max = Integer64.valueOf(model.max);
				final ISeq<Integer64Gene> genes = Array.of(model.values)
					.map(compose(Unmarshaller, Integer64Gene.Gene(min, max)))
					.toISeq();

				return new Integer64Chromosome(genes, min, max);
			}
		}
	}

}<|MERGE_RESOLUTION|>--- conflicted
+++ resolved
@@ -61,15 +61,7 @@
  *
  * @author <a href="mailto:franz.wilhelmstoetter@gmx.at">Franz Wilhelmstötter</a>
  * @since 1.0
-<<<<<<< HEAD
  * @version 2.0 &mdash; <em>$Date$</em>
-=======
- * @version 1.6 &mdash; <em>$Date$</em>
- *
- * @deprecated Use {@link org.jenetics.LongChromosome} instead. This classes
- *             uses the <i>JScience</i> library, which will be removed in the
- *             next major version.
->>>>>>> df3d291b
  */
 @Deprecated
 @XmlJavaTypeAdapter(Float64Chromosome.Model.Adapter.class)
@@ -314,40 +306,6 @@
 	 *  JAXB object serialization
 	 * ************************************************************************/
 
-<<<<<<< HEAD
-	private void writeObject(final ObjectOutputStream out)
-		throws IOException
-	{
-		out.defaultWriteObject();
-
-		out.writeInt(length());
-		out.writeLong(_min.longValue());
-		out.writeLong(_max.longValue());
-
-		for (final Integer64Gene gene : _genes) {
-			out.writeLong(gene.longValue());
-		}
-	}
-
-	private void readObject(final ObjectInputStream in)
-		throws IOException, ClassNotFoundException
-	{
-		in.defaultReadObject();
-
-		final int length = in.readInt();
-		Integer64 min = Integer64.valueOf(in.readLong());
-		Integer64 max = Integer64.valueOf(in.readLong());
-
-		_min = min;
-		_max = max;
-		final Array<Integer64Gene> genes = new Array<>(length);
-		for (int i = 0; i < length; ++i) {
-			final Integer64Gene gene = Integer64Gene.valueOf(
-				Integer64.valueOf(in.readLong()), min, max
-			);
-			genes.set(i, gene);
-		}
-=======
 	@XmlRootElement(name = "org.jenetics.Integer64Chromosome")
 	@XmlType(name = "org.jenetics.Integer64Chromosome")
 	@XmlAccessorType(XmlAccessType.FIELD)
@@ -355,7 +313,6 @@
 
 		@XmlAttribute
 		public int length;
->>>>>>> df3d291b
 
 		@XmlAttribute
 		public long min;
