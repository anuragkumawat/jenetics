/*
 * Java Genetic Algorithm Library (@__identifier__@).
 * Copyright (c) @__year__@ Franz Wilhelmstötter
 *
 * Licensed under the Apache License, Version 2.0 (the "License");
 * you may not use this file except in compliance with the License.
 * You may obtain a copy of the License at
 *
 *      http://www.apache.org/licenses/LICENSE-2.0
 *
 * Unless required by applicable law or agreed to in writing, software
 * distributed under the License is distributed on an "AS IS" BASIS,
 * WITHOUT WARRANTIES OR CONDITIONS OF ANY KIND, either express or implied.
 * See the License for the specific language governing permissions and
 * limitations under the License.
 *
 * Author:
 *    Franz Wilhelmstötter (franz.wilhelmstoetter@gmx.at)
 */
package org.jenetics;

import static org.jenetics.util.object.hashCodeOf;

import java.io.IOException;
import java.io.ObjectInputStream;
import java.io.ObjectOutputStream;

import javolution.xml.XMLFormat;
import javolution.xml.XMLSerializable;
import javolution.xml.stream.XMLStreamException;

import org.jscience.mathematics.number.Integer64;

import org.jenetics.util.Array;
import org.jenetics.util.Factory;
import org.jenetics.util.Function;
import org.jenetics.util.ISeq;


/**
 * Number chromosome implementation which holds 64 bit integer numbers.
 *
 * @author <a href="mailto:franz.wilhelmstoetter@gmx.at">Franz Wilhelmstötter</a>
 * @since 1.0
 * @version 2.0 &mdash; <em>$Date$</em>
 */
public class Integer64Chromosome
	extends NumberChromosome<Integer64, Integer64Gene>
	implements XMLSerializable
{
	private static final long serialVersionUID = 1L;

	/**
	 * Create a new chromosome from the given genes array.
	 *
	 * @param genes the genes of the new chromosome.
	 * @throws IllegalArgumentException if the {@code genes.length()} is smaller
	 *         than one.
	 */
	protected Integer64Chromosome(final ISeq<Integer64Gene> genes) {
		super(genes);
	}

	/**
	 * Create a new chromosome from the given genes array.
	 *
	 * @param genes the genes of the new chromosome.
	 * @throws NullPointerException if the given genes array is {@code null}.
	 * @throws IllegalArgumentException if the {@code genes.length} is smaller
	 *         than one.
	 */
	public Integer64Chromosome(final Integer64Gene... genes) {
		this(Array.valueOf(genes).toISeq());
	}

	/**
	 * Create a new random {@code Integer64Chromosome} of the given
	 * {@code length}.
	 *
	 * @param min the minimum value of the {@link Integer64Gene}s (inclusively).
	 * @param max the maximum value of the {@link Integer64Gene}s (inclusively).
	 * @param length the length of the chromosome.
	 * @throws NullPointerException if {@code min} or {@code max} is
	 *         {@code null}.
	 */
	public Integer64Chromosome(
		final Integer64 min,
		final Integer64 max,
		final int length
	) {
		this(
			new Array<Integer64Gene>(length).fill(
				Integer64Gene.valueOf(min, max)
			).toISeq()
		);
		_valid = true;
	}

	/**
	 * Create a new random {@code Integer64Chromosome} of the given
	 * {@code length}.
	 *
	 * @param min the minimum value of the {@link Integer64Gene}s (inclusively).
	 * @param max the maximum value of the {@link Integer64Gene}s (inclusively).
	 * @param length the length of the chromosome.
	 */
	public Integer64Chromosome(final long min, final long max, int length) {
		this(Integer64.valueOf(min), Integer64.valueOf(max), length);
	}

	/**
	 * Create a new random {@code Integer64Chromosome} of length one.
	 *
	 * @param min the minimum value of the {@link Integer64Gene}s (inclusively).
	 * @param max the maximum value of the {@link Integer64Gene}s (inclusively).
	 */
	public Integer64Chromosome(final long min, final long max) {
		this(Integer64.valueOf(min), Integer64.valueOf(max));
	}

	/**
	 * Create a new random {@code Integer64Chromosome} of length one.
	 *
	 * @param min the minimum value of the {@link Integer64Gene}s (inclusively).
	 * @param max the maximum value of the {@link Integer64Gene}s (inclusively).
	 * @throws NullPointerException if {@code min} or {@code max} is
	 *         {@code null}.
	 */
	public Integer64Chromosome(final Integer64 min, final Integer64 max) {
		this(min, max, 1);
	}

	@Override
	public Integer64Chromosome newInstance(final ISeq<Integer64Gene> genes) {
		return new Integer64Chromosome(genes);
	}

	/**
	 * Create a new, <em>random</em> chromosome.
	 */
	@Override
	public Integer64Chromosome newInstance() {
		return new Integer64Chromosome(_min, _max, length());
	}

	@Override
	public int hashCode() {
		return hashCodeOf(getClass()).and(super.hashCode()).value();
	}

	@Override
	public boolean equals(final Object obj) {
		return obj == this ||
				obj instanceof Integer64Chromosome && super.equals(obj);
	}

	/* *************************************************************************
	 *  Property access methods
	 * ************************************************************************/

	/**
	 * Return a {@link Function} which returns the gene array from this
	 * {@link Chromosome}.
	 */
	public static final Function<AbstractChromosome<Integer64Gene>, ISeq<Integer64Gene>>
		Genes = AbstractChromosome.genes();

	/**
	 * Return a {@link Function} which returns the first {@link Gene} from this
	 * {@link Chromosome}.
	 */
	public static final Function<Chromosome<Integer64Gene>, Integer64Gene>
		Gene = AbstractChromosome.gene();

	/**
	 * Return a {@link Function} which returns the {@link Gene} with the given
	 * {@code index} from this {@link Chromosome}.
	 */
	public static final Function<Chromosome<Integer64Gene>, Integer64Gene>
	Gene(final int index)
	{
		return AbstractChromosome.gene(index);
	}

	/* *************************************************************************
	 *  XML object serialization
	 * ************************************************************************/

	static final XMLFormat<Integer64Chromosome>
	XML = new XMLFormat<Integer64Chromosome>(Integer64Chromosome.class) {
		private static final String LENGTH = "length";
		private static final String MIN = "min";
		private static final String MAX = "max";

		@Override
		public Integer64Chromosome newInstance(
			final Class<Integer64Chromosome> cls, final InputElement xml
		) throws XMLStreamException
		{
			final int length = xml.getAttribute(LENGTH, 0);
			final long min = xml.getAttribute(MIN, 0L);
			final long max = xml.getAttribute(MAX, 100L);
			final Array<Integer64Gene> genes = new Array<>(length);

			for (int i = 0; i < length; ++i) {
				final Integer64 value = xml.getNext();
				genes.set(i, Integer64Gene.valueOf(value.longValue(), min, max));
			}

			final Integer64Chromosome chromosome = new Integer64Chromosome(
				genes.toISeq()
			);
			chromosome._min = Integer64.valueOf(min);
			chromosome._max = Integer64.valueOf(max);

			return chromosome;
		}
		@Override
		public void write(
			final Integer64Chromosome chromosome,
			final OutputElement xml
		)
			throws XMLStreamException
		{
			xml.setAttribute(LENGTH, chromosome.length());
			xml.setAttribute(MIN, chromosome._min.longValue());
			xml.setAttribute(MAX, chromosome._max.longValue());
			for (final Integer64Gene gene : chromosome) {
				xml.add(gene.getAllele());
			}
		}
		@Override
<<<<<<< HEAD
		public void read(
			final InputElement element,
			final Integer64Chromosome chromosome
		) {
=======
		public void read(final InputElement e, final Integer64Chromosome c) {
>>>>>>> 2029f333
		}
	};

	/* *************************************************************************
	 *  Java object serialization
	 * ************************************************************************/

	private void writeObject(final ObjectOutputStream out)
		throws IOException
	{
		out.defaultWriteObject();

		out.writeInt(length());
		out.writeLong(_min.longValue());
		out.writeLong(_max.longValue());

		for (final Integer64Gene gene : _genes) {
			out.writeLong(gene.longValue());
		}
	}

	private void readObject(final ObjectInputStream in)
		throws IOException, ClassNotFoundException
	{
		in.defaultReadObject();

		final int length = in.readInt();
		Integer64 min = Integer64.valueOf(in.readLong());
		Integer64 max = Integer64.valueOf(in.readLong());

		_min = min;
		_max = max;
		final Array<Integer64Gene> genes = new Array<>(length);
		for (int i = 0; i < length; ++i) {
			final Integer64Gene gene = Integer64Gene.valueOf(
				Integer64.valueOf(in.readLong()), min, max
			);
			genes.set(i, gene);
		}

		_genes = genes.toISeq();
	}

}





<|MERGE_RESOLUTION|>--- conflicted
+++ resolved
@@ -230,14 +230,7 @@
 			}
 		}
 		@Override
-<<<<<<< HEAD
-		public void read(
-			final InputElement element,
-			final Integer64Chromosome chromosome
-		) {
-=======
 		public void read(final InputElement e, final Integer64Chromosome c) {
->>>>>>> 2029f333
 		}
 	};
 
