/*
 * Java Genetic Algorithm Library (@__identifier__@).
 * Copyright (c) @__year__@ Franz Wilhelmstötter
 *
 * Licensed under the Apache License, Version 2.0 (the "License");
 * you may not use this file except in compliance with the License.
 * You may obtain a copy of the License at
 *
 *      http://www.apache.org/licenses/LICENSE-2.0
 *
 * Unless required by applicable law or agreed to in writing, software
 * distributed under the License is distributed on an "AS IS" BASIS,
 * WITHOUT WARRANTIES OR CONDITIONS OF ANY KIND, either express or implied.
 * See the License for the specific language governing permissions and
 * limitations under the License.
 *
 * Author:
 *    Franz Wilhelmstötter (franz.wilhelmstoetter@gmx.at)
 */
package org.jenetics;

import static java.lang.String.format;
import static org.jenetics.internal.util.object.eq;

import java.io.Serializable;

import javolution.lang.Immutable;

import org.jscience.mathematics.number.Float64;

import org.jenetics.internal.util.HashBuilder;

import org.jenetics.util.Function;

/**
 * Implements an exponential fitness scaling, whereby all fitness values are
 * modified the following way.
 * <p><img src="doc-files/exponential-scaler.gif"
 *          alt="f_s=\left(a\cdot f+b \rigth)^c"
 *     >.</p>
 *
 * @author <a href="mailto:franz.wilhelmstoetter@gmx.at">Franz Wilhelmstötter</a>
 * @since 1.0
<<<<<<< HEAD
 * @version 2.0 &mdash; <em>$Date$</em>
=======
 * @version 1.0 &mdash; <em>$Date$</em>
 *
 * @deprecated Will be removed in next major version, respectively replaced with
 *             a variant which will be parametrized with {@code Double}s.
>>>>>>> df3d291b
 */
@Deprecated
public final class ExponentialScaler
	implements
		Function<Float64, Float64>,
		Serializable,
		Immutable
{
	private static final long serialVersionUID = 1L;

	public static final ExponentialScaler SQR_SCALER = new ExponentialScaler(2);
	public static final ExponentialScaler SQRT_SCALER = new ExponentialScaler(0.5);

	private final double _a;
	private final double _b;
	private final double _c;

	/**
	 * Create a new FitnessScaler.
	 *
	 * @param a <pre>fitness = (<strong>a</strong> * fitness + b) ^ c</pre>
	 * @param b <pre>fitness = (a * fitness + <strong>b</strong>) ^ c</pre>
	 * @param c <pre>fitness = (a * fitness + b) ^ <strong>c</strong></pre>
	 */
	public ExponentialScaler(final double a, final double b, final double c) {
		_a = a;
		_b = b;
		_c = c;
	}

	/**
	 * Create a new FitnessScaler.
	 *
	 * @param b <pre>fitness = (1 * fitness + <strong>b</strong>) ^ c</pre>
	 * @param c <pre>fitness = (1 * fitness + b) ^ <strong>c</strong></pre>
	 */
	public ExponentialScaler(final double b, final double c) {
		this(1.0, b, c);
	}

	/**
	 * Create a new FitnessScaler.
	 *
	 * @param c <pre>fitness = (1 * fitness + 0) ^ <strong>c</strong></pre>
	 */
	public ExponentialScaler(final double c) {
		this(0.0, c);
	}


	@Override
	public Float64 apply(final Float64 value) {
		return Float64.valueOf(Math.pow((_a*value.doubleValue() + _b), _c));
	}

	@Override
	public int hashCode() {
		return HashBuilder.of(getClass()).and(_a).and(_b).and(_c).value();
	}

	@Override
	public boolean equals(final Object obj) {
		if (obj == this) {
			return true;
		}
		if (obj == null || obj.getClass() != getClass()) {
			return false;
		}

		final ExponentialScaler selector = (ExponentialScaler)obj;
		return eq(_a, selector._a) && eq(_b, selector._b) && eq(_c, selector._c);
	}

	@Override
	public String toString() {
		return format(
			"%s[a=%f, b=%f, c=%f]",
			getClass().getSimpleName(), _a, _b, _c
		);
	}
}<|MERGE_RESOLUTION|>--- conflicted
+++ resolved
@@ -41,14 +41,7 @@
  *
  * @author <a href="mailto:franz.wilhelmstoetter@gmx.at">Franz Wilhelmstötter</a>
  * @since 1.0
-<<<<<<< HEAD
  * @version 2.0 &mdash; <em>$Date$</em>
-=======
- * @version 1.0 &mdash; <em>$Date$</em>
- *
- * @deprecated Will be removed in next major version, respectively replaced with
- *             a variant which will be parametrized with {@code Double}s.
->>>>>>> df3d291b
  */
 @Deprecated
 public final class ExponentialScaler
