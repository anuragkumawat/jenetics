--- conflicted
+++ resolved
@@ -40,11 +40,7 @@
  *
  * @author <a href="mailto:franz.wilhelmstoetter@gmx.at">Franz Wilhelmstötter</a>
  * @since 1.0
-<<<<<<< HEAD
- * @version @__new_version__@ &mdash; <em>$Date: 2013-08-08 $</em>
-=======
- * @version 1.3 &mdash; <em>$Date: 2013-08-30 $</em>
->>>>>>> 0fa9d783
+ * @version @__new_version__@ &mdash; <em>$Date: 2013-09-08 $</em>
  */
 public interface Seq<T> extends Iterable<T> {
 
@@ -752,7 +748,7 @@
 /**
  * @author <a href="mailto:franz.wilhelmstoetter@gmx.at">Franz Wilhelmstötter</a>
  * @since @__new_version__@
- * @version @__new_version__@ &mdash; <em>$Date: 2013-08-08 $</em>
+ * @version @__new_version__@ &mdash; <em>$Date: 2013-09-08 $</em>
  */
 class SeqIteratorAdapter<T> implements Iterator<T> {
 
@@ -781,7 +777,7 @@
 /**
  * @author <a href="mailto:franz.wilhelmstoetter@gmx.at">Franz Wilhelmstötter</a>
  * @since @__new_version__@
- * @version @__new_version__@ &mdash; <em>$Date: 2013-08-08 $</em>
+ * @version @__new_version__@ &mdash; <em>$Date: 2013-09-08 $</em>
  */
 final class SeqMappedIteratorAdapter<T, B> implements Iterator<B> {
 	private final Seq<T> _seq;
@@ -816,7 +812,7 @@
 /**
  * @author <a href="mailto:franz.wilhelmstoetter@gmx.at">Franz Wilhelmstötter</a>
  * @since @__new_version__@
- * @version @__new_version__@ &mdash; <em>$Date: 2013-08-08 $</em>
+ * @version @__new_version__@ &mdash; <em>$Date: 2013-09-08 $</em>
  */
 final class SeqListAdapter<T> extends AbstractList<T> implements RandomAccess {
 	private final Seq<T> _seq;
