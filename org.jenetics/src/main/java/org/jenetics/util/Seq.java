/*
 * Java Genetic Algorithm Library (@__identifier__@).
 * Copyright (c) @__year__@ Franz Wilhelmstötter
 *
 * This library is free software; you can redistribute it and/or
 * modify it under the terms of the GNU Lesser General Public
 * License as published by the Free Software Foundation; either
 * version 2.1 of the License, or (at your option) any later version.
 *
 * This library is distributed in the hope that it will be useful,
 * but WITHOUT ANY WARRANTY; without even the implied warranty of
 * MERCHANTABILITY or FITNESS FOR A PARTICULAR PURPOSE.  See the GNU
 * Lesser General Public License for more details.
 *
 * You should have received a copy of the GNU Lesser General Public
 * License along with this library; if not, write to the Free Software
 * Foundation, Inc., 51 Franklin St, Fifth Floor, Boston, MA  02110-1301  USA
 *
 * Author:
 *     Franz Wilhelmstötter (franz.wilhelmstoetter@gmx.at)
 *
 */
package org.jenetics.util;

import java.util.Comparator;
import java.util.Iterator;
import java.util.List;
import java.util.RandomAccess;
import java.util.function.Consumer;
import java.util.function.Function;
import java.util.function.Predicate;


/**
 * General interface for a ordered, fixed sized, object sequence.
 * <br/>
 * Use the {@link #asList()} method to work together with the
 * <a href="http://download.oracle.com/javase/6/docs/technotes/guides/collections/index.html">
 * Java Collection Framework</a>.
 *
 * @author <a href="mailto:franz.wilhelmstoetter@gmx.at">Franz Wilhelmstötter</a>
 * @since 1.0
 * @version 1.3 &mdash; <em>$Date$</em>
 */
public interface Seq<T> extends Iterable<T> {

	/**
	 * Return the value at the given {@code index}.
	 *
	 * @param index index of the element to return.
	 * @return the value at the given {@code index}.
	 * @throws IndexOutOfBoundsException if the index is out of range
	 *          {@code (index < 0 || index >= size())}.
	 */
	public T get(final int index);

	/**
	 * Return the length of this sequence. Once the sequence is created, the
	 * length can't be changed.
	 *
	 * @return the length of this sequence.
	 */
	public int length();

	/**
	 * @see #length()
	 */
	public default int size() {
		return length();
	}

	/**
	 * Return an iterator with the new type {@code B}.
	 *
	 * @param <B> the component type of the returned type.
	 * @param mapper the converter for converting from {@code T} to {@code B}.
	 * @return the iterator of the converted type.
	 * @throws NullPointerException if the given {@code converter} is {@code null}.
	 */
	public <B> Iterator<B> iterator(
		final Function<? super T, ? extends B> mapper
	);

	/**
	 * @deprecated Align the naming with the upcomming JDK 1.8 release. Use
	 *             {@link #forEach(Function)} instead.
	 */
	@Deprecated
	public <R> void foreach(final Function<? super T, ? extends R> function);

	/**
	 * Applies a {@code function} to all elements of this sequence.
	 *
	 * @param consumer the code to apply to the elements.
	 * @throws NullPointerException if the given {@code function} is
	 *          {@code null}.
	 */
<<<<<<< HEAD
	public default void foreach(final Consumer<? super T> consumer) {
		if (this instanceof RandomAccess) {
			for (int i = 0, n = length(); i < n; ++i) {
				consumer.accept(get(i));
			}
		} else {
			for (final T value : this) {
				consumer.accept(value);
			}
		}
	}
=======
	public <R> void forEach(final Function<? super T, ? extends R> function);

	/**
	 * @deprecated Align the naming with the upcomming JDK 1.8 release. Use
	 *             {@link #forAll(Function)} instead.
	 */
	@Deprecated
	public boolean forall(final Function<? super T, Boolean> predicate);
>>>>>>> 331ef51e

	/**
	 * Tests whether a predicate holds for all elements of this sequence.
	 *
	 * @param predicate the predicate to use to test the elements.
	 * @return {@code true} if the given predicate p holds for all elements of
	 *          this sequence, {@code false} otherwise.
	 * @throws NullPointerException if the given {@code predicate} is
	 *          {@code null}.
	 */
<<<<<<< HEAD
	public default boolean forall(final Predicate<? super T> predicate) {
		boolean valid = true;

		if (this instanceof RandomAccess) {
			for (int i = 0, n = length(); i < n && valid; ++i) {
				valid = predicate.test(get(i));
			}
			return valid;
		} else {
			final Iterator<T> it = iterator();
			while (it.hasNext() && valid) {
				valid = predicate.test(it.next());
			}
		}

		return valid;
	}
=======
	public boolean forAll(final Function<? super T, Boolean> predicate);
>>>>>>> 331ef51e

	/**
	 * Returns {@code true} if this sequence contains the specified element.
	 *
	 * @param element element whose presence in this sequence is to be tested.
	 *        The tested element can be {@code null}.
	 * @return {@code true} if this sequence contains the specified element
	 */
	public default boolean contains(final Object element) {
		return indexOf(element) != -1;
	}

	/**
	 * Returns the index of the first occurrence of the specified element
	 * in this sequence, or -1 if this sequence does not contain the element.
	 *
	 * @param element element to search for, can be {@code null}
	 * @return the index of the first occurrence of the specified element in
	 *          this sequence, or -1 if this sequence does not contain the element
	 */
	public default int indexOf(final Object element) {
		return indexOf(element, 0, length());
	}

	/**
	 * Returns the index of the first occurrence of the specified element
	 * in this sequence, or -1 if this sequence does not contain the element.
	 *
	 * @param element element to search for, can be {@code null}
	 * @param start the start index (inclusively) for the element search.
	 * @return the index of the first occurrence of the specified element in
	 *          this sequence, or -1 if this sequence does not contain the element
	 * @throws IndexOutOfBoundsException for an illegal end point index value
	 *          ({@code start < 0 || start > length()}).
	 */
	public default int indexOf(final Object element, final int start) {
		return indexOf(element, start, length());
	}

	/**
	 * Returns the index of the first occurrence of the specified element
	 * in this sequence, or -1 if this sequence does not contain the element.
	 *
	 * @param element element to search for, can be {@code null}
	 * @param start the start index (inclusively) for the element search.
	 * @param end the end index (exclusively) for the element search.
	 * @return the index of the first occurrence of the specified element in
	 *          this sequence, or -1 if this sequence does not contain the element
	 * @throws IndexOutOfBoundsException for an illegal end point index value
	 *          ({@code start < 0 || end > length() || start > end}).
	 */
	public default int indexOf(final Object element, final int start, final int end) {
		int index = -1;
		if (element != null) {
			index = indexWhere(o -> element.equals(o), start, end);
		} else {
			index = indexWhere(o -> o == null, start, end);
		}
		return index;
	}

	/**
	 * <p>
	 * Returns the index of the first element on which the given predicate
	 * returns {@code true}, or -1 if the predicate returns false for every
	 * sequence element.
	 * </p>
	 * [code]
	 * // Finding index of first null value.
	 * final int index = seq.indexOf(new Predicates.Nil());
	 *
	 * // Assert of no null values.
	 * assert (sequence.indexOf(new Predicates.Nil()) == -1);
	 * [/code]
	 *
	 * @param predicate the search predicate.
	 * @return the index of the first element on which the given predicate
	 *          returns {@code true}, or -1 if the predicate returns {@code false}
	 *          for every sequence element.
	 * @throws NullPointerException if the given {@code predicate} is {@code null}.
	 */
	public default int indexWhere(final Predicate<? super T> predicate) {
		return indexWhere(predicate, 0, length());
	}

	/**
	 * <p>
	 * Returns the index of the first element on which the given predicate
	 * returns {@code true}, or -1 if the predicate returns false for every
	 * sequence element.
	 * </p>
	 * [code]
	 * // Finding index of first null value.
	 * final int index = seq.indexOf(new Predicates.Nil());
	 *
	 * // Assert of no null values.
	 * assert (sequence.indexOf(new Predicates.Nil()) == -1);
	 * [/code]
	 *
	 * @param predicate the search predicate.
	 * @return the index of the first element on which the given predicate
	 *          returns {@code true}, or -1 if the predicate returns {@code false}
	 *          for every sequence element.
	 * @throws NullPointerException if the given {@code predicate} is {@code null}.
	 * @throws IndexOutOfBoundsException for an illegal end point index value
	 *          ({@code start < 0 || start > length()}).
	 */
	public default int indexWhere(
		final Predicate<? super T> predicate,
		final int start
	) {
		return indexWhere(predicate, start, length());
	}

	/**
	 * <p>
	 * Returns the index of the first element on which the given predicate
	 * returns {@code true}, or -1 if the predicate returns false for every
	 * sequence element.
	 * </p>
	 * [code]
	 * // Finding index of first null value.
	 * final int index = seq.indexOf(new Predicates.Nil());
	 *
	 * // Assert of no null values.
	 * assert (sequence.indexOf(new Predicates.Nil()) == -1);
	 * [/code]
	 *
	 * @param predicate the search predicate.
	 * @return the index of the first element on which the given predicate
	 *          returns {@code true}, or -1 if the predicate returns {@code false}
	 *          for every sequence element.
	 * @throws NullPointerException if the given {@code predicate} is {@code null}.
	 * @throws IndexOutOfBoundsException for an illegal end point index value
	 *          ({@code start < 0 || end > length() || start > end}).
	 */
	public int indexWhere(
		final Predicate<? super T> predicate,
		final int start,
		final int end
	);

	/**
	 * Returns the index of the last occurrence of the specified element
	 * in this sequence, or -1 if this sequence does not contain the element.
	 *
	 * @param element element to search for, can be {@code null}
	 * @return the index of the last occurrence of the specified element in
	 * 		  this sequence, or -1 if this sequence does not contain the element
	 */
	public default int lastIndexOf(final Object element) {
		return lastIndexOf(element, 0, length());
	}

	/**
	 * Returns the index of the last occurrence of the specified element
	 * in this sequence, or -1 if this sequence does not contain the element.
	 *
	 * @param element element to search for, can be {@code null}
	 * @return the index of the last occurrence of the specified element in
	 * 		  this sequence, or -1 if this sequence does not contain the element
	 * @throws IndexOutOfBoundsException for an illegal end point index value
	 *          ({@code end < 0 || end > length()}).
	 */
	public default int lastIndexOf(final Object element, final int end) {
		return lastIndexOf(element, 0, end);
	}

	/**
	 * Returns the index of the last occurrence of the specified element
	 * in this sequence, or -1 if this sequence does not contain the element.
	 *
	 * @param element element to search for, can be {@code null}
	 * @return the index of the last occurrence of the specified element in
	 * 		  this sequence, or -1 if this sequence does not contain the element
	 * @throws IndexOutOfBoundsException for an illegal end point index value
	 *          ({@code start < 0 || end > length() || start > end}).
	 */
	public default int lastIndexOf(final Object element, final int start, final int end) {
		int index = -1;

		if (element == null) {
			index = lastIndexWhere(o -> o == null, start, end);
		} else {
			index = lastIndexWhere(o -> element.equals(o), start, end);
		}

		return index;
	}

	/**
	 * Returns the index of the last element on which the given predicate
	 * returns {@code true}, or -1 if the predicate returns false for every
	 * sequence element.
	 *
	 * @param predicate the search predicate.
	 * @return the index of the last element on which the given predicate
	 *          returns {@code true}, or -1 if the predicate returns false for
	 *          every sequence element.
	 * @throws NullPointerException if the given {@code predicate} is {@code null}.
	 */
	public default int lastIndexWhere(final Predicate<? super T> predicate) {
		return lastIndexWhere(predicate, 0, length());
	}

	/**
	 * Returns the index of the last element on which the given predicate
	 * returns {@code true}, or -1 if the predicate returns false for every
	 * sequence element.
	 *
	 * @param predicate the search predicate.
	 * @return the index of the last element on which the given predicate
	 *          returns {@code true}, or -1 if the predicate returns false for
	 *          every sequence element.
	 * @throws NullPointerException if the given {@code predicate} is {@code null}.
	 * @throws IndexOutOfBoundsException for an illegal end point index value
	 *          ({@code end < 0 || end > length()}).
	 */
	public default int lastIndexWhere(
		final Predicate<? super T> predicate,
		final int end
	) {
		return lastIndexWhere(predicate, 0, end);
	}

	/**
	 * Returns the index of the last element on which the given predicate
	 * returns {@code true}, or -1 if the predicate returns false for every
	 * sequence element.
	 *
	 * @param predicate the search predicate.
	 * @return the index of the last element on which the given predicate
	 *          returns {@code true}, or -1 if the predicate returns false for
	 *          every sequence element.
	 * @throws NullPointerException if the given {@code predicate} is {@code null}.
	 * @throws IndexOutOfBoundsException for an illegal end point index value
	 *          ({@code start < 0 || end > length() || start > end}).
	 */
	public int lastIndexWhere(
		final Predicate<? super T> predicate,
		final int start,
		final int end
	);

	/**
	 * Returns a fixed-size list backed by the specified sequence. (Changes to
	 * the returned list "write through" to the array.) The returned list is
	 * fixed size, serializable and implements {@link RandomAccess}.
	 *
	 * @return a list view of this sequence
	 */
	public List<T> asList();

	/**
	 * Builds a new sequence by applying a function to all elements of this
	 * sequence.
	 *
	 * @param <B> the element type of the returned collection.
	 * @param mapper the function to apply to each element.
	 * @return a new sequence of type That resulting from applying the given
	 *         function f to each element of this sequence and collecting the
	 *         results.
	 * @throws NullPointerException if the element {@code mapper} is
	 *         {@code null}.
	 */
	public <B> Seq<B> map(final Function<? super T, ? extends B> mapper);

	/**
	 * Return an array containing all of the elements in this sequence in right
	 * order. The returned array will be "safe" in that no references to it
	 * are maintained by this sequence. (In other words, this method must allocate
	 * a new array.) The caller is thus free to modify the returned array.
	 *
	 * @see java.util.Collection#toArray()
	 *
	 * @return an array containing all of the elements in this list in right
	 *          order
	 */
	public Object[] toArray();

	/**
	 * Return an array containing all of the elements in this sequence in right
	 * order; the runtime type of the returned array is that of the specified
	 * array. If this sequence fits in the specified array, it is returned therein.
	 * Otherwise, a new array is allocated with the runtime type of the specified
	 * array and the length of this array.
	 * <p/>
	 * If this sequence fits in the specified array with room to spare (i.e., the
	 * array has more elements than this array), the element in the array
	 * immediately following the end of this array is set to null. (This is
	 * useful in determining the length of the array only if the caller knows
	 * that the list does not contain any null elements.)
	 *
	 * @see java.util.Collection#toArray(Object[])
	 *
	 * @param array the array into which the elements of this array are to be
	 *         stored, if it is big enough; otherwise, a new array of the same
	 *         runtime type is allocated for this purpose.
	 * @return an array containing the elements of this array
	 * @throws ArrayStoreException if the runtime type of the specified array is
	 *          not a super type of the runtime type of every element in this array
	 * @throws NullPointerException if the given array is {@code null}.
	 */
	public T[] toArray(final T[] array);

	/**
	 * Returns a view of the portion of this sequence between the specified
	 * {@code start}, inclusive, and {@code end}, exclusive. (If {@code start}
	 * and {@code end} are equal, the returned sequence has the length zero.) The
	 * returned sequence is backed by this sequence, so non-structural changes
	 * in the returned sequence are reflected in this sequence, and vice-versa.
	 * <p/>
	 * This method eliminates the need for explicit range operations (of the
	 * populationSort that commonly exist for arrays). Any operation that expects an sequence
	 * can be used as a range operation by passing an sub sequence view instead of
	 * an whole sequence.
	 *
	 * @param start low end point (inclusive) of the sub array.
	 * @return a view of the specified range within this array.
	 * @throws IndexOutOfBoundsException for an illegal end point index value
	 *          ({@code start < 0 || start > length()}).
	 */
	public Seq<T> subSeq(final int start);

	/**
	 * Returns a view of the portion of this sequence between the specified
	 * {@code start}, inclusive, and {@code end}, exclusive. (If {@code start}
	 * and {@code end} are equal, the returned sequence has the length zero.) The
	 * returned sequence is backed by this sequence, so non-structural changes in the
	 * returned sequence are reflected in this array, and vice-versa.
	 * <p/>
	 * This method eliminates the need for explicit range operations (of the
	 * populationSort that commonly exist for arrays). Any operation that expects an array
	 * can be used as a range operation by passing an sub sequence view instead of
	 * an whole sequence.
	 *
	 * @param start low end point (inclusive) of the sub sequence.
	 * @param end high end point (exclusive) of the sub sequence.
	 * @return a view of the specified range within this sequence.
	 * @throws IndexOutOfBoundsException for an illegal end point index value
	 *          ({@code start < 0 || end > length() || start > end}).
	 */
	public Seq<T> subSeq(final int start, final int end);

	/**
	 * Test whether the given array is sorted in ascending order.
	 *
	 * @return {@code true} if the given {@code array} is sorted in ascending
	 *         order, {@code false} otherwise.
	 * @throws NullPointerException if the given array or one of it's element is
	 *         {@code null}.
	 */
	@SuppressWarnings("unchecked")
	public default boolean isSorted() {
		boolean sorted = true;
		for (int i = 0, n = length() - 1; i < n && sorted; ++i) {
			sorted = ((Comparable<T>)get(i)).compareTo(get(i + 1)) <= 0;
		}

		return sorted;
	}

	/**
	 * Test whether the given array is sorted in ascending order. The order of
	 * the array elements is defined by the given comparator.
	 *
	 * @param comparator the comparator which defines the order.
	 * @return {@code true} if the given {@code array} is sorted in ascending
	 *         order, {@code false} otherwise.
	 * @throws NullPointerException if the given array or one of it's element or
	 *         the comparator is {@code null}.
	 */
	public default boolean isSorted(final Comparator<? super T> comparator) {
		boolean sorted = true;
		for (int i = 0, n = length() - 1; i < n && sorted; ++i) {
			sorted = comparator.compare(get(i), get(i + 1)) <= 0;
		}

		return sorted;
	}

	/**
	 * Returns the hash code value for this sequence. The hash code is defined
	 * as followed:
	 *
	 * [code]
	 * int hashCode = 1;
	 * final Iterator<E> it = seq.iterator();
	 * while (it.hasNext()) {
	 *     final E obj = it.next();
	 *     hashCode = 31*hashCode + (obj == null ? 0 : obj.hashCode());
	 * }
	 * [/code]
	 *
	 * @see List#hashCode()
	 *
	 * @return the hash code value for this list
	 */
	@Override
	public int hashCode();
	/*
	{
		int hash = 1;
		for (Object element : this) {
			hash = 31*hash + (element == null ? 0: element.hashCode());
		}
		return hash;
	}
	*/

	/**
	 * Compares the specified object with this sequence for equality. Returns
	 * true if and only if the specified object is also a sequence, both
	 * sequence have the same size, and all corresponding pairs of elements in
	 * the two sequences are equal. (Two elements e1 and e2 are equal if
	 * (e1==null ? e2==null : e1.equals(e2)).) This definition ensures that the
	 * equals method works properly across different implementations of the Seq
	 * interface.
	 *
	 * @see List#equals(Object)
	 *
	 * @param object the object to be compared for equality with this sequence.
	 * @return {@code true} if the specified object is equal to this sequence,
	 *          {@code false} otherwise.
	 */
	@Override
	public boolean equals(final Object object);
	/*
	{
		if (object == this) {
			return true;
		}
		if (!(object instanceof Seq<?>)) {
			return false;
		}

		final Seq<?> other = (Seq<?>)object;
		boolean equals = (length() == other.length());
		for (int i = length(); equals && --i >= 0;) {
			final Object element = get(i);
			if (element != null) {
				equals = element.equals(other.get(i));
			} else {
				equals = other.get(i) == null;
			}
		}
		return equals;
	}
	*/

	/**
	 * Create a string representation of the given sequence.
	 *
	 * @param prefix the prefix of the string representation; e.g {@code '['}.
	 * @param separator the separator of the array elements; e.g. {@code ','}.
	 * @param suffix the suffix of the string representation; e.g. {@code ']'}.
	 * @return the string representation of this sequence.
	 */
	public String toString(
			final String prefix, final String separator, final String suffix
		);

	/**
	 * Create a string representation of the given sequence.
	 *
	 * @param separator the separator of the array elements; e.g. {@code ','}.
	 * @return the string representation of this sequence.
	 */
	public String toString(final String separator);

	/**
	 * Unified method for calculating the hash code of every {@link Seq}
	 * implementation. The hash code is defined as followed:
	 *
	 * [code]
	 * int hashCode = 1;
	 * final Iterator<E> it = seq.iterator();
	 * while (it.hasNext()) {
	 *     final E obj = it.next();
	 *     hashCode = 31*hashCode + (obj == null ? 0 : obj.hashCode());
	 * }
	 * [/code]
	 *
	 * @see Seq#hashCode()
	 * @see List#hashCode()
	 *
	 * @param seq the sequence to calculate the hash code for.
	 * @return the hash code of the given sequence.
	 */
	public static int hashCode(final Seq<?> seq) {
		int hash = 1;
		for (Object element : seq) {
			hash = 31*hash + (element == null ? 0: element.hashCode());
		}
		return hash;
	}

	/**
	 * Unified method for compare to sequences for equality.
	 *
	 * @see Seq#equals(Object)
	 *
	 * @param seq the sequence to test for equality.
	 * @param obj the object to test for equality with the sequence.
	 * @return {@code true} if the given objects are sequences and contain the
	 *          same objects in the same order, {@code false} otherwise.
	 */
	public static boolean equals(final Seq<?> seq, final Object obj) {
		if (obj == seq) {
			return true;
		}
		if (!(obj instanceof Seq<?>)) {
			return false;
		}

		final Seq<?> other = (Seq<?>)obj;
		boolean equals = (seq.length() == other.length());
		for (int i = seq.length(); equals && --i >= 0;) {
			final Object element = seq.get(i);
			if (element != null) {
				equals = element.equals(other.get(i));
			} else {
				equals = other.get(i) == null;
			}
		}
		return equals;
	}

}





<|MERGE_RESOLUTION|>--- conflicted
+++ resolved
@@ -95,8 +95,7 @@
 	 * @throws NullPointerException if the given {@code function} is
 	 *          {@code null}.
 	 */
-<<<<<<< HEAD
-	public default void foreach(final Consumer<? super T> consumer) {
+	public default void forEach(final Consumer<? super T> consumer) {
 		if (this instanceof RandomAccess) {
 			for (int i = 0, n = length(); i < n; ++i) {
 				consumer.accept(get(i));
@@ -107,16 +106,6 @@
 			}
 		}
 	}
-=======
-	public <R> void forEach(final Function<? super T, ? extends R> function);
-
-	/**
-	 * @deprecated Align the naming with the upcomming JDK 1.8 release. Use
-	 *             {@link #forAll(Function)} instead.
-	 */
-	@Deprecated
-	public boolean forall(final Function<? super T, Boolean> predicate);
->>>>>>> 331ef51e
 
 	/**
 	 * Tests whether a predicate holds for all elements of this sequence.
@@ -127,8 +116,7 @@
 	 * @throws NullPointerException if the given {@code predicate} is
 	 *          {@code null}.
 	 */
-<<<<<<< HEAD
-	public default boolean forall(final Predicate<? super T> predicate) {
+	public default boolean forAll(final Predicate<? super T> predicate) {
 		boolean valid = true;
 
 		if (this instanceof RandomAccess) {
@@ -145,9 +133,6 @@
 
 		return valid;
 	}
-=======
-	public boolean forAll(final Function<? super T, Boolean> predicate);
->>>>>>> 331ef51e
 
 	/**
 	 * Returns {@code true} if this sequence contains the specified element.
