/*
 * Java Genetic Algorithm Library (@__identifier__@).
 * Copyright (c) @__year__@ Franz Wilhelmstötter
 *
 * This library is free software; you can redistribute it and/or
 * modify it under the terms of the GNU Lesser General Public
 * License as published by the Free Software Foundation; either
 * version 2.1 of the License, or (at your option) any later version.
 *
 * This library is distributed in the hope that it will be useful,
 * but WITHOUT ANY WARRANTY; without even the implied warranty of
 * MERCHANTABILITY or FITNESS FOR A PARTICULAR PURPOSE.  See the GNU
 * Lesser General Public License for more details.
 *
 * You should have received a copy of the GNU Lesser General Public
 * License along with this library; if not, write to the Free Software
 * Foundation, Inc., 51 Franklin St, Fifth Floor, Boston, MA  02110-1301  USA
 *
 * Author:
 *     Franz Wilhelmstötter (franz.wilhelmstoetter@gmx.at)
 *
 */
package org.jenetics.util;

import java.util.Comparator;
import java.util.Iterator;
import java.util.List;
import java.util.RandomAccess;
import java.util.function.Consumer;
import java.util.function.Function;
import java.util.function.Predicate;


/**
 * General interface for a ordered, fixed sized, object sequence.
 * <br/>
 * Use the {@link #asList()} method to work together with the
 * <a href="http://download.oracle.com/javase/6/docs/technotes/guides/collections/index.html">
 * Java Collection Framework</a>.
 *
 * @author <a href="mailto:franz.wilhelmstoetter@gmx.at">Franz Wilhelmstötter</a>
 * @since 1.0
<<<<<<< HEAD
 * @version 1.2 &mdash; <em>$Date: 2013-03-26 $</em>
=======
 * @version 1.3 &mdash; <em>$Date: 2013-06-03 $</em>
>>>>>>> 8ef00680
 */
public interface Seq<T> extends Iterable<T> {

	/**
	 * Return the value at the given {@code index}.
	 *
	 * @param index index of the element to return.
	 * @return the value at the given {@code index}.
	 * @throws IndexOutOfBoundsException if the index is out of range
	 *          {@code (index < 0 || index >= size())}.
	 */
	public T get(final int index);

	/**
	 * Return the length of this sequence. Once the sequence is created, the
	 * length can't be changed.
	 *
	 * @return the length of this sequence.
	 */
	public int length();

	/**
	 * @see #length()
	 */
	public default int size() {
		return length();
	}

	/**
	 * Return an iterator with the new type {@code B}.
	 *
	 * @param <B> the component type of the returned type.
	 * @param mapper the converter for converting from {@code T} to {@code B}.
	 * @return the iterator of the converted type.
	 * @throws NullPointerException if the given {@code converter} is {@code null}.
	 */
	public <B> Iterator<B> iterator(
		final Function<? super T, ? extends B> mapper
	);

	/**
	 * @deprecated Align the naming with the upcomming JDK 1.8 release. Use
	 *             {@link #forEach(Function)} instead.
	 */
	@Deprecated
	public <R> void foreach(final Function<? super T, ? extends R> function);

	/**
	 * Applies a {@code function} to all elements of this sequence.
	 *
	 * @param consumer the code to apply to the elements.
	 * @throws NullPointerException if the given {@code function} is
	 *          {@code null}.
	 */
<<<<<<< HEAD
	public default void foreach(final Consumer<? super T> consumer) {
		if (this instanceof RandomAccess) {
			for (int i = 0, n = length(); i < n; ++i) {
				consumer.accept(get(i));
			}
		} else {
			for (final T value : this) {
				consumer.accept(value);
			}
		}
	}
=======
	public <R> void forEach(final Function<? super T, ? extends R> function);

	/**
	 * @deprecated Align the naming with the upcomming JDK 1.8 release. Use
	 *             {@link #forAll(Function)} instead.
	 */
	@Deprecated
	public boolean forall(final Function<? super T, Boolean> predicate);
>>>>>>> 8ef00680

	/**
	 * Tests whether a predicate holds for all elements of this sequence.
	 *
	 * @param predicate the predicate to use to test the elements.
	 * @return {@code true} if the given predicate p holds for all elements of
	 *          this sequence, {@code false} otherwise.
	 * @throws NullPointerException if the given {@code predicate} is
	 *          {@code null}.
	 */
<<<<<<< HEAD
	public default boolean forall(final Predicate<? super T> predicate) {
		boolean valid = true;

		if (this instanceof RandomAccess) {
			for (int i = 0, n = length(); i < n && valid; ++i) {
				valid = predicate.test(get(i));
			}
			return valid;
		} else {
			final Iterator<T> it = iterator();
			while (it.hasNext() && valid) {
				valid = predicate.test(it.next());
			}
		}

		return valid;
	}
=======
	public boolean forAll(final Function<? super T, Boolean> predicate);
>>>>>>> 8ef00680

	/**
	 * Returns {@code true} if this sequence contains the specified element.
	 *
	 * @param element element whose presence in this sequence is to be tested.
	 *        The tested element can be {@code null}.
	 * @return {@code true} if this sequence contains the specified element
	 */
	public default boolean contains(final Object element) {
		return indexOf(element) != -1;
	}

	/**
	 * Returns the index of the first occurrence of the specified element
	 * in this sequence, or -1 if this sequence does not contain the element.
	 *
	 * @param element element to search for, can be {@code null}
	 * @return the index of the first occurrence of the specified element in
	 *          this sequence, or -1 if this sequence does not contain the element
	 */
	public default int indexOf(final Object element) {
		return indexOf(element, 0, length());
	}

	/**
	 * Returns the index of the first occurrence of the specified element
	 * in this sequence, or -1 if this sequence does not contain the element.
	 *
	 * @param element element to search for, can be {@code null}
	 * @param start the start index (inclusively) for the element search.
	 * @return the index of the first occurrence of the specified element in
	 *          this sequence, or -1 if this sequence does not contain the element
	 * @throws IndexOutOfBoundsException for an illegal end point index value
	 *          ({@code start < 0 || start > length()}).
	 */
	public default int indexOf(final Object element, final int start) {
		return indexOf(element, start, length());
	}

	/**
	 * Returns the index of the first occurrence of the specified element
	 * in this sequence, or -1 if this sequence does not contain the element.
	 *
	 * @param element element to search for, can be {@code null}
	 * @param start the start index (inclusively) for the element search.
	 * @param end the end index (exclusively) for the element search.
	 * @return the index of the first occurrence of the specified element in
	 *          this sequence, or -1 if this sequence does not contain the element
	 * @throws IndexOutOfBoundsException for an illegal end point index value
	 *          ({@code start < 0 || end > length() || start > end}).
	 */
	public default int indexOf(final Object element, final int start, final int end) {
		int index = -1;
		if (element != null) {
			index = indexWhere(o -> element.equals(o), start, end);
		} else {
			index = indexWhere(o -> o == null, start, end);
		}
		return index;
	}

	/**
	 * <p>
	 * Returns the index of the first element on which the given predicate
	 * returns {@code true}, or -1 if the predicate returns false for every
	 * sequence element.
	 * </p>
	 * [code]
	 * // Finding index of first null value.
	 * final int index = seq.indexOf(new Predicates.Nil());
	 *
	 * // Assert of no null values.
	 * assert (sequence.indexOf(new Predicates.Nil()) == -1);
	 * [/code]
	 *
	 * @param predicate the search predicate.
	 * @return the index of the first element on which the given predicate
	 *          returns {@code true}, or -1 if the predicate returns {@code false}
	 *          for every sequence element.
	 * @throws NullPointerException if the given {@code predicate} is {@code null}.
	 */
	public default int indexWhere(final Predicate<? super T> predicate) {
		return indexWhere(predicate, 0, length());
	}

	/**
	 * <p>
	 * Returns the index of the first element on which the given predicate
	 * returns {@code true}, or -1 if the predicate returns false for every
	 * sequence element.
	 * </p>
	 * [code]
	 * // Finding index of first null value.
	 * final int index = seq.indexOf(new Predicates.Nil());
	 *
	 * // Assert of no null values.
	 * assert (sequence.indexOf(new Predicates.Nil()) == -1);
	 * [/code]
	 *
	 * @param predicate the search predicate.
	 * @return the index of the first element on which the given predicate
	 *          returns {@code true}, or -1 if the predicate returns {@code false}
	 *          for every sequence element.
	 * @throws NullPointerException if the given {@code predicate} is {@code null}.
	 * @throws IndexOutOfBoundsException for an illegal end point index value
	 *          ({@code start < 0 || start > length()}).
	 */
	public default int indexWhere(
		final Predicate<? super T> predicate,
		final int start
	) {
		return indexWhere(predicate, start, length());
	}

	/**
	 * <p>
	 * Returns the index of the first element on which the given predicate
	 * returns {@code true}, or -1 if the predicate returns false for every
	 * sequence element.
	 * </p>
	 * [code]
	 * // Finding index of first null value.
	 * final int index = seq.indexOf(new Predicates.Nil());
	 *
	 * // Assert of no null values.
	 * assert (sequence.indexOf(new Predicates.Nil()) == -1);
	 * [/code]
	 *
	 * @param predicate the search predicate.
	 * @return the index of the first element on which the given predicate
	 *          returns {@code true}, or -1 if the predicate returns {@code false}
	 *          for every sequence element.
	 * @throws NullPointerException if the given {@code predicate} is {@code null}.
	 * @throws IndexOutOfBoundsException for an illegal end point index value
	 *          ({@code start < 0 || end > length() || start > end}).
	 */
	public int indexWhere(
		final Predicate<? super T> predicate,
		final int start,
		final int end
	);

	/**
	 * Returns the index of the last occurrence of the specified element
	 * in this sequence, or -1 if this sequence does not contain the element.
	 *
	 * @param element element to search for, can be {@code null}
	 * @return the index of the last occurrence of the specified element in
	 * 		  this sequence, or -1 if this sequence does not contain the element
	 */
	public default int lastIndexOf(final Object element) {
		return lastIndexOf(element, 0, length());
	}

	/**
	 * Returns the index of the last occurrence of the specified element
	 * in this sequence, or -1 if this sequence does not contain the element.
	 *
	 * @param element element to search for, can be {@code null}
	 * @return the index of the last occurrence of the specified element in
	 * 		  this sequence, or -1 if this sequence does not contain the element
	 * @throws IndexOutOfBoundsException for an illegal end point index value
	 *          ({@code end < 0 || end > length()}).
	 */
	public default int lastIndexOf(final Object element, final int end) {
		return lastIndexOf(element, 0, end);
	}

	/**
	 * Returns the index of the last occurrence of the specified element
	 * in this sequence, or -1 if this sequence does not contain the element.
	 *
	 * @param element element to search for, can be {@code null}
	 * @return the index of the last occurrence of the specified element in
	 * 		  this sequence, or -1 if this sequence does not contain the element
	 * @throws IndexOutOfBoundsException for an illegal end point index value
	 *          ({@code start < 0 || end > length() || start > end}).
	 */
	public default int lastIndexOf(final Object element, final int start, final int end) {
		int index = -1;

		if (element == null) {
			index = lastIndexWhere(o -> o == null, start, end);
		} else {
			index = lastIndexWhere(o -> element.equals(o), start, end);
		}

		return index;
	}

	/**
	 * Returns the index of the last element on which the given predicate
	 * returns {@code true}, or -1 if the predicate returns false for every
	 * sequence element.
	 *
	 * @param predicate the search predicate.
	 * @return the index of the last element on which the given predicate
	 *          returns {@code true}, or -1 if the predicate returns false for
	 *          every sequence element.
	 * @throws NullPointerException if the given {@code predicate} is {@code null}.
	 */
	public default int lastIndexWhere(final Predicate<? super T> predicate) {
		return lastIndexWhere(predicate, 0, length());
	}

	/**
	 * Returns the index of the last element on which the given predicate
	 * returns {@code true}, or -1 if the predicate returns false for every
	 * sequence element.
	 *
	 * @param predicate the search predicate.
	 * @return the index of the last element on which the given predicate
	 *          returns {@code true}, or -1 if the predicate returns false for
	 *          every sequence element.
	 * @throws NullPointerException if the given {@code predicate} is {@code null}.
	 * @throws IndexOutOfBoundsException for an illegal end point index value
	 *          ({@code end < 0 || end > length()}).
	 */
	public default int lastIndexWhere(
		final Predicate<? super T> predicate,
		final int end
	) {
		return lastIndexWhere(predicate, 0, end);
	}

	/**
	 * Returns the index of the last element on which the given predicate
	 * returns {@code true}, or -1 if the predicate returns false for every
	 * sequence element.
	 *
	 * @param predicate the search predicate.
	 * @return the index of the last element on which the given predicate
	 *          returns {@code true}, or -1 if the predicate returns false for
	 *          every sequence element.
	 * @throws NullPointerException if the given {@code predicate} is {@code null}.
	 * @throws IndexOutOfBoundsException for an illegal end point index value
	 *          ({@code start < 0 || end > length() || start > end}).
	 */
	public int lastIndexWhere(
		final Predicate<? super T> predicate,
		final int start,
		final int end
	);

	/**
	 * Returns a fixed-size list backed by the specified sequence. (Changes to
	 * the returned list "write through" to the array.) The returned list is
	 * fixed size, serializable and implements {@link RandomAccess}.
	 *
	 * @return a list view of this sequence
	 */
	public List<T> asList();

	/**
	 * Builds a new sequence by applying a function to all elements of this
	 * sequence.
	 *
	 * @param <B> the element type of the returned collection.
	 * @param mapper the function to apply to each element.
	 * @return a new sequence of type That resulting from applying the given
	 *         function f to each element of this sequence and collecting the
	 *         results.
	 * @throws NullPointerException if the element {@code mapper} is
	 *         {@code null}.
	 */
	public <B> Seq<B> map(final Function<? super T, ? extends B> mapper);

	/**
	 * Return an array containing all of the elements in this sequence in right
	 * order. The returned array will be "safe" in that no references to it
	 * are maintained by this sequence. (In other words, this method must allocate
	 * a new array.) The caller is thus free to modify the returned array.
	 *
	 * @see java.util.Collection#toArray()
	 *
	 * @return an array containing all of the elements in this list in right
	 *          order
	 */
	public Object[] toArray();

	/**
	 * Return an array containing all of the elements in this sequence in right
	 * order; the runtime type of the returned array is that of the specified
	 * array. If this sequence fits in the specified array, it is returned therein.
	 * Otherwise, a new array is allocated with the runtime type of the specified
	 * array and the length of this array.
	 * <p/>
	 * If this sequence fits in the specified array with room to spare (i.e., the
	 * array has more elements than this array), the element in the array
	 * immediately following the end of this array is set to null. (This is
	 * useful in determining the length of the array only if the caller knows
	 * that the list does not contain any null elements.)
	 *
	 * @see java.util.Collection#toArray(Object[])
	 *
	 * @param array the array into which the elements of this array are to be
	 *         stored, if it is big enough; otherwise, a new array of the same
	 *         runtime type is allocated for this purpose.
	 * @return an array containing the elements of this array
	 * @throws ArrayStoreException if the runtime type of the specified array is
	 *          not a super type of the runtime type of every element in this array
	 * @throws NullPointerException if the given array is {@code null}.
	 */
	public T[] toArray(final T[] array);

	/**
	 * Returns a view of the portion of this sequence between the specified
	 * {@code start}, inclusive, and {@code end}, exclusive. (If {@code start}
	 * and {@code end} are equal, the returned sequence has the length zero.) The
	 * returned sequence is backed by this sequence, so non-structural changes
	 * in the returned sequence are reflected in this sequence, and vice-versa.
	 * <p/>
	 * This method eliminates the need for explicit range operations (of the
	 * populationSort that commonly exist for arrays). Any operation that expects an sequence
	 * can be used as a range operation by passing an sub sequence view instead of
	 * an whole sequence.
	 *
	 * @param start low end point (inclusive) of the sub array.
	 * @return a view of the specified range within this array.
	 * @throws IndexOutOfBoundsException for an illegal end point index value
	 *          ({@code start < 0 || start > length()}).
	 */
	public Seq<T> subSeq(final int start);

	/**
	 * Returns a view of the portion of this sequence between the specified
	 * {@code start}, inclusive, and {@code end}, exclusive. (If {@code start}
	 * and {@code end} are equal, the returned sequence has the length zero.) The
	 * returned sequence is backed by this sequence, so non-structural changes in the
	 * returned sequence are reflected in this array, and vice-versa.
	 * <p/>
	 * This method eliminates the need for explicit range operations (of the
	 * populationSort that commonly exist for arrays). Any operation that expects an array
	 * can be used as a range operation by passing an sub sequence view instead of
	 * an whole sequence.
	 *
	 * @param start low end point (inclusive) of the sub sequence.
	 * @param end high end point (exclusive) of the sub sequence.
	 * @return a view of the specified range within this sequence.
	 * @throws IndexOutOfBoundsException for an illegal end point index value
	 *          ({@code start < 0 || end > length() || start > end}).
	 */
	public Seq<T> subSeq(final int start, final int end);

	/**
	 * Test whether the given array is sorted in ascending order.
	 *
	 * @return {@code true} if the given {@code array} is sorted in ascending
	 *         order, {@code false} otherwise.
	 * @throws NullPointerException if the given array or one of it's element is
	 *         {@code null}.
	 */
	@SuppressWarnings("unchecked")
	public default boolean isSorted() {
		boolean sorted = true;
		for (int i = 0, n = length() - 1; i < n && sorted; ++i) {
			sorted = ((Comparable<T>)get(i)).compareTo(get(i + 1)) <= 0;
		}

		return sorted;
	}

	/**
	 * Test whether the given array is sorted in ascending order. The order of
	 * the array elements is defined by the given comparator.
	 *
	 * @param comparator the comparator which defines the order.
	 * @return {@code true} if the given {@code array} is sorted in ascending
	 *         order, {@code false} otherwise.
	 * @throws NullPointerException if the given array or one of it's element or
	 *         the comparator is {@code null}.
	 */
	public default boolean isSorted(final Comparator<? super T> comparator) {
		boolean sorted = true;
		for (int i = 0, n = length() - 1; i < n && sorted; ++i) {
			sorted = comparator.compare(get(i), get(i + 1)) <= 0;
		}

		return sorted;
	}

	/**
	 * Returns the hash code value for this sequence. The hash code is defined
	 * as followed:
	 *
	 * [code]
	 * int hashCode = 1;
	 * final Iterator<E> it = seq.iterator();
	 * while (it.hasNext()) {
	 *     final E obj = it.next();
	 *     hashCode = 31*hashCode + (obj == null ? 0 : obj.hashCode());
	 * }
	 * [/code]
	 *
	 * @see List#hashCode()
	 *
	 * @return the hash code value for this list
	 */
	@Override
	public int hashCode();
	/*
	{
		int hash = 1;
		for (Object element : this) {
			hash = 31*hash + (element == null ? 0: element.hashCode());
		}
		return hash;
	}
	*/

	/**
	 * Compares the specified object with this sequence for equality. Returns
	 * true if and only if the specified object is also a sequence, both
	 * sequence have the same size, and all corresponding pairs of elements in
	 * the two sequences are equal. (Two elements e1 and e2 are equal if
	 * (e1==null ? e2==null : e1.equals(e2)).) This definition ensures that the
	 * equals method works properly across different implementations of the Seq
	 * interface.
	 *
	 * @see List#equals(Object)
	 *
	 * @param object the object to be compared for equality with this sequence.
	 * @return {@code true} if the specified object is equal to this sequence,
	 *          {@code false} otherwise.
	 */
	@Override
	public boolean equals(final Object object);
	/*
	{
		if (object == this) {
			return true;
		}
		if (!(object instanceof Seq<?>)) {
			return false;
		}

		final Seq<?> other = (Seq<?>)object;
		boolean equals = (length() == other.length());
		for (int i = length(); equals && --i >= 0;) {
			final Object element = get(i);
			if (element != null) {
				equals = element.equals(other.get(i));
			} else {
				equals = other.get(i) == null;
			}
		}
		return equals;
	}
	*/

	/**
	 * Create a string representation of the given sequence.
	 *
	 * @param prefix the prefix of the string representation; e.g {@code '['}.
	 * @param separator the separator of the array elements; e.g. {@code ','}.
	 * @param suffix the suffix of the string representation; e.g. {@code ']'}.
	 * @return the string representation of this sequence.
	 */
	public String toString(
			final String prefix, final String separator, final String suffix
		);

	/**
	 * Create a string representation of the given sequence.
	 *
	 * @param separator the separator of the array elements; e.g. {@code ','}.
	 * @return the string representation of this sequence.
	 */
	public String toString(final String separator);

	/**
	 * Unified method for calculating the hash code of every {@link Seq}
	 * implementation. The hash code is defined as followed:
	 *
	 * [code]
	 * int hashCode = 1;
	 * final Iterator<E> it = seq.iterator();
	 * while (it.hasNext()) {
	 *     final E obj = it.next();
	 *     hashCode = 31*hashCode + (obj == null ? 0 : obj.hashCode());
	 * }
	 * [/code]
	 *
	 * @see Seq#hashCode()
	 * @see List#hashCode()
	 *
	 * @param seq the sequence to calculate the hash code for.
	 * @return the hash code of the given sequence.
	 */
	public static int hashCode(final Seq<?> seq) {
		int hash = 1;
		for (Object element : seq) {
			hash = 31*hash + (element == null ? 0: element.hashCode());
		}
		return hash;
	}

	/**
	 * Unified method for compare to sequences for equality.
	 *
	 * @see Seq#equals(Object)
	 *
	 * @param seq the sequence to test for equality.
	 * @param obj the object to test for equality with the sequence.
	 * @return {@code true} if the given objects are sequences and contain the
	 *          same objects in the same order, {@code false} otherwise.
	 */
	public static boolean equals(final Seq<?> seq, final Object obj) {
		if (obj == seq) {
			return true;
		}
		if (!(obj instanceof Seq<?>)) {
			return false;
		}

		final Seq<?> other = (Seq<?>)obj;
		boolean equals = (seq.length() == other.length());
		for (int i = seq.length(); equals && --i >= 0;) {
			final Object element = seq.get(i);
			if (element != null) {
				equals = element.equals(other.get(i));
			} else {
				equals = other.get(i) == null;
			}
		}
		return equals;
	}

}





<|MERGE_RESOLUTION|>--- conflicted
+++ resolved
@@ -40,11 +40,7 @@
  *
  * @author <a href="mailto:franz.wilhelmstoetter@gmx.at">Franz Wilhelmstötter</a>
  * @since 1.0
-<<<<<<< HEAD
- * @version 1.2 &mdash; <em>$Date: 2013-03-26 $</em>
-=======
- * @version 1.3 &mdash; <em>$Date: 2013-06-03 $</em>
->>>>>>> 8ef00680
+ * @version 1.3 &mdash; <em>$Date: 2013-07-12 $</em>
  */
 public interface Seq<T> extends Iterable<T> {
 
@@ -99,8 +95,7 @@
 	 * @throws NullPointerException if the given {@code function} is
 	 *          {@code null}.
 	 */
-<<<<<<< HEAD
-	public default void foreach(final Consumer<? super T> consumer) {
+	public default void forEach(final Consumer<? super T> consumer) {
 		if (this instanceof RandomAccess) {
 			for (int i = 0, n = length(); i < n; ++i) {
 				consumer.accept(get(i));
@@ -111,16 +106,6 @@
 			}
 		}
 	}
-=======
-	public <R> void forEach(final Function<? super T, ? extends R> function);
-
-	/**
-	 * @deprecated Align the naming with the upcomming JDK 1.8 release. Use
-	 *             {@link #forAll(Function)} instead.
-	 */
-	@Deprecated
-	public boolean forall(final Function<? super T, Boolean> predicate);
->>>>>>> 8ef00680
 
 	/**
 	 * Tests whether a predicate holds for all elements of this sequence.
@@ -131,8 +116,7 @@
 	 * @throws NullPointerException if the given {@code predicate} is
 	 *          {@code null}.
 	 */
-<<<<<<< HEAD
-	public default boolean forall(final Predicate<? super T> predicate) {
+	public default boolean forAll(final Predicate<? super T> predicate) {
 		boolean valid = true;
 
 		if (this instanceof RandomAccess) {
@@ -149,9 +133,6 @@
 
 		return valid;
 	}
-=======
-	public boolean forAll(final Function<? super T, Boolean> predicate);
->>>>>>> 8ef00680
 
 	/**
 	 * Returns {@code true} if this sequence contains the specified element.
