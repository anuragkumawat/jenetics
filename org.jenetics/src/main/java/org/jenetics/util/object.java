/*
 * Java Genetic Algorithm Library (@__identifier__@).
 * Copyright (c) @__year__@ Franz Wilhelmstötter
 *
 * Licensed under the Apache License, Version 2.0 (the "License");
 * you may not use this file except in compliance with the License.
 * You may obtain a copy of the License at
 *
 *      http://www.apache.org/licenses/LICENSE-2.0
 *
 * Unless required by applicable law or agreed to in writing, software
 * distributed under the License is distributed on an "AS IS" BASIS,
 * WITHOUT WARRANTIES OR CONDITIONS OF ANY KIND, either express or implied.
 * See the License for the specific language governing permissions and
 * limitations under the License.
 *
 * Author:
 *    Franz Wilhelmstötter (franz.wilhelmstoetter@gmx.at)
 */
package org.jenetics.util;

import static java.lang.String.format;
import static java.util.Objects.requireNonNull;

import java.util.Arrays;
import java.util.Objects;

/**
 * Some helper methods for creating hash codes and comparing values.
 *
 * @author <a href="mailto:franz.wilhelmstoetter@gmx.at">Franz Wilhelmstötter</a>
 * @since 1.0
<<<<<<< HEAD
 * @version 2.0 &mdash; <em>$Date: 2013-07-12 $</em>
=======
 * @version 1.3 &mdash; <em>$Date: 2013-09-06 $</em>
>>>>>>> 0fa9d783
 */
public final class object extends StaticObject {
	private object() {}


	/**
	 * A range checking predicate which can be used to check whether the elements
	 * of an array are within an given range. If not, an
	 * {@link IllegalArgumentException} is thrown. If one value is {@code null},
	 * an {@link NullPointerException} is thrown.
	 * <p/>
	 *
	 * The following code will throw an {@link IllegalArgumentException} if the
	 * integers in the array are smaller than zero and greater than 9.
	 * [code]
	 * final Array<Integer> array = ...
<<<<<<< HEAD
	 * arrays.foreach(CheckRange(0, 10));
=======
	 * arrays.forEach(CheckRange<(0, 10));
>>>>>>> 0fa9d783
	 * [/code]
	 */
	public static final <C extends Comparable<? super C>> Function<C, Boolean>
	CheckRange(final C min, final C max)
	{
		return new Function<C,Boolean>() {
			@Override
			public Boolean apply(final C value) {
				requireNonNull(value);
				if (value.compareTo(min) < 0 || value.compareTo(max) >= 0) {
					throw new IllegalArgumentException(format(
						"Given value %s is out of range [%s, %s)",
						value, min, max
					));
				}
				return Boolean.TRUE;
			}
		};
	}


	/**
	 * Verifies {@link Verifiable} array elements. All elements are valid if the
	 * condition
	 * [code]
	 * arrays.forAll(Verify) == true
	 * [/code]
	 * is true.
	 */
	public static final Function<Verifiable, Boolean>
	Verify = new Function<Verifiable,Boolean>() {
		@Override
		public Boolean apply(final Verifiable object) {
			return object.isValid() ? Boolean.TRUE : Boolean.FALSE;
		}
	};

	/**
	 * A {@code null} checking predicate which can be used to check an array
	 * for null values. The following code will throw an
	 * {@link NullPointerException} if one of the array elements is {@code null}.
	 *
	 * [code]
	 * final Array<String> array = ...
	 * array.forEach(NonNull("Object"));
	 * ...
	 * final String[] array = ...
	 * arrays.forEach(array, NonNull);
	 * [/code]
	 */
	public static final Function<Object, Boolean> NonNull = NonNull("Object");

	/**
	 * A {@code null} checking predicate which can be used to check an array
	 * for null values. The following code will throw an
	 * {@link NullPointerException} if one of the array elements is {@code null}.
	 *
	 * [code]
	 * final Array<String> array = ...
	 * array.forEach(NonNull("Object"));
	 * ...
	 * final String[] array = ...
	 * arrays.forEach(array, NonNull);
	 * [/code]
	 */
	public static final Function<Object, Boolean> NonNull(final String message) {
		return new Function<Object,Boolean>() {
			@Override public Boolean apply(final Object object) {
				requireNonNull(object, message );
				return Boolean.TRUE;
			}
		};
	}

	/**
	 * Checks that the specified object reference is not {@code null}.
	 *
	 * @param obj the object to check.
	 * @param message the error message.
	 * @return {@code obj} if not {@code null}.
	 * @throws NullPointerException if {@code obj} is {@code null}.
	 *
	 * @deprecated Use {@link java.util.Objects#requireNonNull(Object, String)}
	 *             instead.
	 */
	@Deprecated
	public static <T> T nonNull(final T obj, final String message) {
		if (obj == null) {
			throw new NullPointerException(message + " must not be null.");
		}
		return obj;
	}

	/**
	 * Checks that the specified object reference is not {@code null}.
	 *
	 * @param obj the object to check.
	 * @return {@code obj} if not {@code null}.
	 * @throws NullPointerException if {@code obj} is {@code null}.
	 *
	 * @deprecated Use {@link java.util.Objects#requireNonNull(Object)} instead.
	 */
	@Deprecated
	public static <T> T nonNull(final T obj) {
		return nonNull(obj, "Object");
	}

	/**
	 * Check if the specified value is not negative.
	 *
	 * @param value the value to check.
	 * @param message the exception message.
	 * @return the given value.
	 * @throws IllegalArgumentException if {@code value < 0}.
	 */
	public static double nonNegative(final double value, final String message) {
		if (value < 0) {
			throw new IllegalArgumentException(format(
					"%s must not negative: %f.", message, value
				));
		}
		return value;
	}

	/**
	 * Check if the specified value is not negative.
	 *
	 * @param value the value to check.
	 * @return the given value.
	 * @throws IllegalArgumentException if {@code value < 0}.
	 */
	public static double nonNegative(final double value) {
		return nonNegative(value, "Value");
	}

	/**
	 * Check if the given integer is negative.
	 *
	 * @param length the value to check.
	 * @throws NegativeArraySizeException if the given {@code length} is smaller
	 * 		  than zero.
	 */
	public static int nonNegative(final int length) {
		if (length < 0) {
			throw new NegativeArraySizeException(
				"Length must be greater than zero, but was " + length + ". "
			);
		}
		return length;
	}

	/**
	 * Check if the given double value is within the closed range {@code [0, 1]}.
	 *
	 * @param p the probability to check.
	 * @return p if it is a valid probability.
	 * @throws IllegalArgumentException if {@code p} is not a valid probability.
	 */
	public static double checkProbability(final double p) {
		if (p < 0.0 || p > 1.0) {
			throw new IllegalArgumentException(format(
				"The given probability is not in the range [0, 1]: %f", p
			));
		}
		return p;
	}

	/**
	 * Create a HashCodeBuilder for the given type.
	 *
	 * @param type the type the HashCodebuilder is created for.
	 * @return a new HashCodeBuilder.
	 */
	public static HashCodeBuilder hashCodeOf(final Class<?> type) {
		return new DefaultHashCodeBuilder(type);
	}

	/**
	 * Compares the two given {@code boolean} values.
	 *
	 * @param a first value to compare.
	 * @param b second value to compare.
	 * @return {@code true} if the given values are equal, {@code false}
	 *          otherwise.
	 */
	public static boolean eq(final boolean a, final boolean b) {
		return a == b;
	}

	/**
	 * Compares the two given {@code boolean} arrays.
	 *
	 * @param a first value to compare.
	 * @param b second value to compare.
	 * @return {@code true} if the given values are equal, {@code false}
	 *          otherwise.
	 */
	public static boolean eq(final boolean[] a, final boolean[] b) {
		return Arrays.equals(a, b);
	}

	/**
	 * Compares the two given {@code byte} values.
	 *
	 * @param a first value to compare.
	 * @param b second value to compare.
	 * @return {@code true} if the given values are equal, {@code false}
	 *          otherwise.
	 */
	public static boolean eq(final byte a, final byte b) {
		return a == b;
	}

	/**
	 * Compares the two given {@code byte} arrays.
	 *
	 * @param a first value to compare.
	 * @param b second value to compare.
	 * @return {@code true} if the given values are equal, {@code false}
	 *          otherwise.
	 */
	public static boolean eq(final byte[] a, final byte[] b) {
		return Arrays.equals(a, b);
	}

	/**
	 * Compares the two given {@code char} values.
	 *
	 * @param a first value to compare.
	 * @param b second value to compare.
	 * @return {@code true} if the given values are equal, {@code false}
	 *          otherwise.
	 */
	public static boolean eq(final char a, final char b) {
		return a == b;
	}

	/**
	 * Compares the two given {@code char} arrays.
	 *
	 * @param a first value to compare.
	 * @param b second value to compare.
	 * @return {@code true} if the given values are equal, {@code false}
	 *          otherwise.
	 */
	public static boolean eq(final char[] a, final char[] b) {
		return Arrays.equals(a, b);
	}

	/**
	 * Compares the two given {@code short} values.
	 *
	 * @param a first value to compare.
	 * @param b second value to compare.
	 * @return {@code true} if the given values are equal, {@code false}
	 *          otherwise.
	 */
	public static boolean eq(final short a, final short b) {
		return a == b;
	}

	/**
	 * Compares the two given {@code short} arrays.
	 *
	 * @param a first value to compare.
	 * @param b second value to compare.
	 * @return {@code true} if the given values are equal, {@code false}
	 *          otherwise.
	 */
	public static boolean eq(final short[] a, final short[] b) {
		return Arrays.equals(a, b);
	}

	/**
	 * Compares the two given {@code int} values.
	 *
	 * @param a first value to compare.
	 * @param b second value to compare.
	 * @return {@code true} if the given values are equal, {@code false}
	 *          otherwise.
	 */
	public static boolean eq(final int a, final int b) {
		return a == b;
	}

	/**
	 * Compares the two given {@code int} arrays.
	 *
	 * @param a first value to compare.
	 * @param b second value to compare.
	 * @return {@code true} if the given values are equal, {@code false}
	 *          otherwise.
	 */
	public static boolean eq(final int[] a, final int[] b) {
		return Arrays.equals(a, b);
	}

	/**
	 * Compares the two given {@code long} values.
	 *
	 * @param a first value to compare.
	 * @param b second value to compare.
	 * @return {@code true} if the given values are equal, {@code false}
	 *          otherwise.
	 */
	public static boolean eq(final long a, final long b) {
		return a == b;
	}

	/**
	 * Compares the two given {@code long} arrays.
	 *
	 * @param a first value to compare.
	 * @param b second value to compare.
	 * @return {@code true} if the given values are equal, {@code false}
	 *          otherwise.
	 */
	public static boolean eq(final long[] a, final long[] b) {
		return Arrays.equals(a, b);
	}

	/**
	 * Compares the two given {@code float} values.
	 *
	 * @param a first value to compare.
	 * @param b second value to compare.
	 * @return {@code true} if the given values are equal, {@code false}
	 *          otherwise.
	 */
	public static boolean eq(final float a, final float b) {
		return Float.floatToIntBits(a) == Float.floatToIntBits(b);
	}

	/**
	 * Compares the two given {@code float} arrays.
	 *
	 * @param a first value to compare.
	 * @param b second value to compare.
	 * @return {@code true} if the given values are equal, {@code false}
	 *          otherwise.
	 */
	public static boolean eq(final float[] a, final float[] b) {
		return Arrays.equals(a, b);
	}

	/**
	 * Compares the two given {@code double} values.
	 *
	 * @param a first value to compare.
	 * @param b second value to compare.
	 * @return {@code true} if the given values are equal, {@code false}
	 *          otherwise.
	 */
	public static boolean eq(final double a, final double b) {
		return Double.doubleToLongBits(a) == Double.doubleToLongBits(b);
	}

	/**
	 * Compares the two given {@code double} arrays.
	 *
	 * @param a first value to compare.
	 * @param b second value to compare.
	 * @return {@code true} if the given values are equal, {@code false}
	 *          otherwise.
	 */
	public static boolean eq(final double[] a, final double[] b) {
		return Arrays.equals(a, b);
	}

	/**
	 * Compares the two given {@code Enum} values.
	 *
	 * @param a first value to compare.
	 * @param b second value to compare.
	 * @return {@code true} if the given values are equal, {@code false}
	 *          otherwise.
	 */
	public static boolean eq(final Enum<?> a, final Enum<?> b) {
		return a == b;
	}

	/**
	 * Compares the two given {@code Object} values.
	 *
	 * @param a first value to compare.
	 * @param b second value to compare.
	 * @return {@code true} if the given values are equal, {@code false}
	 *          otherwise.
	 */
	public static boolean eq(final Object a, final Object b) {
		return (a != null ? a.equals(b) : b == null);
	}

	/**
	 * Compares the two given {@code Object} arrays.
	 *
	 * @param a first value to compare.
	 * @param b second value to compare.
	 * @return {@code true} if the given values are equal, {@code false}
	 *          otherwise.
	 */
	public static boolean eq(final Object[] a, final Object[] b) {
		return Arrays.equals(a, b);
	}

	/**
	 * Compares the two given {@code Seq} values.
	 *
	 * @param a first value to compare.
	 * @param b second value to compare.
	 * @return {@code true} if the given values are equal, {@code false}
	 *          otherwise.
	 */
	public static boolean eq(final Seq<?> a, final Seq<?> b) {
		return arrays.equals(a, b);
	}

	/**
	 * Returns the result of calling toString for a non-null argument and "null"
	 * for a null argument.
	 *
	 * @see Objects#toString(Object)
	 *
	 * @param a the object.
	 * @return the result of calling toString for a non-null argument and "null"
	 *          for a null argument
	 *
	 * @deprecated Use {@link Objects#toString(Object)} instead.
	 */
	@Deprecated
	public static String str(final Object a) {
		return Objects.toString(a);
	}

	/**
	 * Print a binary representation of the given byte array. The printed string
	 * has the following format:
	 * <pre>
	 *  Byte:       3        2        1        0
	 *              |        |        |        |
	 *  Array: "11110011|10011101|01000000|00101010"
	 *          |                 |        |      |
	 *  Bit:    23                15       7      0
	 * </pre>
	 * <i>Only the array string is printed.</i>
	 *
	 * @param data the byte array to convert to a string.
	 * @return the binary representation of the given byte array.
	 *
	 * @deprecated Use {@link bit#toByteString(byte...)} instead.
	 */
	@Deprecated
	public static String str(final byte... data) {
		return bit.toByteString(data);
	}

}

<|MERGE_RESOLUTION|>--- conflicted
+++ resolved
@@ -30,11 +30,7 @@
  *
  * @author <a href="mailto:franz.wilhelmstoetter@gmx.at">Franz Wilhelmstötter</a>
  * @since 1.0
-<<<<<<< HEAD
- * @version 2.0 &mdash; <em>$Date: 2013-07-12 $</em>
-=======
- * @version 1.3 &mdash; <em>$Date: 2013-09-06 $</em>
->>>>>>> 0fa9d783
+ * @version 1.3 &mdash; <em>$Date: 2013-09-08 $</em>
  */
 public final class object extends StaticObject {
 	private object() {}
@@ -51,11 +47,7 @@
 	 * integers in the array are smaller than zero and greater than 9.
 	 * [code]
 	 * final Array<Integer> array = ...
-<<<<<<< HEAD
-	 * arrays.foreach(CheckRange(0, 10));
-=======
 	 * arrays.forEach(CheckRange<(0, 10));
->>>>>>> 0fa9d783
 	 * [/code]
 	 */
 	public static final <C extends Comparable<? super C>> Function<C, Boolean>
