--- conflicted
+++ resolved
@@ -30,7 +30,7 @@
  *
  * @author <a href="mailto:franz.wilhelmstoetter@gmx.at">Franz Wilhelmstötter</a>
  * @since 1.0
- * @version 2.0 &mdash; <em>$Date$</em>
+ * @version 1.3 &mdash; <em>$Date$</em>
  */
 public final class object extends StaticObject {
 	private object() {}
@@ -47,11 +47,7 @@
 	 * integers in the array are smaller than zero and greater than 9.
 	 * [code]
 	 * final Array<Integer> array = ...
-<<<<<<< HEAD
-	 * arrays.foreach(CheckRange(0, 10));
-=======
 	 * arrays.forEach(CheckRange<(0, 10));
->>>>>>> 47dd6bec
 	 * [/code]
 	 */
 	public static final <C extends Comparable<? super C>> Function<C, Boolean>
