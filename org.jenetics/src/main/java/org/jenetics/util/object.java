/*
 * Java Genetic Algorithm Library (@__identifier__@).
 * Copyright (c) @__year__@ Franz Wilhelmstötter
 *
 * This library is free software; you can redistribute it and/or
 * modify it under the terms of the GNU Lesser General Public
 * License as published by the Free Software Foundation; either
 * version 2.1 of the License, or (at your option) any later version.
 *
 * This library is distributed in the hope that it will be useful,
 * but WITHOUT ANY WARRANTY; without even the implied warranty of
 * MERCHANTABILITY or FITNESS FOR A PARTICULAR PURPOSE.  See the GNU
 * Lesser General Public License for more details.
 *
 * You should have received a copy of the GNU Lesser General Public
 * License along with this library; if not, write to the Free Software
 * Foundation, Inc., 51 Franklin St, Fifth Floor, Boston, MA  02110-1301  USA
 *
 * Author:
 *     Franz Wilhelmstötter (franz.wilhelmstoetter@gmx.at)
 *
 */
package org.jenetics.util;

import static java.util.Objects.requireNonNull;

import java.util.Arrays;
import java.util.Objects;
import java.util.function.Consumer;

/**
 * Some helper methods for creating hash codes and comparing values.
 *
 * @author <a href="mailto:franz.wilhelmstoetter@gmx.at">Franz Wilhelmstötter</a>
 * @since 1.0
 * @version 1.3 &mdash; <em>$Date$</em>
 */
public final class object extends StaticObject {
	private object() {}


	/**
	 * A range checking predicate which can be used to check whether the elements
	 * of an array are within an given range. If not, an
	 * {@link IllegalArgumentException} is thrown. If one value is {@code null},
	 * an {@link NullPointerException} is thrown.
	 * <p/>
	 *
	 * The following code will throw an {@link IllegalArgumentException} if the
	 * integers in the array are smaller than zero and greater than 9.
	 * [code]
	 * final Array<Integer> array = ...
	 * arrays.foreach(CheckRange<(0, 10));
	 * [/code]
	 */
<<<<<<< HEAD
	public static final <C extends Comparable<? super C>> Consumer<C>
	CheckRange(final C min, final C max) {
		return value -> {
			if (value.compareTo(min) < 0 || value.compareTo(max) >= 0) {
				throw new IllegalArgumentException(String.format(
					"Given value %s is out of range [%s, %s)",
					value, min, max
				));
=======
	public static final <C extends Comparable<? super C>> Function<C, Boolean>
	CheckRange(final C min, final C max)
	{
		return new Function<C,Boolean>() {
			@Override
			public Boolean apply(final C value) {
				requireNonNull(value);
				if (value.compareTo(min) < 0 || value.compareTo(max) >= 0) {
					throw new IllegalArgumentException(String.format(
						"Given value %s is out of range [%s, %s)",
						value, min, max
					));
				}
				return Boolean.TRUE;
>>>>>>> 331ef51e
			}
		};
	}

	/**
	 * A {@code null} checking predicate which can be used to check an array
	 * for null values. The following code will throw an
	 * {@link NullPointerException} if one of the array elements is {@code null}.
	 *
	 * [code]
	 * final Array<String> array = ...
	 * array.foreach(NonNull("Object"));
	 * ...
	 * final String[] array = ...
	 * arrays.foreach(array, NonNull);
	 * [/code]
	 */
	public static final Consumer<Object> NonNull = o -> { nonNull(o, "Object"); };

	/**
	 * A {@code null} checking predicate which can be used to check an array
	 * for null values. The following code will throw an
	 * {@link NullPointerException} if one of the array elements is {@code null}.
	 *
	 * [code]
	 * final Array<String> array = ...
	 * array.foreach(NonNull("Object"));
	 * ...
	 * final String[] array = ...
	 * arrays.foreach(array, NonNull);
	 * [/code]
	 */
<<<<<<< HEAD
	public static final Consumer<Object> NonNull(final String message) {
		return object -> { nonNull(object, message); };
=======
	public static final Function<Object, Boolean> NonNull(final String message) {
		return new Function<Object,Boolean>() {
			@Override public Boolean apply(final Object object) {
				requireNonNull(object, message );
				return Boolean.TRUE;
			}
		};
>>>>>>> 331ef51e
	}

	/**
	 * Checks that the specified object reference is not {@code null}.
	 *
	 * @param obj the object to check.
	 * @param message the error message.
	 * @return {@code obj} if not {@code null}.
	 * @throws NullPointerException if {@code obj} is {@code null}.
	 *
	 * @deprecated Use {@link java.util.Objects#requireNonNull(Object, String)}
	 *             instead.
	 */
	@Deprecated
	public static <T> T nonNull(final T obj, final String message) {
		if (obj == null) {
			throw new NullPointerException(message + " must not be null.");
		}
		return obj;
	}

	/**
	 * Checks that the specified object reference is not {@code null}.
	 *
	 * @param obj the object to check.
	 * @return {@code obj} if not {@code null}.
	 * @throws NullPointerException if {@code obj} is {@code null}.
	 *
	 * @deprecated Use {@link java.util.Objects#requireNonNull(Object)} instead.
	 */
	@Deprecated
	public static <T> T nonNull(final T obj) {
		return nonNull(obj, "Object");
	}

	/**
	 * Check if the specified value is not negative.
	 *
	 * @param value the value to check.
	 * @param message the exception message.
	 * @return the given value.
	 * @throws IllegalArgumentException if {@code value < 0}.
	 */
	public static double nonNegative(final double value, final String message) {
		if (value < 0) {
			throw new IllegalArgumentException(String.format(
					"%s must not negative: %f.", message, value
				));
		}
		return value;
	}

	/**
	 * Check if the specified value is not negative.
	 *
	 * @param value the value to check.
	 * @return the given value.
	 * @throws IllegalArgumentException if {@code value < 0}.
	 */
	public static double nonNegative(final double value) {
		return nonNegative(value, "Value");
	}

	/**
	 * Check if the given integer is negative.
	 *
	 * @param length the value to check.
	 * @throws NegativeArraySizeException if the given {@code length} is smaller
	 * 		  than zero.
	 */
	public static void nonNegative(final int length) {
		if (length < 0) {
			throw new NegativeArraySizeException(
				"Length must be greater than zero, but was " + length + ". "
			);
		}
	}

	/**
	 * Check if the given double value is within the closed range {@code [0, 1]}.
	 *
	 * @param p the probability to check.
	 * @return p if it is a valid probability.
	 * @throws IllegalArgumentException if {@code p} is not a valid probability.
	 */
	public static double checkProbability(final double p) {
		if (p < 0.0 || p > 1.0) {
			throw new IllegalArgumentException(String.format(
				"The given probability is not in the range [0, 1]: %f", p
			));
		}
		return p;
	}

	/**
	 * Create a HashCodeBuilder for the given type.
	 *
	 * @param type the type the HashCodebuilder is created for.
	 * @return a new HashCodeBuilder.
	 */
	public static HashCodeBuilder hashCodeOf(final Class<?> type) {
		return new DefaultHashCodeBuilder(type);
	}

	/**
	 * Compares the two given {@code boolean} values.
	 *
	 * @param a first value to compare.
	 * @param b second value to compare.
	 * @return {@code true} if the given values are equal, {@code false}
	 *          otherwise.
	 */
	public static boolean eq(final boolean a, final boolean b) {
		return a == b;
	}

	/**
	 * Compares the two given {@code boolean} arrays.
	 *
	 * @param a first value to compare.
	 * @param b second value to compare.
	 * @return {@code true} if the given values are equal, {@code false}
	 *          otherwise.
	 */
	public static boolean eq(final boolean[] a, final boolean[] b) {
		return Arrays.equals(a, b);
	}

	/**
	 * Compares the two given {@code byte} values.
	 *
	 * @param a first value to compare.
	 * @param b second value to compare.
	 * @return {@code true} if the given values are equal, {@code false}
	 *          otherwise.
	 */
	public static boolean eq(final byte a, final byte b) {
		return a == b;
	}

	/**
	 * Compares the two given {@code byte} arrays.
	 *
	 * @param a first value to compare.
	 * @param b second value to compare.
	 * @return {@code true} if the given values are equal, {@code false}
	 *          otherwise.
	 */
	public static boolean eq(final byte[] a, final byte[] b) {
		return Arrays.equals(a, b);
	}

	/**
	 * Compares the two given {@code char} values.
	 *
	 * @param a first value to compare.
	 * @param b second value to compare.
	 * @return {@code true} if the given values are equal, {@code false}
	 *          otherwise.
	 */
	public static boolean eq(final char a, final char b) {
		return a == b;
	}

	/**
	 * Compares the two given {@code char} arrays.
	 *
	 * @param a first value to compare.
	 * @param b second value to compare.
	 * @return {@code true} if the given values are equal, {@code false}
	 *          otherwise.
	 */
	public static boolean eq(final char[] a, final char[] b) {
		return Arrays.equals(a, b);
	}

	/**
	 * Compares the two given {@code short} values.
	 *
	 * @param a first value to compare.
	 * @param b second value to compare.
	 * @return {@code true} if the given values are equal, {@code false}
	 *          otherwise.
	 */
	public static boolean eq(final short a, final short b) {
		return a == b;
	}

	/**
	 * Compares the two given {@code short} arrays.
	 *
	 * @param a first value to compare.
	 * @param b second value to compare.
	 * @return {@code true} if the given values are equal, {@code false}
	 *          otherwise.
	 */
	public static boolean eq(final short[] a, final short[] b) {
		return Arrays.equals(a, b);
	}

	/**
	 * Compares the two given {@code int} values.
	 *
	 * @param a first value to compare.
	 * @param b second value to compare.
	 * @return {@code true} if the given values are equal, {@code false}
	 *          otherwise.
	 */
	public static boolean eq(final int a, final int b) {
		return a == b;
	}

	/**
	 * Compares the two given {@code int} arrays.
	 *
	 * @param a first value to compare.
	 * @param b second value to compare.
	 * @return {@code true} if the given values are equal, {@code false}
	 *          otherwise.
	 */
	public static boolean eq(final int[] a, final int[] b) {
		return Arrays.equals(a, b);
	}

	/**
	 * Compares the two given {@code long} values.
	 *
	 * @param a first value to compare.
	 * @param b second value to compare.
	 * @return {@code true} if the given values are equal, {@code false}
	 *          otherwise.
	 */
	public static boolean eq(final long a, final long b) {
		return a == b;
	}

	/**
	 * Compares the two given {@code long} arrays.
	 *
	 * @param a first value to compare.
	 * @param b second value to compare.
	 * @return {@code true} if the given values are equal, {@code false}
	 *          otherwise.
	 */
	public static boolean eq(final long[] a, final long[] b) {
		return Arrays.equals(a, b);
	}

	/**
	 * Compares the two given {@code float} values.
	 *
	 * @param a first value to compare.
	 * @param b second value to compare.
	 * @return {@code true} if the given values are equal, {@code false}
	 *          otherwise.
	 */
	public static boolean eq(final float a, final float b) {
		return Float.floatToIntBits(a) == Float.floatToIntBits(b);
	}

	/**
	 * Compares the two given {@code float} arrays.
	 *
	 * @param a first value to compare.
	 * @param b second value to compare.
	 * @return {@code true} if the given values are equal, {@code false}
	 *          otherwise.
	 */
	public static boolean eq(final float[] a, final float[] b) {
		return Arrays.equals(a, b);
	}

	/**
	 * Compares the two given {@code double} values.
	 *
	 * @param a first value to compare.
	 * @param b second value to compare.
	 * @return {@code true} if the given values are equal, {@code false}
	 *          otherwise.
	 */
	public static boolean eq(final double a, final double b) {
		return Double.doubleToLongBits(a) == Double.doubleToLongBits(b);
	}

	/**
	 * Compares the two given {@code double} arrays.
	 *
	 * @param a first value to compare.
	 * @param b second value to compare.
	 * @return {@code true} if the given values are equal, {@code false}
	 *          otherwise.
	 */
	public static boolean eq(final double[] a, final double[] b) {
		return Arrays.equals(a, b);
	}

	/**
	 * Compares the two given {@code Enum} values.
	 *
	 * @param a first value to compare.
	 * @param b second value to compare.
	 * @return {@code true} if the given values are equal, {@code false}
	 *          otherwise.
	 */
	public static boolean eq(final Enum<?> a, final Enum<?> b) {
		return a == b;
	}

	/**
	 * Compares the two given {@code Object} values.
	 *
	 * @param a first value to compare.
	 * @param b second value to compare.
	 * @return {@code true} if the given values are equal, {@code false}
	 *          otherwise.
	 */
	public static boolean eq(final Object a, final Object b) {
		return (a != null ? a.equals(b) : b == null);
	}

	/**
	 * Compares the two given {@code Object} arrays.
	 *
	 * @param a first value to compare.
	 * @param b second value to compare.
	 * @return {@code true} if the given values are equal, {@code false}
	 *          otherwise.
	 */
	public static boolean eq(final Object[] a, final Object[] b) {
		return Arrays.equals(a, b);
	}

	/**
	 * Compares the two given {@code Seq} values.
	 *
	 * @param a first value to compare.
	 * @param b second value to compare.
	 * @return {@code true} if the given values are equal, {@code false}
	 *          otherwise.
	 */
	public static boolean eq(final Seq<?> a, final Seq<?> b) {
		return Seq.equals(a, b);
	}

	/**
	 * Returns the result of calling toString for a non-null argument and "null"
	 * for a null argument.
	 *
	 * @see Objects#toString(Object)
	 *
	 * @param a the object.
	 * @return the result of calling toString for a non-null argument and "null"
	 *          for a null argument
	 *
	 * @deprecated Use {@link Objects#toString(Object)} instead.
	 */
	@Deprecated
	public static String str(final Object a) {
		return Objects.toString(a);
	}

	/**
	 * Print a binary representation of the given byte array. The printed string
	 * has the following format:
	 * <pre>
	 *  Byte:       3        2        1        0
	 *              |        |        |        |
	 *  Array: "11110011|10011101|01000000|00101010"
	 *          |                 |        |      |
	 *  Bit:    23                15       7      0
	 * </pre>
	 * <i>Only the array string is printed.</i>
	 *
	 * @param data the byte array to convert to a string.
	 * @return the binary representation of the given byte array.
	 *
	 * @deprecated Use {@link bit#toByteString(byte...)} instead.
	 */
	@Deprecated
	public static String str(final byte... data) {
		return bit.toByteString(data);
	}

}

<|MERGE_RESOLUTION|>--- conflicted
+++ resolved
@@ -53,7 +53,6 @@
 	 * arrays.foreach(CheckRange<(0, 10));
 	 * [/code]
 	 */
-<<<<<<< HEAD
 	public static final <C extends Comparable<? super C>> Consumer<C>
 	CheckRange(final C min, final C max) {
 		return value -> {
@@ -62,22 +61,6 @@
 					"Given value %s is out of range [%s, %s)",
 					value, min, max
 				));
-=======
-	public static final <C extends Comparable<? super C>> Function<C, Boolean>
-	CheckRange(final C min, final C max)
-	{
-		return new Function<C,Boolean>() {
-			@Override
-			public Boolean apply(final C value) {
-				requireNonNull(value);
-				if (value.compareTo(min) < 0 || value.compareTo(max) >= 0) {
-					throw new IllegalArgumentException(String.format(
-						"Given value %s is out of range [%s, %s)",
-						value, min, max
-					));
-				}
-				return Boolean.TRUE;
->>>>>>> 331ef51e
 			}
 		};
 	}
@@ -110,18 +93,8 @@
 	 * arrays.foreach(array, NonNull);
 	 * [/code]
 	 */
-<<<<<<< HEAD
 	public static final Consumer<Object> NonNull(final String message) {
 		return object -> { nonNull(object, message); };
-=======
-	public static final Function<Object, Boolean> NonNull(final String message) {
-		return new Function<Object,Boolean>() {
-			@Override public Boolean apply(final Object object) {
-				requireNonNull(object, message );
-				return Boolean.TRUE;
-			}
-		};
->>>>>>> 331ef51e
 	}
 
 	/**
