/*
 * Java Genetic Algorithm Library (@__identifier__@).
 * Copyright (c) @__year__@ Franz Wilhelmstötter
 *
 * Licensed under the Apache License, Version 2.0 (the "License");
 * you may not use this file except in compliance with the License.
 * You may obtain a copy of the License at
 *
 *      http://www.apache.org/licenses/LICENSE-2.0
 *
 * Unless required by applicable law or agreed to in writing, software
 * distributed under the License is distributed on an "AS IS" BASIS,
 * WITHOUT WARRANTIES OR CONDITIONS OF ANY KIND, either express or implied.
 * See the License for the specific language governing permissions and
 * limitations under the License.
 *
 * Author:
 *    Franz Wilhelmstötter (franz.wilhelmstoetter@gmx.at)
 */
package org.jenetics.util;

import static org.jenetics.internal.util.object.eq;

import java.io.Serializable;
import java.util.Objects;
import java.util.function.Supplier;

import org.jenetics.internal.util.HashBuilder;

/**
 * A final reference. This class is used if you want to allow to set the
 * value of a reference only once. If you try to set the references
 * value twice an {@link IllegalStateException} is thrown.
 *
 * @author <a href="mailto:franz.wilhelmstoetter@gmx.at">Franz Wilhelmstötter</a>
 * @since 1.0
<<<<<<< HEAD
 * @version @__version__@ &mdash; <em>$Date$</em>
 */
public final class FinalReference<T>
	implements
		Reference<T>,
		Supplier<T>,
		Serializable
{
=======
 * @version 2.0 &mdash; <em>$Date$</em>
 */
public final class FinalReference<T> implements Serializable {
>>>>>>> e1acbf13
	private static final long serialVersionUID = 1L;

	private T _value = null;
	private boolean _initialized = false;

	/**
	 * Create a new final reference.
	 */
	public FinalReference() {
	}

	/**
	 * Create a new FinalReference with the given default value. The value of
	 * this reference can still be set, that means {@code isFinal() == false}.
	 *
	 * @param devault the default value of the reference.
	 */
	public FinalReference(final T devault) {
		_value = devault;
	}

	/**
	 * Test whether this reference can be set without throwing an
	 * {@link IllegalStateException} or not.
	 *
	 * @return {@code true} if this reference can't be set again,
	 *         false otherwise.
	 */
	public synchronized boolean isFinal() {
		return _initialized;
	}

	/**
	 * Set the reference value. If you try to set the reference value twice an
	 * {@link IllegalStateException} is thrown.
	 *
	 * @param value the value to set
	 * @throws IllegalStateException if you try to set the reference value twice.
	 */
	public synchronized void set(final T value) {
		if (_initialized) {
			throw new IllegalStateException("Value is already initialized.");
		}
		_value = value;
		_initialized = true;
	}

	public synchronized T get() {
		return _value;
	}

	@Override
	public int hashCode() {
		return HashBuilder.of(getClass()).and(get()).value();
	}

	@Override
	public boolean equals(final Object object) {
		if (object == this) {
			return true;
		}
		if (!(object instanceof FinalReference<?>)) {
			return false;
		}

		final FinalReference<?> f = (FinalReference<?>)object;
		return eq(get(), f.get());
	}

	@Override
	public String toString() {
		return Objects.toString(get());
	}

}<|MERGE_RESOLUTION|>--- conflicted
+++ resolved
@@ -34,20 +34,13 @@
  *
  * @author <a href="mailto:franz.wilhelmstoetter@gmx.at">Franz Wilhelmstötter</a>
  * @since 1.0
-<<<<<<< HEAD
  * @version @__version__@ &mdash; <em>$Date$</em>
  */
 public final class FinalReference<T>
 	implements
-		Reference<T>,
 		Supplier<T>,
 		Serializable
 {
-=======
- * @version 2.0 &mdash; <em>$Date$</em>
- */
-public final class FinalReference<T> implements Serializable {
->>>>>>> e1acbf13
 	private static final long serialVersionUID = 1L;
 
 	private T _value = null;
