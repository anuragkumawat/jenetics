--- conflicted
+++ resolved
@@ -36,11 +36,7 @@
  *
  * @author <a href="mailto:franz.wilhelmstoetter@gmx.at">Franz Wilhelmstötter</a>
  * @since 1.0
-<<<<<<< HEAD
- * @version 1.0 &mdash; <em>$Date: 2013-12-09 $</em>
-=======
- * @version 1.0 &mdash; <em>$Date: 2014-03-01 $</em>
->>>>>>> 8e41e5ca
+ * @version 1.0 &mdash; <em>$Date: 2014-03-07 $</em>
  */
 public final class accumulators extends StaticObject {
 	private accumulators() {}
@@ -61,7 +57,7 @@
 	 *
 	 * @author <a href="mailto:franz.wilhelmstoetter@gmx.at">Franz Wilhelmstötter</a>
 	 * @since 1.0
-	 * @version 1.0 &ndash; <em>$Date: 2014-03-01 $</em>
+	 * @version 1.0 &ndash; <em>$Date: 2014-03-07 $</em>
 	 */
 	public static final class Min<C extends Comparable<? super C>>
 		extends MappedAccumulator<C>
@@ -154,7 +150,7 @@
 	 *
 	 * @author <a href="mailto:franz.wilhelmstoetter@gmx.at">Franz Wilhelmstötter</a>
 	 * @since 1.0
-	 * @version 1.0 &ndash; <em>$Date: 2014-03-01 $</em>
+	 * @version 1.0 &ndash; <em>$Date: 2014-03-07 $</em>
 	 */
 	public static final class Max<C extends Comparable<? super C>>
 		extends MappedAccumulator<C>
@@ -247,7 +243,7 @@
 	 *
 	 * @author <a href="mailto:franz.wilhelmstoetter@gmx.at">Franz Wilhelmstötter</a>
 	 * @since 1.0
-	 * @version 1.0 &ndash; <em>$Date: 2014-03-01 $</em>
+	 * @version 1.0 &ndash; <em>$Date: 2014-03-07 $</em>
 	 */
 	public static final class MinMax<C extends Comparable<? super C>>
 		extends MappedAccumulator<C>
@@ -356,7 +352,7 @@
 	 *
 	 * @author <a href="mailto:franz.wilhelmstoetter@gmx.at">Franz Wilhelmstötter</a>
 	 * @since 1.0
-	 * @version 1.0 &ndash; <em>$Date: 2014-03-01 $</em>
+	 * @version 1.0 &ndash; <em>$Date: 2014-03-07 $</em>
 	 *
 	 * @deprecated Will be removed.
 	 */
