--- conflicted
+++ resolved
@@ -30,25 +30,13 @@
  *
  * @author <a href="mailto:franz.wilhelmstoetter@gmx.at">Franz Wilhelmstötter</a>
  * @since 1.0
-<<<<<<< HEAD
- * @version 1.0 &mdash; <em>$Date: 2013-12-18 $</em>
-=======
- * @version 1.0 &mdash; <em>$Date: 2013-12-19 $</em>
->>>>>>> d18bf87f
+ * @version 1.0 &mdash; <em>$Date: 2014-02-05 $</em>
  */
 public final class accumulators extends StaticObject {
 	private accumulators() {}
 
-<<<<<<< HEAD
-=======
-	public static final Accumulator<Object> NULL = new Accumulator<Object>() {
-		@Override
-		public void accumulate(final Object value) {
-		}
-	};
-
-	/**
-	 * Calculates min value.
+	/**
+	 * Calculates the sum of the accumulated values.
 	 *
 	 * <p/>
 	 * <strong>Note that this implementation is not synchronized.</strong> If
@@ -57,307 +45,7 @@
 	 *
 	 * @author <a href="mailto:franz.wilhelmstoetter@gmx.at">Franz Wilhelmstötter</a>
 	 * @since 1.0
-	 * @version 1.0 &ndash; <em>$Date: 2013-12-19 $</em>
-	 */
-	public static final class Min<C extends Comparable<? super C>>
-		extends MappedAccumulator<C>
-	{
-		private C _min;
-
-		/**
-		 * Create a new Min accumulator.
-		 */
-		public Min() {
-		}
-
-		/**
-		 * Copy constructor.
-		 *
-		 * @param min the accumulator to copy.
-		 * @throws NullPointerException if {@code min} is {@code null}.
-		 */
-		public Min(final Min<C> min) {
-			requireNonNull(min, "Min");
-			_samples = min._samples;
-			_min = min._min;
-		}
-
-		/**
-		 * Return the min value, accumulated so far.
-		 *
-		 * @return the min value, accumulated so far.
-		 */
-		public C getMin() {
-			return _min;
-		}
-
-		/**
-		 * @throws NullPointerException if the given {@code value} is {@code null}.
-		 */
-		@Override
-		public void accumulate(final C value) {
-			if (_min == null) {
-				_min = value;
-			} else {
-				if (value.compareTo(_min) < 0) {
-					_min = value;
-				}
-			}
-
-			++_samples;
-		}
-
-		@Override
-		public int hashCode() {
-			return hashCodeOf(getClass()).and(super.hashCode()).and(_min).value();
-		}
-
-		@Override
-		public boolean equals(final Object obj) {
-			if (obj == this) {
-				return true;
-			}
-			if (obj == null || obj.getClass() != getClass()) {
-				return false;
-			}
-
-			final Min<?> min = (Min<?>)obj;
-			return super.equals(obj) && eq(_min, min._min);
-		}
-
-		@Override
-		public String toString() {
-			return format(
-					"%s[samples=%d, min=%s]",
-					getClass().getSimpleName(), getSamples(), getMin()
-				);
-		}
-
-		@Override
-		public Min<C> clone() {
-			return (Min<C>)super.clone();
-		}
-	}
-
-
-	/**
-	 * Calculates max value.
-	 *
-	 * <p/>
-	 * <strong>Note that this implementation is not synchronized.</strong> If
-	 * multiple threads access this object concurrently, and at least one of the
-	 * threads modifies it, it must be synchronized externally.
-	 *
-	 * @author <a href="mailto:franz.wilhelmstoetter@gmx.at">Franz Wilhelmstötter</a>
-	 * @since 1.0
-	 * @version 1.0 &ndash; <em>$Date: 2013-12-19 $</em>
-	 */
-	public static final class Max<C extends Comparable<? super C>>
-		extends MappedAccumulator<C>
-	{
-		private C _max;
-
-		/**
-		 * Create a new Max accumulator.
-		 */
-		public Max() {
-		}
-
-		/**
-		 * Copy constructor.
-		 *
-		 * @param max the accumulator to copy.
-		 * @throws NullPointerException if {@code max} is {@code null}.
-		 */
-		public Max(final Max<C> max) {
-			requireNonNull(max, "Max");
-			_samples = max._samples;
-			_max = max._max;
-		}
-
-		/**
-		 * Return the max value, accumulated so far.
-		 *
-		 * @return the max value, accumulated so far.
-		 */
-		public C getMax() {
-			return _max;
-		}
-
-		/**
-		 * @throws NullPointerException if the given {@code value} is {@code null}.
-		 */
-		@Override
-		public void accumulate(final C value) {
-			if (_max == null) {
-				_max = value;
-			} else {
-				if (value.compareTo(_max) > 0) {
-					_max = value;
-				}
-			}
-
-			++_samples;
-		}
-
-		@Override
-		public int hashCode() {
-			return hashCodeOf(getClass()).and(super.hashCode()).and(_max).value();
-		}
-
-		@Override
-		public boolean equals(final Object obj) {
-			if (obj == this) {
-				return true;
-			}
-			if (obj == null || obj.getClass() != getClass()) {
-				return false;
-			}
-
-			final Max<?> max = (Max<?>)obj;
-			return super.equals(obj) && eq(_max, max._max);
-		}
-
-		@Override
-		public String toString() {
-			return format(
-					"%s[samples=%d, max=%s]",
-					getClass().getSimpleName(), getSamples(), getMax()
-				);
-		}
-
-		@Override
-		public Max<C> clone() {
-			return (Max<C>)super.clone();
-		}
-	}
-
-
-	/**
-	 * Calculates min and max values.
-	 *
-	 * <p/>
-	 * <strong>Note that this implementation is not synchronized.</strong> If
-	 * multiple threads access this object concurrently, and at least one of the
-	 * threads modifies it, it must be synchronized externally.
-	 *
-	 * @author <a href="mailto:franz.wilhelmstoetter@gmx.at">Franz Wilhelmstötter</a>
-	 * @since 1.0
-	 * @version 1.0 &ndash; <em>$Date: 2013-12-19 $</em>
-	 */
-	public static final class MinMax<C extends Comparable<? super C>>
-		extends MappedAccumulator<C>
-	{
-		private C _min;
-		private C _max;
-
-		/**
-		 * Create a new min-max accumulator.
-		 */
-		public MinMax() {
-		}
-
-		/**
-		 * Copy constructor.
-		 *
-		 * @param mm the accumulator to copy.
-		 * @throws NullPointerException if {@code mm} is {@code null}.
-		 */
-		public MinMax(final MinMax<C> mm) {
-			requireNonNull(mm, "MinMax");
-			_samples = mm._samples;
-			_min = mm._min;
-			_max = mm._max;
-		}
-
-		/**
-		 * Return the min value, accumulated so far.
-		 *
-		 * @return the min value, accumulated so far.
-		 */
-		public C getMin() {
-			return _min;
-		}
-
-		/**
-		 * Return the max value, accumulated so far.
-		 *
-		 * @return the max value, accumulated so far.
-		 */
-		public C getMax() {
-			return _max;
-		}
-
-		/**
-		 * @throws NullPointerException if the given {@code value} is {@code null}.
-		 */
-		@Override
-		public void accumulate(final C value) {
-			if (_min == null) {
-				_min = value;
-				_max = value;
-			} else {
-				if (value.compareTo(_min) < 0) {
-					_min = value;
-				} else if (value.compareTo(_max) > 0) {
-					_max = value;
-				}
-			}
-
-			++_samples;
-		}
-
-		@Override
-		public int hashCode() {
-			return hashCodeOf(getClass()).
-					and(super.hashCode()).
-					and(_min).
-					and(_max).value();
-		}
-
-		@Override
-		public boolean equals(final Object obj) {
-			if (obj == this) {
-				return true;
-			}
-			if (obj == null || obj.getClass() != getClass()) {
-				return false;
-			}
-
-			final MinMax<?> mm = (MinMax<?>)obj;
-			return super.equals(obj) && eq(_min, mm._min) && eq(_max, mm._max);
-		}
-
-		@Override
-		public String toString() {
-			return format(
-					"%s[samples=%d, min=%s, max=%s]",
-					getClass().getSimpleName(), getSamples(), getMin(), getMax()
-				);
-		}
-
-		@Override
-		public MinMax<C> clone() {
-			return (MinMax<C>)super.clone();
-		}
-	}
-
->>>>>>> d18bf87f
-	/**
-	 * Calculates the sum of the accumulated values.
-	 *
-	 * <p/>
-	 * <strong>Note that this implementation is not synchronized.</strong> If
-	 * multiple threads access this object concurrently, and at least one of the
-	 * threads modifies it, it must be synchronized externally.
-	 *
-	 * @author <a href="mailto:franz.wilhelmstoetter@gmx.at">Franz Wilhelmstötter</a>
-	 * @since 1.0
-<<<<<<< HEAD
-	 * @version 1.0 &mdash; <em>$Date: 2013-12-18 $</em>
-=======
-	 * @version 1.0 &ndash; <em>$Date: 2013-12-19 $</em>
->>>>>>> d18bf87f
+	 * @version 1.0 &mdash; <em>$Date: 2014-02-05 $</em>
 	 */
 	public static class Sum<G extends GroupAdditive<G>>
 		extends AbstractAccumulator<G>
