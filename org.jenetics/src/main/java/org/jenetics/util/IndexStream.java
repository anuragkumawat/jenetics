/*
 * Java Genetic Algorithm Library (@__identifier__@).
 * Copyright (c) @__year__@ Franz Wilhelmstötter
 *
 * Licensed under the Apache License, Version 2.0 (the "License");
 * you may not use this file except in compliance with the License.
 * You may obtain a copy of the License at
 *
 *      http://www.apache.org/licenses/LICENSE-2.0
 *
 * Unless required by applicable law or agreed to in writing, software
 * distributed under the License is distributed on an "AS IS" BASIS,
 * WITHOUT WARRANTIES OR CONDITIONS OF ANY KIND, either express or implied.
 * See the License for the specific language governing permissions and
 * limitations under the License.
 *
 * Author:
 *    Franz Wilhelmstötter (franz.wilhelmstoetter@gmx.at)
 */
package org.jenetics.util;

import static java.lang.String.format;
import static java.util.Objects.requireNonNull;

import java.util.Random;
import java.util.Spliterator;
import java.util.function.IntConsumer;
import java.util.stream.IntStream;
import java.util.stream.StreamSupport;

import org.jenetics.internal.math.probability;

/**
 * Interface which delivers a stream of (positive) indexes ({@code int}s)s. The
 * stream ends if {@link #next()} returns {@code -1}. Here some usage examples:
 *
 * [code]
 * final IndexStream stream = ...;
 * for (int index = stream.next(); index != -1; index = stream.next()) {
 *     System.out.println(index);
 * }
 * [/code]
 * [code]
 * final IndexStream stream = ...;
 * int index = 0;
 * while ((index = stream.next()) != -1) {
 *     System.out.println(index);
 * }
 * [/code]
 * [code]
 * IndexStream.Random(1000, 0.6).forEach(index -> {
 *     System.out.println(index);
 * });
 * [/code]
 *
 * @author <a href="mailto:franz.wilhelmstoetter@gmx.at">Franz Wilhelmstötter</a>
 * @since 1.0
 * @version @__version__@ &mdash; <em>$Date$</em>
 */
public abstract class IndexStream extends IntStreamAdapter {

	protected IndexStream() {
		setAdoptee(StreamSupport.intStream(
			() -> new IndexSpliterator(this),
			IndexSpliterator.CHARACTERISTICS,
			false
		));
	}

	/**
	 * Return the next (positive inclusive zero) index, or -1 if the stream has
	 * reached its end.
	 *
	 * @return the next index, or -1 if the stream has reached its end.
	 */
	public abstract int next();

	/**
	 * Applies a {@code function} to all elements of this stream.
	 *
	 * @param consumer the function to apply to the elements.
	 * @throws NullPointerException if the given {@code function} is
	 *         {@code null}.
	 */
	@Override
	public void forEach(final IntConsumer consumer) {
		for (int i = next(); i != -1; i = next()) {
			consumer.accept(i);
		}
	}

	/**
	 * Create a new random IndexIterator.
	 * @param n the maximal value (exclusively) the created index stream will
	 *         return.
	 * @param probability the index selection probability.
	 * @throws IllegalArgumentException if {@code n == Integer.MAX_VALUE} or
	 *         {@code n <= 0} or the given {@code probability} is not valid.
	 */
	public static IndexStream Random(final int n, final double probability) {
		return Random(n, probability, RandomRegistry.getRandom());
	}

	/**
	 * Create a new random IndexIterator. The elements returned by this stream
	 * are strictly increasing.
	 *
	 * @param n the maximal value (exclusively) the created index stream will
	 *        return.
	 * @param p the index selection probability.
	 * @param random the random engine used for creating the random indexes.
	 * @throws IllegalArgumentException if {@code n == Integer.MAX_VALUE} or
	 *         {@code n <= 0} or the given {@code probability} is not valid.
	 * @throws NullPointerException if the given {@code random} engine is
	 *         {@code null}.
	 */
	public static IndexStream Random(
		final int n,
		final double p,
		final Random random
	) {
		if (n == Integer.MAX_VALUE) {
			throw new IllegalArgumentException(format(
				"n must be smaller than Integer.MAX_VALUE."
			));
		}
		if (n <= 0) {
			throw new IllegalArgumentException(format(
				"n must be greater than zero: %d", n
			));
		}

		IndexStream stream = new RandomIndexStream(n, p, random);
		if (Double.compare(p, 0.0) == 0) {
			stream = new RandomIndexStreamP0();
		} else if (Double.compare(p, 1.0) == 0) {
			stream = new RandomIndexStreamP1(n);
		}
		return stream;
	}

	/**
	 * @author <a href="mailto:franz.wilhelmstoetter@gmx.at">Franz Wilhelmstötter</a>
	 * @since @__version__@
	 * @version @__version__@ &mdash; <em>$Date$</em>
	 */
	final static class IndexSpliterator implements Spliterator.OfInt {
		private final IndexStream _stream;

<<<<<<< HEAD
		final static int CHARACTERISTICS = Spliterator.IMMUTABLE;
=======
/**
 * @author <a href="mailto:franz.wilhelmstoetter@gmx.at">Franz Wilhelmstötter</a>
 * @since 1.4
 * @version 1.5 &mdash; <em>$Date$</em>
 */
final class RandomIndexStream extends IndexStream {
	private final int _n;
	private final int _p;
	private final Random _random;
>>>>>>> 2029f333

		IndexSpliterator(final IndexStream stream) {
			_stream = stream;
		}

		@Override
		public OfInt trySplit() {
			return null;
		}

		@Override
		public boolean tryAdvance(final IntConsumer action) {
			final int index = _stream.next();
			if (index != -1) {
				action.accept(index);
				return true;
			}
			return false;
		}

		@Override
		public long estimateSize() {
			return Long.MAX_VALUE;
		}

		@Override
		public int characteristics() {
			return CHARACTERISTICS;
		}
	}

	/**
	 * @author <a href="mailto:franz.wilhelmstoetter@gmx.at">Franz Wilhelmstötter</a>
	 * @since 1.4
	 * @version @__version__@ &mdash; <em>$Date$</em>
	 */
	final static class RandomIndexStream extends IndexStream {
		private final int _n;
		private final int _p;
		private final Random _random;

		private int _pos = -1;

		RandomIndexStream(final int n, final double p, final Random random) {
			_n = n;
			_p = probability.toInt(p);
			_random = requireNonNull(random, "Random object must not be null.");
		}

		@Override
		public final int next() {
			while (_pos < _n && _random.nextInt() >= _p) {
				++_pos;
			}
			return (_pos < _n - 1) ? ++_pos : -1;
		}

		@Override
		public void forEachOrdered(final IntConsumer consumer) {
			for (int i = next(); i != -1; i = next()) {
				consumer.accept(i);
			}
		}
<<<<<<< HEAD
=======
		++_pos;

		return _pos < _n ? _pos : -1;
	}
}

/**
 * @author <a href="mailto:franz.wilhelmstoetter@gmx.at">Franz Wilhelmstötter</a>
 * @since 1.5
 * @version 1.5 &mdash; <em>$Date$</em>
 */
final class RandomIndexStreamP0 extends IndexStream {
	@Override public int next() {
		return -1;
	}
}

/**
 * @author <a href="mailto:franz.wilhelmstoetter@gmx.at">Franz Wilhelmstötter</a>
 * @since 1.5
 * @version 1.5 &mdash; <em>$Date$</em>
 */
final class RandomIndexStreamP1 extends IndexStream {
	private final int _n;
	private int _pos = -1;

	RandomIndexStreamP1(final int n) {
		_n = n;
	}

	@Override public int next() {
		++_pos;
		return _pos < _n ? _pos : -1;
>>>>>>> 2029f333
	}
}

<|MERGE_RESOLUTION|>--- conflicted
+++ resolved
@@ -147,19 +147,7 @@
 	final static class IndexSpliterator implements Spliterator.OfInt {
 		private final IndexStream _stream;
 
-<<<<<<< HEAD
 		final static int CHARACTERISTICS = Spliterator.IMMUTABLE;
-=======
-/**
- * @author <a href="mailto:franz.wilhelmstoetter@gmx.at">Franz Wilhelmstötter</a>
- * @since 1.4
- * @version 1.5 &mdash; <em>$Date$</em>
- */
-final class RandomIndexStream extends IndexStream {
-	private final int _n;
-	private final int _p;
-	private final Random _random;
->>>>>>> 2029f333
 
 		IndexSpliterator(final IndexStream stream) {
 			_stream = stream;
@@ -209,6 +197,7 @@
 			_random = requireNonNull(random, "Random object must not be null.");
 		}
 
+		++_pos;
 		@Override
 		public final int next() {
 			while (_pos < _n && _random.nextInt() >= _p) {
@@ -223,10 +212,6 @@
 				consumer.accept(i);
 			}
 		}
-<<<<<<< HEAD
-=======
-		++_pos;
-
 		return _pos < _n ? _pos : -1;
 	}
 }
@@ -258,7 +243,6 @@
 	@Override public int next() {
 		++_pos;
 		return _pos < _n ? _pos : -1;
->>>>>>> 2029f333
 	}
 }
 
