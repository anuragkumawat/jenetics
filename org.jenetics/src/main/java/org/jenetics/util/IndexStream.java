/*
 * Java Genetic Algorithm Library (@__identifier__@).
 * Copyright (c) @__year__@ Franz Wilhelmstötter
 *
 * This library is free software; you can redistribute it and/or
 * modify it under the terms of the GNU Lesser General Public
 * License as published by the Free Software Foundation; either
 * version 2.1 of the License, or (at your option) any later version.
 *
 * This library is distributed in the hope that it will be useful,
 * but WITHOUT ANY WARRANTY; without even the implied warranty of
 * MERCHANTABILITY or FITNESS FOR A PARTICULAR PURPOSE.  See the GNU
 * Lesser General Public License for more details.
 *
 * You should have received a copy of the GNU Lesser General Public
 * License along with this library; if not, write to the Free Software
 * Foundation, Inc., 51 Franklin St, Fifth Floor, Boston, MA  02110-1301  USA
 *
 * Author:
 *     Franz Wilhelmstötter (franz.wilhelmstoetter@gmx.at)
 *
 */
package org.jenetics.util;

import static java.lang.String.format;
import static java.util.Objects.requireNonNull;

import java.util.Random;
import java.util.function.Function;
import java.util.function.IntConsumer;

/**
 * Interface which delivers a stream of (positive) indexes ({@code int}s)s. The
 * stream ends if {@link #next()} returns {@code -1}. Here some usage examples:
 *
 * [code]
 * final IndexStream stream = ...;
 * for (int i = stream.next(); i != -1; i = stream.next()) {
 *     System.out.println(i);
 * }
 * [/code]
 * [code]
 * final IndexStream stream = ...;
 * int index = 0;
 * while ((index = stream.next()) != -1) {
 *     System.out.println(index);
 * }
 * [/code]
 *
 * @author <a href="mailto:franz.wilhelmstoetter@gmx.at">Franz Wilhelmstötter</a>
 * @since 1.0
 * @version 1.1 &mdash; <em>$Date$</em>
 */
public abstract class IndexStream {

	protected IndexStream() {
	}

	/**
	 * Return the next (positive inclusive zero) index, or -1 if the stream has
	 * reached its end.
	 *
	 * @return the next index, or -1 if the stream has reached its end.
	 */
	public abstract int next();

	/**
	 * Applies a {@code function} to all elements of this stream.
	 *
	 * @param consumer the function to apply to the elements.
	 * @throws NullPointerException if the given {@code function} is
	 *         {@code null}.
	 */
<<<<<<< HEAD
	public void foreach(final IntConsumer consumer) {
=======
	<R> void forEach(final Function<? super Integer, ? extends R> function) {
		requireNonNull(function, "Function");
>>>>>>> 331ef51e
		for (int i = next(); i != -1; i = next()) {
			consumer.accept(i);
		}
	}

	/**
	 * Create a new random IndexIterator.
	 * @param n the maximal value (exclusively) the created index stream will
	 *         return.
	 * @param probability the index selection probability.
	 * @throws IllegalArgumentException if {@code n == Integer.MAX_VALUE} or
	 *         {@code n <= 0} or the given {@code probability} is not valid.
	 */
	public static IndexStream Random(final int n, final double probability) {
		return Random(n, probability, RandomRegistry.getRandom());
	}

	/**
	 * Create a new random IndexIterator.
	 * @param n the maximal value (exclusively) the created index stream will
	 *         return.
	 * @param probability the index selection probability.
	 * @param random the random engine used for creating the random indexes.
	 * @throws IllegalArgumentException if {@code n == Integer.MAX_VALUE} or
	 *         {@code n <= 0} or the given {@code probability} is not valid.
	 * @throws NullPointerException if the given {@code random} engine is
	 *         {@code null}.
	 */
	public static IndexStream Random(
		final int n,
		final double probability,
		final Random random
	) {
		if (n == Integer.MAX_VALUE) {
			throw new IllegalArgumentException(format(
				"n must be smaller than Integer.MAX_VALUE."
			));
		}
		if (n <= 0) {
			throw new IllegalArgumentException(format(
				"n must be greater than zero: %d", n
			));
		}

		return new IndexStream() {
			private final int P = math.probability.toInt(probability);

			private int _pos = -1;

			@Override
			public int next() {
				while (_pos < n && random.nextInt() >= P) {
					++_pos;
				}
				return (_pos < n - 1) ? ++_pos : -1;
			}

		};
	}

}

<|MERGE_RESOLUTION|>--- conflicted
+++ resolved
@@ -71,12 +71,7 @@
 	 * @throws NullPointerException if the given {@code function} is
 	 *         {@code null}.
 	 */
-<<<<<<< HEAD
-	public void foreach(final IntConsumer consumer) {
-=======
-	<R> void forEach(final Function<? super Integer, ? extends R> function) {
-		requireNonNull(function, "Function");
->>>>>>> 331ef51e
+	public void forEach(final IntConsumer consumer) {
 		for (int i = next(); i != -1; i = next()) {
 			consumer.accept(i);
 		}
