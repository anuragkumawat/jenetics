/*
 * Java Genetic Algorithm Library (@__identifier__@).
 * Copyright (c) @__year__@ Franz Wilhelmstötter
 *
 * Licensed under the Apache License, Version 2.0 (the "License");
 * you may not use this file except in compliance with the License.
 * You may obtain a copy of the License at
 *
 *      http://www.apache.org/licenses/LICENSE-2.0
 *
 * Unless required by applicable law or agreed to in writing, software
 * distributed under the License is distributed on an "AS IS" BASIS,
 * WITHOUT WARRANTIES OR CONDITIONS OF ANY KIND, either express or implied.
 * See the License for the specific language governing permissions and
 * limitations under the License.
 *
 * Author:
 *    Franz Wilhelmstötter (franz.wilhelmstoetter@gmx.at)
 */
package org.jenetics.util;

import static java.lang.String.format;
import static java.util.Objects.requireNonNull;

import java.util.Random;
import java.util.Spliterator;
import java.util.function.IntConsumer;
import java.util.stream.IntStream;
import java.util.stream.StreamSupport;

import org.jenetics.internal.math.probability;

/**
 * Interface which delivers a stream of (positive) indexes ({@code int}s)s. The
 * stream ends if {@link #next()} returns {@code -1}. Here some usage examples:
 *
 * [code]
 * final IndexStream stream = ...;
 * for (int index = stream.next(); index != -1; index = stream.next()) {
 *     System.out.println(index);
 * }
 * [/code]
 * [code]
 * final IndexStream stream = ...;
 * int index = 0;
 * while ((index = stream.next()) != -1) {
 *     System.out.println(index);
 * }
 * [/code]
 * [code]
 * IndexStream.Random(1000, 0.6).forEach(index -> {
 *     System.out.println(index);
 * });
 * [/code]
 *
 * @author <a href="mailto:franz.wilhelmstoetter@gmx.at">Franz Wilhelmstötter</a>
 * @since 1.0
<<<<<<< HEAD
 * @version @__version__@ &mdash; <em>$Date: 2013-12-18 $</em>
=======
 * @version 1.1 &mdash; <em>$Date: 2014-02-15 $</em>
>>>>>>> 8e41e5ca
 */
public abstract class IndexStream extends IntStreamAdapter {

	protected IndexStream() {
		setAdoptee(StreamSupport.intStream(
			() -> new IndexSpliterator(this),
			IndexSpliterator.CHARACTERISTICS,
			false
		));
	}

	/**
	 * Return the next (positive inclusive zero) index, or -1 if the stream has
	 * reached its end.
	 *
	 * @return the next index, or -1 if the stream has reached its end.
	 */
	public abstract int next();

	/**
	 * Applies a {@code function} to all elements of this stream.
	 *
	 * @param consumer the function to apply to the elements.
	 * @throws NullPointerException if the given {@code function} is
	 *         {@code null}.
	 */
	@Override
	public void forEach(final IntConsumer consumer) {
		for (int i = next(); i != -1; i = next()) {
			consumer.accept(i);
		}
	}

	/**
	 * Create a new random IndexIterator.
	 * @param n the maximal value (exclusively) the created index stream will
	 *         return.
	 * @param probability the index selection probability.
	 * @throws IllegalArgumentException if {@code n == Integer.MAX_VALUE} or
	 *         {@code n <= 0} or the given {@code probability} is not valid.
	 */
	public static IndexStream Random(final int n, final double probability) {
		return Random(n, probability, RandomRegistry.getRandom());
	}

	/**
	 * Create a new random IndexIterator. The elements returned by this stream
	 * are strictly increasing.
	 *
	 * @param n the maximal value (exclusively) the created index stream will
	 *        return.
	 * @param p the index selection probability.
	 * @param random the random engine used for creating the random indexes.
	 * @throws IllegalArgumentException if {@code n == Integer.MAX_VALUE} or
	 *         {@code n <= 0} or the given {@code probability} is not valid.
	 * @throws NullPointerException if the given {@code random} engine is
	 *         {@code null}.
	 */
	public static IndexStream Random(
		final int n,
		final double p,
		final Random random
	) {
		if (n == Integer.MAX_VALUE) {
			throw new IllegalArgumentException(format(
				"n must be smaller than Integer.MAX_VALUE."
			));
		}
		if (n <= 0) {
			throw new IllegalArgumentException(format(
				"n must be greater than zero: %d", n
			));
		}

		IndexStream stream = new RandomIndexStream(n, p, random);
		if (Double.compare(p, 0.0) == 0) {
			stream = new RandomIndexStreamP0();
		} else if (Double.compare(p, 1.0) == 0) {
			stream = new RandomIndexStreamP1(n);
		}
		return stream;
	}

	/**
	 * @author <a href="mailto:franz.wilhelmstoetter@gmx.at">Franz Wilhelmstötter</a>
	 * @since @__version__@
	 * @version @__version__@ &mdash; <em>$Date: 2013-12-18 $</em>
	 */
	final static class IndexSpliterator implements Spliterator.OfInt {
		private final IndexStream _stream;

<<<<<<< HEAD
		final static int CHARACTERISTICS = Spliterator.IMMUTABLE;
=======
/**
 * @author <a href="mailto:franz.wilhelmstoetter@gmx.at">Franz Wilhelmstötter</a>
 * @since 1.4
 * @version 1.5 &mdash; <em>$Date: 2014-02-15 $</em>
 */
final class RandomIndexStream extends IndexStream {
	private final int _n;
	private final int _p;
	private final Random _random;
>>>>>>> 8e41e5ca

		IndexSpliterator(final IndexStream stream) {
			_stream = stream;
		}

		@Override
		public OfInt trySplit() {
			return null;
		}

		@Override
		public boolean tryAdvance(final IntConsumer action) {
			final int index = _stream.next();
			if (index != -1) {
				action.accept(index);
				return true;
			}
			return false;
		}

		@Override
		public long estimateSize() {
			return Long.MAX_VALUE;
		}

		@Override
		public int characteristics() {
			return CHARACTERISTICS;
		}
	}

	/**
	 * @author <a href="mailto:franz.wilhelmstoetter@gmx.at">Franz Wilhelmstötter</a>
	 * @since 1.4
	 * @version @__version__@ &mdash; <em>$Date: 2013-12-18 $</em>
	 */
	final static class RandomIndexStream extends IndexStream {
		private final int _n;
		private final int _p;
		private final Random _random;

		private int _pos = -1;

		RandomIndexStream(final int n, final double p, final Random random) {
			_n = n;
			_p = probability.toInt(p);
			_random = requireNonNull(random, "Random object must not be null.");
		}

		@Override
		public final int next() {
			while (_pos < _n && _random.nextInt() >= _p) {
				++_pos;
			}
			++_pos;

			return _pos < _n ? _pos : -1;
		}

		@Override
		public void forEachOrdered(final IntConsumer consumer) {
			for (int i = next(); i != -1; i = next()) {
				consumer.accept(i);
			}
		}
	}
}

/**
 * @author <a href="mailto:franz.wilhelmstoetter@gmx.at">Franz Wilhelmstötter</a>
 * @since 1.5
<<<<<<< HEAD
 * @version 1.5 &mdash; <em>$Date: 2013-12-18 $</em>
=======
 * @version 1.5 &mdash; <em>$Date: 2014-02-15 $</em>
>>>>>>> 8e41e5ca
 */
final class RandomIndexStreamP0 extends IndexStream {
	@Override public int next() {
		return -1;
	}
}

/**
 * @author <a href="mailto:franz.wilhelmstoetter@gmx.at">Franz Wilhelmstötter</a>
 * @since 1.5
<<<<<<< HEAD
 * @version 1.5 &mdash; <em>$Date: 2013-12-18 $</em>
=======
 * @version 1.5 &mdash; <em>$Date: 2014-02-15 $</em>
>>>>>>> 8e41e5ca
 */
final class RandomIndexStreamP1 extends IndexStream {
	private final int _n;
	private int _pos = -1;

	RandomIndexStreamP1(final int n) {
		_n = n;
	}

	@Override public int next() {
		++_pos;
		return _pos < _n ? _pos : -1;
	}
}<|MERGE_RESOLUTION|>--- conflicted
+++ resolved
@@ -55,11 +55,7 @@
  *
  * @author <a href="mailto:franz.wilhelmstoetter@gmx.at">Franz Wilhelmstötter</a>
  * @since 1.0
-<<<<<<< HEAD
- * @version @__version__@ &mdash; <em>$Date: 2013-12-18 $</em>
-=======
- * @version 1.1 &mdash; <em>$Date: 2014-02-15 $</em>
->>>>>>> 8e41e5ca
+ * @version @__version__@ &mdash; <em>$Date: 2014-03-07 $</em>
  */
 public abstract class IndexStream extends IntStreamAdapter {
 
@@ -146,24 +142,12 @@
 	/**
 	 * @author <a href="mailto:franz.wilhelmstoetter@gmx.at">Franz Wilhelmstötter</a>
 	 * @since @__version__@
-	 * @version @__version__@ &mdash; <em>$Date: 2013-12-18 $</em>
+	 * @version @__version__@ &mdash; <em>$Date: 2014-03-07 $</em>
 	 */
 	final static class IndexSpliterator implements Spliterator.OfInt {
 		private final IndexStream _stream;
 
-<<<<<<< HEAD
 		final static int CHARACTERISTICS = Spliterator.IMMUTABLE;
-=======
-/**
- * @author <a href="mailto:franz.wilhelmstoetter@gmx.at">Franz Wilhelmstötter</a>
- * @since 1.4
- * @version 1.5 &mdash; <em>$Date: 2014-02-15 $</em>
- */
-final class RandomIndexStream extends IndexStream {
-	private final int _n;
-	private final int _p;
-	private final Random _random;
->>>>>>> 8e41e5ca
 
 		IndexSpliterator(final IndexStream stream) {
 			_stream = stream;
@@ -198,7 +182,7 @@
 	/**
 	 * @author <a href="mailto:franz.wilhelmstoetter@gmx.at">Franz Wilhelmstötter</a>
 	 * @since 1.4
-	 * @version @__version__@ &mdash; <em>$Date: 2013-12-18 $</em>
+	 * @version @__version__@ &mdash; <em>$Date: 2014-03-07 $</em>
 	 */
 	final static class RandomIndexStream extends IndexStream {
 		private final int _n;
@@ -235,11 +219,7 @@
 /**
  * @author <a href="mailto:franz.wilhelmstoetter@gmx.at">Franz Wilhelmstötter</a>
  * @since 1.5
-<<<<<<< HEAD
- * @version 1.5 &mdash; <em>$Date: 2013-12-18 $</em>
-=======
- * @version 1.5 &mdash; <em>$Date: 2014-02-15 $</em>
->>>>>>> 8e41e5ca
+ * @version 1.5 &mdash; <em>$Date: 2014-03-07 $</em>
  */
 final class RandomIndexStreamP0 extends IndexStream {
 	@Override public int next() {
@@ -250,11 +230,7 @@
 /**
  * @author <a href="mailto:franz.wilhelmstoetter@gmx.at">Franz Wilhelmstötter</a>
  * @since 1.5
-<<<<<<< HEAD
- * @version 1.5 &mdash; <em>$Date: 2013-12-18 $</em>
-=======
- * @version 1.5 &mdash; <em>$Date: 2014-02-15 $</em>
->>>>>>> 8e41e5ca
+ * @version 1.5 &mdash; <em>$Date: 2014-03-07 $</em>
  */
 final class RandomIndexStreamP1 extends IndexStream {
 	private final int _n;
