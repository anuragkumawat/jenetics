--- conflicted
+++ resolved
@@ -19,14 +19,6 @@
  */
 package org.jenetics.util;
 
-<<<<<<< HEAD
-import java.util.Collection;
-import java.util.function.Function;
-
-import javolution.lang.Immutable;
-
-=======
->>>>>>> e1acbf13
 /**
  * Immutable, ordered, fixed sized sequence.
  *
@@ -34,11 +26,7 @@
  *
  * @author <a href="mailto:franz.wilhelmstoetter@gmx.at">Franz Wilhelmstötter</a>
  * @since 1.0
-<<<<<<< HEAD
- * @version @__version__@ &mdash; <em>$Date$</em>
-=======
  * @version 2.0 &mdash; <em>$Date$</em>
->>>>>>> e1acbf13
  */
 public interface ISeq<T>
 	extends
@@ -64,31 +52,4 @@
 	@Override
 	public MSeq<T> copy();
 
-
-
-	/*
-	 * Some static factory methods.
-	 */
-
-	/**
-	 * Create a new {@code Seq} from the given values.
-	 *
-	 * @param values the array values.
-	 * @throws NullPointerException if the {@code values} array is {@code null}.
-	 */
-	@SafeVarargs
-	public static <T> ISeq<T> valueOf(final T... values) {
-		return MSeq.valueOf(values).toISeq();
-	}
-
-	/**
-	 * Create a new {@code Seq} from the given values.
-	 *
-	 * @param values the array values.
-	 * @throws NullPointerException if the {@code values} array is {@code null}.
-	 */
-	public static <T> ISeq<T> valueOf(final Collection<? extends T> values) {
-		return MSeq.valueOf(values).toISeq();
-	}
-
 }