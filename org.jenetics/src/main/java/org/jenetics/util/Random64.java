/*
 * Java Genetic Algorithm Library (@__identifier__@).
 * Copyright (c) @__year__@ Franz Wilhelmstötter
 *
 * Licensed under the Apache License, Version 2.0 (the "License");
 * you may not use this file except in compliance with the License.
 * You may obtain a copy of the License at
 *
 *      http://www.apache.org/licenses/LICENSE-2.0
 *
 * Unless required by applicable law or agreed to in writing, software
 * distributed under the License is distributed on an "AS IS" BASIS,
 * WITHOUT WARRANTIES OR CONDITIONS OF ANY KIND, either express or implied.
 * See the License for the specific language governing permissions and
 * limitations under the License.
 *
 * Author:
 *    Franz Wilhelmstötter (franz.wilhelmstoetter@gmx.at)
 */
package org.jenetics.util;

import static java.lang.Math.min;

import java.util.Random;

import org.jenetics.internal.math.random;

/**
 * An abstract base class which eases the implementation of {@code Random}
 * objects which natively creates random {@code long} values. All other
 * {@code Random} functions are optimized using this {@code long} values.
 *
 * [code]
 * public class MyRandom64 extends Random64 {
 *     \@Override
 *     public long nextLong() {
 *         // Only this method must be implemented.
 *         ...
 *     }
 * }
 * [/code]
 *
 * @author <a href="mailto:franz.wilhelmstoetter@gmx.at">Franz Wilhelmstötter</a>
 * @since 1.3
<<<<<<< HEAD
 * @version 1.3 &mdash; <em>$Date: 2013-09-16 $</em>
=======
 * @version 1.3 &mdash; <em>$Date: 2013-12-05 $</em>
>>>>>>> 6dbb8b45
 */
public abstract class Random64 extends PRNG {

	private static final long serialVersionUID = 1L;

<<<<<<< HEAD
	protected Random64(final long seed) {
=======
	private static final int LONG_BYTE_SIZE = 8;

	protected Random64(long seed) {
>>>>>>> 6dbb8b45
		super(seed);
	}

	protected Random64() {
		this(math.random.seed());
	}

	/**
	 * Force to explicitly override the Random.nextLong() method. All other
	 * methods of this class are implemented by calling this method.
	 */
	@Override
	public abstract long nextLong();


	@Override
	public boolean nextBoolean() {
		return (nextLong() & 0x8000000000000000L) != 0L;
	}

	@Override
	public int nextInt() {
		return (int)(nextLong() >>> Integer.SIZE);
	}

	@Override
	protected int next(final int bits) {
		return (int)(nextLong() >>> (Long.SIZE - bits));
	}

	/**
	 * Optimized version of the {@link Random#nextBytes(byte[])} method for
	 * 64-bit random engines.
	 */
	@Override
	public void nextBytes(final byte[] bytes) {
		for (int i = 0, len = bytes.length; i < len;) {
			int n = min(len - i, LONG_BYTE_SIZE);

			for (long x = nextLong(); --n >= 0; x >>= Byte.SIZE) {
				bytes[i++] = (byte)x;
			}
		}
	}

	@Override
	public float nextFloat() {
		return random.toFloat2(nextLong());
	}

	/**
	 * Optimized version of the {@link Random#nextDouble()} method for 64-bit
	 * random engines.
	 */
	@Override
	public double nextDouble() {
		return random.toDouble2(nextLong());
	}

}


<|MERGE_RESOLUTION|>--- conflicted
+++ resolved
@@ -42,23 +42,13 @@
  *
  * @author <a href="mailto:franz.wilhelmstoetter@gmx.at">Franz Wilhelmstötter</a>
  * @since 1.3
-<<<<<<< HEAD
- * @version 1.3 &mdash; <em>$Date: 2013-09-16 $</em>
-=======
- * @version 1.3 &mdash; <em>$Date: 2013-12-05 $</em>
->>>>>>> 6dbb8b45
+ * @version 1.3 &mdash; <em>$Date: 2013-12-18 $</em>
  */
 public abstract class Random64 extends PRNG {
 
 	private static final long serialVersionUID = 1L;
 
-<<<<<<< HEAD
 	protected Random64(final long seed) {
-=======
-	private static final int LONG_BYTE_SIZE = 8;
-
-	protected Random64(long seed) {
->>>>>>> 6dbb8b45
 		super(seed);
 	}
 
