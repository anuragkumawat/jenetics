--- conflicted
+++ resolved
@@ -86,7 +86,7 @@
  * @see ThreadLocalRandom
  * @see LCG64ShiftRandom
  *
- * @author <a href="mailto:franz.wilhelmstoetter@gmx.at">Franz WilhelmstÃ¶tter</a>
+ * @author <a href="mailto:franz.wilhelmstoetter@gmx.at">Franz Wilhelmstötter</a>
  * @since 1.0
  * @version 2.0 &mdash; <em>$Date$</em>
  */
@@ -101,13 +101,8 @@
 		}
 	};
 
-<<<<<<< HEAD
-	private static final LocalContext.Reference<Reference<? extends Random>>
-		RANDOM = new LocalContext.Reference<Reference<? extends Random>>(TLOCAL_REF);
-=======
 	private static final Context<Supplier<Random>> CONTEXT =
 		new Context<>(DEFAULT);
->>>>>>> e1acbf13
 
 	/**
 	 * Return the global {@link Random} object.
