/*
 * Java Genetic Algorithm Library (@__identifier__@).
 * Copyright (c) @__year__@ Franz Wilhelmstötter
 *
 * Licensed under the Apache License, Version 2.0 (the "License");
 * you may not use this file except in compliance with the License.
 * You may obtain a copy of the License at
 *
 *      http://www.apache.org/licenses/LICENSE-2.0
 *
 * Unless required by applicable law or agreed to in writing, software
 * distributed under the License is distributed on an "AS IS" BASIS,
 * WITHOUT WARRANTIES OR CONDITIONS OF ANY KIND, either express or implied.
 * See the License for the specific language governing permissions and
 * limitations under the License.
 *
 * Author:
 *    Franz Wilhelmstötter (franz.wilhelmstoetter@gmx.at)
 */
package org.jenetics.util;

import static java.util.Objects.requireNonNull;

import java.util.Random;
import java.util.concurrent.ThreadLocalRandom;

import javolution.context.LocalContext;
import javolution.lang.Reference;

/**
 * This class holds the {@link Random} engine used for the GA. The
 * {@code RandomRegistry} is thread safe. The registry is initialized with the
 * {@link ThreadLocalRandom} PRNG, which has a much better performance behavior
 * than an instance of the {@code Random} class. Alternatively, you can
 * initialize the registry with one of the PRNG, which are being part of the
 * library.
 * <p/>
 *
 * <b>Setup of a <i>global</i> PRNG</b>
 *
 * [code]
 * public class GA {
 *     public static void main(final String[] args) {
 *         // Initialize the registry with a ThreadLocal instance of the PRGN.
 *         // This is the preferred way setting a new PRGN.
 *         RandomRegistry.setRandom(new LCG64ShiftRandom.ThreadLocal());
 *
 *         // Using a thread safe variant of the PRGN. Leads to slower PRN
 *         // generation, but gives you the possibility to set a PRNG seed.
 *         RandomRegistry.setRandom(new LCG64ShiftRandom.ThreadSafe(1234));
 *
 *         ...
 *         final GeneticAlgorithm<Float64Gene, Float64> ga = ...
 *         ga.evolve(100);
 *     }
 * }
 * [/code]
 * <p/>
 *
 * <b>Setup of a <i>local</i> PRNG</b><br/>
 *
 * With the help of the {@link LocalContext} from the <a href="http://javolution.org/">
 * javolution</a> project you can temporarily (and locally) change the
 * implementation of the PRNG
 *
 * [code]
 * public class GA {
 *     public static void main(final String[] args) {
 *         ...
 *         final GeneticAlgorithm<Float64Gene, Float64> ga = ...
 *
 *         LocalContext.enter();
 *         try {
 *             RandomRegistry.setRandom(new LCG64ShiftRandom.ThreadSafe(1234));
 *             // Only the 'setup' step uses the new PRGN.
 *             ga.setup();
 *         } finally {
 *             LocalContext.exit(); // Restore the previous random engine.
 *         }
 *
 *         ga.evolve(100);
 *     }
 * }
 * [/code]
 * <p/>
 *
 * @see LocalContext
 * @see Random
 * @see ThreadLocalRandom
 * @see LCG64ShiftRandom
 *
 * @author <a href="mailto:franz.wilhelmstoetter@gmx.at">Franz Wilhelmstötter</a>
 * @since 1.0
<<<<<<< HEAD
 * @version 1.2 &mdash; <em>$Date: 2013-04-27 $</em>
=======
 * @version 1.2 &mdash; <em>$Date: 2013-06-11 $</em>
>>>>>>> 190e97b4
 */
public final class RandomRegistry extends StaticObject {
	private RandomRegistry() {}

	private static final Reference<Random> TLOCAL_REF = new Ref<Random>() {
		@Override
		public Random get() {
			return ThreadLocalRandom.current();
		}
	};

	private static final LocalContext.Reference<Reference<? extends Random>>
	RANDOM = new LocalContext.Reference<Reference<? extends Random>>(TLOCAL_REF);

	/**
	 * Return the global {@link Random} object.
	 *
	 * @return the global {@link Random} object.
	 */
	public static Random getRandom() {
		return RANDOM.get().get();
	}

	/**
	 * Set the new global {@link Random} object for the GA. The given
	 * {@link Random} <b>must</b> be thread safe, which is the case for the
	 * default Java {@code Random} implementation.
	 * <p/>
	 * Setting a <i>thread-local</i> random object leads, in general, to a faster
	 * PRN generation, because the given {@code Random} engine don't have to be
	 * thread-safe.
	 *
	 * @see #setRandom(ThreadLocal)
	 *
	 * @param random the new global {@link Random} object for the GA.
	 * @throws NullPointerException if the {@code random} object is {@code null}.
	 */
	public static void setRandom(final Random random) {
		RANDOM.set(new RRef(random));
	}

	/**
	 * Set the new global {@link Random} object for the GA. The given
	 * {@link Random} don't have be thread safe, because the given
	 * {@link ThreadLocal} wrapper guarantees thread safety. Setting a
	 * <i>thread-local</i> random object leads, in general, to a faster
	 * PRN generation, when using a non-blocking PRNG. This is the preferred
	 * way for changing the PRNG.
	 *
	 * @param random the thread-local random engine to use.
	 * @throws NullPointerException if the {@code random} object is {@code null}.
	 */
	public static void setRandom(final ThreadLocal<? extends Random> random) {
		RANDOM.set(new TLRRef<>(random));
	}

	/**
	 * Set the random object to it's default value. The <i>default</i> used PRNG
	 * is the {@link ThreadLocalRandom} PRNG.
	 */
	public static void reset() {
		RANDOM.set(TLOCAL_REF);
	}


	/*
	 * Some helper Reference classes.
	 */

	private static abstract class Ref<R> implements Reference<R> {
		@Override public void set(final R random) {}
	}

	private final static class RRef extends Ref<Random> {
		private final Random _random;
		public RRef(final Random random) {
			_random = requireNonNull(random, "Random");
		}
		@Override public Random get() {
			return _random;
		}
	}

	private final static class TLRRef<R extends Random> extends Ref<R> {
		private final ThreadLocal<R> _random;
		public TLRRef(final ThreadLocal<R> random) {
			_random = requireNonNull(random, "Random");
		}
		@Override public R get() {
			return _random.get();
		}
	}

}




<|MERGE_RESOLUTION|>--- conflicted
+++ resolved
@@ -91,11 +91,7 @@
  *
  * @author <a href="mailto:franz.wilhelmstoetter@gmx.at">Franz Wilhelmstötter</a>
  * @since 1.0
-<<<<<<< HEAD
- * @version 1.2 &mdash; <em>$Date: 2013-04-27 $</em>
-=======
- * @version 1.2 &mdash; <em>$Date: 2013-06-11 $</em>
->>>>>>> 190e97b4
+ * @version 1.2 &mdash; <em>$Date: 2013-06-14 $</em>
  */
 public final class RandomRegistry extends StaticObject {
 	private RandomRegistry() {}
