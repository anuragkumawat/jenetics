--- conflicted
+++ resolved
@@ -72,11 +72,7 @@
  *
  * @author <a href="mailto:franz.wilhelmstoetter@gmx.at">Franz Wilhelmstötter</a>
  * @since 1.1
-<<<<<<< HEAD
- * @version 1.1 &mdash; <em>$Date: 2013-12-09 $</em>
-=======
- * @version 1.1 &mdash; <em>$Date: 2014-02-27 $</em>
->>>>>>> 8e41e5ca
+ * @version 1.1 &mdash; <em>$Date: 2014-03-07 $</em>
  */
 public class LCG64ShiftRandom extends Random64 {
 
@@ -89,11 +85,7 @@
 	 *
 	 * @author <a href="mailto:franz.wilhelmstoetter@gmx.at">Franz Wilhelmstötter</a>
 	 * @since 1.1
-<<<<<<< HEAD
-	 * @version 1.1 &mdash; <em>$Date: 2013-12-09 $</em>
-=======
-	 * @version 1.1 &mdash; <em>$Date: 2014-02-27 $</em>
->>>>>>> 8e41e5ca
+	 * @version 1.1 &mdash; <em>$Date: 2014-03-07 $</em>
 	 */
 	public static final class Param implements Serializable {
 
@@ -193,11 +185,7 @@
 	 *
 	 * @author <a href="mailto:franz.wilhelmstoetter@gmx.at">Franz Wilhelmstötter</a>
 	 * @since 1.1
-<<<<<<< HEAD
-	 * @version 1.1 &mdash; <em>$Date: 2013-12-09 $</em>
-=======
-	 * @version 1.1 &mdash; <em>$Date: 2014-02-27 $</em>
->>>>>>> 8e41e5ca
+	 * @version 1.1 &mdash; <em>$Date: 2014-03-07 $</em>
 	 */
 	public static class ThreadLocal
 		extends java.lang.ThreadLocal<LCG64ShiftRandom>
@@ -287,11 +275,7 @@
 	 *
 	 * @author <a href="mailto:franz.wilhelmstoetter@gmx.at">Franz Wilhelmstötter</a>
 	 * @since 1.1
-<<<<<<< HEAD
-	 * @version 1.1 &mdash; <em>$Date: 2013-12-09 $</em>
-=======
-	 * @version 1.1 &mdash; <em>$Date: 2014-02-27 $</em>
->>>>>>> 8e41e5ca
+	 * @version 1.1 &mdash; <em>$Date: 2014-03-07 $</em>
 	 */
 	public static class ThreadSafe extends LCG64ShiftRandom {
 		private static final long serialVersionUID = 1L;
