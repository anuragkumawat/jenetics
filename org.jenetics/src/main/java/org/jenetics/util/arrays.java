--- conflicted
+++ resolved
@@ -170,8 +170,6 @@
 	}
 
 	/**
-<<<<<<< HEAD
-=======
 	 * Randomize the {@code array} using the given {@link Random} object. The used
 	 * shuffling algorithm is from D. Knuth TAOCP, Seminumerical Algorithms,
 	 * Third edition, page 142, Algorithm S (Selection sampling technique).
@@ -203,7 +201,6 @@
 	}
 
 	/**
->>>>>>> 331ef51e
 	 * Randomize the {@code list} using the given {@link Random} object. The used
 	 * shuffling algorithm is from D. Knuth TAOCP, Seminumerical Algorithms,
 	 * Third edition, page 142, Algorithm S (Selection sampling technique).
@@ -855,11 +852,7 @@
 	 *
 	 * [code]
 	 * public void foo(final Integer[] values) {
-<<<<<<< HEAD
 	 *     arrays.foreach(values, object.NonNull);
-=======
-	 *     arrays.forEach(values, new Validator.NonNull());
->>>>>>> 331ef51e
 	 *     ...
 	 * }
 	 * [/code]
@@ -868,35 +861,13 @@
 	 * @param consumer the code to apply to every element.
 	 * @throws NullPointerException if one of the elements are {@code null}.
 	 */
-<<<<<<< HEAD
-	public static <T> void foreach(
-=======
-	public static <T, R> void forEach(
->>>>>>> 331ef51e
+	public static <T> void forEach(
 		final T[] array,
 		final Consumer<? super T> consumer
 	) {
-<<<<<<< HEAD
-=======
-		requireNonNull(array, "Array");
-		requireNonNull(f, "Predicate");
-
->>>>>>> 331ef51e
 		for (int i = 0; i < array.length; ++i) {
 			consumer.accept(array[i]);
 		}
-	}
-
-	/**
-	 * @deprecated Align the naming with the upcomming JDK 1.8 release. Use
-	 *             {@link #forEach(Iterable, Function)} instead.
-	 */
-	@Deprecated
-	public static <T, R> void foreach(
-		final Iterable<? extends T> values,
-		final Function<? super T, ? extends R> f
-	) {
-		forEach(values, f);
 	}
 
 	/**
@@ -906,20 +877,10 @@
 	 * @param consumer the code to apply to each element.
 	 * @throws NullPointerException if one of the elements are {@code null}.
 	 */
-<<<<<<< HEAD
-	public static <T> void foreach(
-=======
-	public static <T, R> void forEach(
->>>>>>> 331ef51e
+	public static <T> void forEach(
 		final Iterable<? extends T> values,
 		final Consumer<? super T> consumer
 	) {
-<<<<<<< HEAD
-=======
-		requireNonNull(values, "Array");
-		requireNonNull(f, "Function");
-
->>>>>>> 331ef51e
 		for (final T value : values) {
 			consumer.accept(value);
 		}
