/*
 * Java Genetic Algorithm Library (@__identifier__@).
 * Copyright (c) @__year__@ Franz Wilhelmstötter
 *
 * Licensed under the Apache License, Version 2.0 (the "License");
 * you may not use this file except in compliance with the License.
 * You may obtain a copy of the License at
 *
 *      http://www.apache.org/licenses/LICENSE-2.0
 *
 * Unless required by applicable law or agreed to in writing, software
 * distributed under the License is distributed on an "AS IS" BASIS,
 * WITHOUT WARRANTIES OR CONDITIONS OF ANY KIND, either express or implied.
 * See the License for the specific language governing permissions and
 * limitations under the License.
 *
 * Author:
 *    Franz Wilhelmstötter (franz.wilhelmstoetter@gmx.at)
 */
package org.jenetics.util;

import static java.lang.String.format;
import static java.util.Objects.requireNonNull;

import java.util.Arrays;
import java.util.Collections;
import java.util.Random;
import java.util.function.Function;

/**
 * Static helper methods concerning arrays.
 *
 * @author <a href="mailto:franz.wilhelmstoetter@gmx.at">Franz Wilhelmstötter</a>
 * @since 1.0
<<<<<<< HEAD
 * @version @__version__@ &mdash; <em>$Date: 2013-12-18 $</em>
=======
 * @version 1.5 &mdash; <em>$Date: 2014-02-15 $</em>
>>>>>>> 8e41e5ca
 */
public final class arrays extends StaticObject {
	private arrays() {}

	/**
	 * Swap two elements of an given array.
	 *
	 * @param <T> the array type.
	 * @param array the array
	 * @param i index of the first array element.
	 * @param j index of the second array element.
	 * @throws IndexOutOfBoundsException if <tt>i &lt; 0</tt> or
	 *			<tt>j &lt; 0</tt> or <tt>i &gt; a.length</tt> or
	 *			<tt>j &gt; a.length</tt>
	 * @throws NullPointerException if the give array is {@code null}.
	 *
	 * @deprecated Not used in the <i>Jenetics</i> library. Will be removed.
	 */
	@Deprecated
	public static <T> void swap(final T[] array, final int i, final int j) {
		final T old = array[i];
		array[i] = array[j];
		array[j] = old;
	}

	/**
	 * Calls the populationSort method on the {@link Arrays} class.
	 *
	 * @throws NullPointerException if the give array is {@code null}.
	 * @throws UnsupportedOperationException if the array is sealed
	 * 		  ({@code array.isSealed() == true}).
	 */
	public static <T extends Object & Comparable<? super T>> MSeq<T>
	sort(final MSeq<T> array)
	{
		Collections.sort(array.asList());
		return array;
	}

	/**
	 * Randomize the {@code array} using the given {@link Random} object. The used
	 * shuffling algorithm is from D. Knuth TAOCP, Seminumerical Algorithms,
	 * Third edition, page 142, Algorithm S (Selection sampling technique).
	 *
	 * @param array the {@code array} to randomize.
	 * @throws NullPointerException if the give array is {@code null}.
	 *
	 * @deprecated Not used in the <i>Jenetics</i> library. Will be removed.
	 */
	@Deprecated
	public static <T> T[] shuffle(final T[] array) {
		return shuffle(array, RandomRegistry.getRandom());
	}

	/**
	 * Randomize the {@code array} using the given {@link Random} object. The used
	 * shuffling algorithm is from D. Knuth TAOCP, Seminumerical Algorithms,
	 * Third edition, page 142, Algorithm S (Selection sampling technique).
	 *
	 * @param array the {@code array} to randomize.
	 * @param random the {@link Random} object to use for randomize.
	 * @param <T> the component type of the array to randomize.
	 * @throws NullPointerException if the give array or the random object is
	 *         {@code null}.
	 *
	 * @deprecated Not used in the <i>Jenetics</i> library. Will be removed.
	 */
	@Deprecated
	public static <T> T[] shuffle(final T[] array, final Random random) {
		for (int j = array.length - 1; j > 0; --j) {
			swap(array, j, random.nextInt(j + 1));
		}

		return array;
	}

	/**
	 * Randomize the {@code array} using the given {@link Random} object. The used
	 * shuffling algorithm is from D. Knuth TAOCP, Seminumerical Algorithms,
	 * Third edition, page 142, Algorithm S (Selection sampling technique).
	 *
	 * @param array the {@code array} to randomize.
	 * @throws NullPointerException if the give array is {@code null}.
	 *
	 * @deprecated Not used in the <i>Jenetics</i> library. Will be removed.
	 */
	@Deprecated
	public static <T> MSeq<T> shuffle(final MSeq<T> array) {
		return shuffle(array, RandomRegistry.getRandom());
	}

	/**
	 * Randomize the {@code array} using the given {@link Random} object. The used
	 * shuffling algorithm is from D. Knuth TAOCP, Seminumerical Algorithms,
	 * Third edition, page 142, Algorithm S (Selection sampling technique).
	 *
	 * @param array the {@code array} to randomize.
	 * @param random the {@link Random} object to use for randomize.
	 * @param <T> the component type of the array to randomize.
	 * @throws NullPointerException if the give array or the random object is
	 *          {@code null}.
	 *
	 * @deprecated Not used in the <i>Jenetics</i> library. Will be removed.
	 */
	@Deprecated
	public static <T> MSeq<T> shuffle(final MSeq<T> array, final Random random) {
		for (int j = array.length() - 1; j > 0; --j) {
			array.swap(j, random.nextInt(j + 1));
		}

		return array;
	}

	/**
	 * Reverses the part of the array determined by the to indexes.
	 *
	 * @param <T> the array type.
	 * @param array the array to reverse
	 * @param from the first index (inclusive)
	 * @param to the second index (exclusive)
	 * @throws IllegalArgumentException if <tt>from &gt; to</tt>
	 * @throws IndexOutOfBoundsException if <tt>from &lt; 0</tt> or
	 *          <tt>to &gt; a.length</tt>
	 * @throws NullPointerException if the give array is {@code null}.
	 *
	 * @deprecated Not used in the <i>Jenetics</i> library. Will be removed.
	 */
	@Deprecated
	public static <T> T[] reverse(final T[] array, final int from, final int to) {
		rangeCheck(array.length, from, to);

		int i = from;
		int j = to;
		while (i < j) {
			swap(array, i++, --j);
		}

		return array;
	}

	/**
	 * Reverses the given array in place.
	 *
	 * @param <T> the array type.
	 * @param array the array to reverse.
	 * @throws NullPointerException if the give array is {@code null}.
	 *
	 * @deprecated Not used in the <i>Jenetics</i> library. Will be removed.
	 */
	@Deprecated
	public static <T> T[] reverse(final T[] array) {
		return reverse(array, 0, array.length);
	}

	@Deprecated
	static void reverse(final byte[] array) {
		int i = 0;
		int j = array.length;
		while (i < j) {
			_swap(array, i++, --j);
		}
	}
	private static void _swap(final byte[] array, final int i, final int j) {
		final byte old = array[i];
		array[i] = array[j];
		array[j] = old;
	}

	private static void rangeCheck(int length, int from, int to) {
		if (from > to) {
			throw new IllegalArgumentException(
				"fromIndex(" + from + ") > toIndex(" + to+ ")"
			);
		}
		if (from < 0) {
			throw new ArrayIndexOutOfBoundsException(from);
		}
		if (to > length) {
			throw new ArrayIndexOutOfBoundsException(to);
		}
	}

	/**
	 * Return a array with the indexes of the partitions of an array with the
	 * given size. The length of the returned array is {@code min(size, prts) + 1}.
	 * <p/>
	 * Some examples:
	 * <pre>
	 * 	 partition(10, 3): [0, 3, 6, 10]
	 * 	 partition(15, 6): [0, 2, 4, 6, 9, 12, 15]
	 * 	 partition(5, 10): [0, 1, 2, 3, 4, 5]
	 * </pre>
	 *
	 * The following examples prints the start index (inclusive) and the end
	 * index (exclusive) of the {@code partition(15, 6)}.
	 * [code]
	 * int[] parts = partition(15, 6);
	 * for (int i = 0; i < parts.length - 1; ++i) {
	 *     System.out.println(i + ": " + parts[i] + "\t" + parts[i + 1]);
	 * }
	 * [/code]
	 * <pre>
	 * 	 0: 0 	2
	 * 	 1: 2 	4
	 * 	 2: 4 	6
	 * 	 3: 6 	9
	 * 	 4: 9 	12
	 * 	 5: 12	15
	 * </pre>
	 *
	 * This example shows how this can be used in an concurrent environment:
	 * [code]
	 * try (final Concurrency c = Concurrency.start()) {
	 *     final int[] parts = arrays.partition(population.size(), _maxThreads);
	 *
	 *     for (int i = 0; i < parts.length - 1; ++i) {
	 *         final int part = i;
	 *         c.execute(new Runnable() { @Override public void run() {
	 *             for (int j = parts[part + 1]; --j >= parts[part];) {
	 *                 population.get(j).evaluate();
	 *             }
	 *         }});
	 *     }
	 * }
	 * [/code]
	 *
	 * @param size the size of the array to partition.
	 * @param parts the number of parts the (virtual) array should be partitioned.
	 * @return the partition array with the length of {@code min(size, parts) + 1}.
	 * @throws IllegalArgumentException if {@code size} or {@code p} is less than one.
	 */
	public static int[] partition(final int size, final int parts) {
		if (size < 1) {
			throw new IllegalArgumentException(
				"Size must greater than zero: " + size
			);
		}
		if (parts < 1) {
			throw new IllegalArgumentException(
				"Number of partitions must greater than zero: " + parts
			);
		}

		final int pts = Math.min(size, parts);
		final int[] partition = new int[pts + 1];

		final int bulk = size/pts;
		final int rest = size%pts;
		assert ((bulk*pts + rest) == size);

		for (int i = 0, n = pts - rest; i < n; ++i) {
			partition[i] = i*bulk;
		}
		for (int i = 0, n = rest + 1; i < n; ++i) {
			partition[pts - rest + i] = (pts - rest)*bulk + i*(bulk + 1);
		}

		return partition;
	}

	/**
	 * Selects a random subset of size {@code k} from a set of size {@code n}.
	 *
	 * @see #subset(int, int[])
	 *
	 * @param n the size of the set.
	 * @param k the size of the subset.
	 * @throws IllegalArgumentException if {@code n < k}, {@code k == 0} or if
	 *          {@code n*k} will cause an integer overflow.
	 * @return the subset array.
	 *
	 * @deprecated Use {@link math#subset(int, int)} instead.
	 */
	@Deprecated
	public static int[] subset(final int n, final int k) {
		return math.subset(n, k);
	}

	/**
	 * Selects a random subset of size {@code k} from a set of size {@code n}.
	 *
	 * @see #subset(int, int[], Random)
	 *
	 * @param n the size of the set.
	 * @param k the size of the subset.
	 * @param random the random number generator used.
	 * @throws NullPointerException if {@code random} is {@code null}.
	 * @throws IllegalArgumentException if {@code n < k}, {@code k == 0} or if
	 *          {@code n*k} will cause an integer overflow.
	 * @return the subset array.
	 *
	 * @deprecated Use {@link math#subset(int, int, Random)} instead.
	 */
	@Deprecated
	public static int[] subset(final int n, final int k, final Random random) {
		return math.subset(n, k, random);
	}

	/**
	 * <p>
	 * Selects a random subset of size {@code sub.length} from a set of size
	 * {@code n}.
	 * </p>
	 *
	 * <p>
	 * <em>Authors:</em>
	 * 	 FORTRAN77 original version by Albert Nijenhuis, Herbert Wilf. This
	 * 	 version based on the  C++ version by John Burkardt.
	 * </p>
	 *
	 * <p><em><a href="https://people.scs.fsu.edu/~burkardt/c_src/subset/subset.html">
	 *  Reference:</a></em>
	 * 	 Albert Nijenhuis, Herbert Wilf,
	 * 	 Combinatorial Algorithms for Computers and Calculators,
	 * 	 Second Edition,
	 * 	 Academic Press, 1978,
	 * 	 ISBN: 0-12-519260-6,
	 * 	 LC: QA164.N54.
	 * </p>
	 *
	 * @param n the size of the set.
	 * @param sub the sub set array.
	 * @throws NullPointerException if {@code sub} is {@code null}.
	 * @throws IllegalArgumentException if {@code n < sub.length},
	 *          {@code sub.length == 0} or {@code n*sub.length} will cause an
	 *          integer overflow.
	 *
	 * @deprecated Use {@link math#subset(int, int[])} instead.
	 */
	@Deprecated
	public static void subset(final int n, final int sub[]) {
		math.subset(n, sub);
	}

	/**
	 * <p>
	 * Selects a random subset of size {@code sub.length} from a set of size
	 * {@code n}.
	 * </p>
	 *
	 * <p>
	 * <em>Authors:</em>
	 *      FORTRAN77 original version by Albert Nijenhuis, Herbert Wilf. This
	 *      version based on the  C++ version by John Burkardt.
	 * </p>
	 *
	 * <p><em><a href="https://people.scs.fsu.edu/~burkardt/c_src/subset/subset.html">
	 *  Reference:</a></em>
	 *      Albert Nijenhuis, Herbert Wilf,
	 *      Combinatorial Algorithms for Computers and Calculators,
	 *      Second Edition,
	 *      Academic Press, 1978,
	 *      ISBN: 0-12-519260-6,
	 *      LC: QA164.N54.
	 * </p>
	 *
	 * @param n the size of the set.
	 * @param sub the sub set array.
	 * @param random the random number generator used.
	 * @throws NullPointerException if {@code sub} or {@code random} is
	 *         {@code null}.
	 * @throws IllegalArgumentException if {@code n < sub.length},
	 *         {@code sub.length == 0} or {@code n*sub.length} will cause an
	 *         integer overflow.
	 *
	 * @deprecated Use {@link math#subset(int, int[], Random)} instead.
	 */
	@Deprecated
	public static int[] subset(final int n, final int sub[], final Random random) {
		return math.subset(n, sub, random);
	}


	/**
	 * Returns the index of the first occurrence of the specified element in
	 * the {@code array}, or -1 if the {@code array} does not contain the element.
	 * @param array the array to search.
	 * @param start the start index of the search.
	 * @param element the element to search for.
	 * @return the index of the first occurrence of the specified element in the
	 *          given {@code array}, of -1 if the {@code array} does not contain
	 *          the element.
	 * @throws NullPointerException if the given {@code array} is {@code null}.
	 * @throws IndexOutOfBoundsException for an illegal end point index value
	 *          (start < 0 || end > length || start > end)
	 *
	 * @deprecated Not used in the <i>Jenetics</i> library. Will be removed.
	 */
	@Deprecated
	public static int indexOf(
		final Object[] array, final int start, final int end,
		final Object element
	) {
		requireNonNull(array, "Array");
		if (start < 0 || end > array.length || start > end) {
			throw new IndexOutOfBoundsException(format(
				"Invalid index range: [%d, %s]", start, end
			));
		}

		int index = -1;
		if (element != null) {
			for (int i = start; i < end && index == -1; ++i) {
				if (element.equals(array[i])) {
					index = i;
				}
			}
		} else {
			for (int i = start; i < end && index == -1; ++i) {
				if (array[i] == null) {
					index = i;
				}
			}
		}

		return index;
	}


	/**
	 * Returns the index of the first occurrence of the specified element in
	 * the {@code array}, or -1 if the {@code array} does not contain the element.
	 * @param array the array to search.
	 * @param element the element to search for.
	 * @return the index of the first occurrence of the specified element in the
	 *          given {@code array}, of -1 if the {@code array} does not contain
	 *          the element.
	 * @throws NullPointerException if the given {@code array} is {@code null}.
	 *
	 * @deprecated Not used in the <i>Jenetics</i> library. Will be removed.
	 */
	@Deprecated
	public static int indexOf(final Object[] array, final Object element) {
		return indexOf(array, 0, array.length, element);
	}

	/**
	 * Map the array from type A to an other array of type B.
	 *
	 * @param <A> the source type.
	 * @param <B> the target type.
	 * @param a the source array.
	 * @param b the target array. If the given array is to short a new array
	 *        with the right size is created, mapped and returned. If the given
	 *        array is long enough <i>this</i> array is returned.
	 * @param converter the converter needed for mapping from type A to type B.
	 * @return the mapped array. If {@code b} is long enough {@code b} is
	 *         returned otherwise a new created array.
	 * @throws NullPointerException if one of the arguments is {@code null}.
	 */
	public static <A, B> B[] map(
		final A[] a,
		final B[] b,
		final Function<? super A, ? extends B> converter
	) {
		requireNonNull(a, "Source array");
		requireNonNull(b, "Target array");
		requireNonNull(converter, "Converter");

		B[] result = b;
		if (b.length < a.length) {
			@SuppressWarnings("unchecked")
			final B[] r = (B[])java.lang.reflect.Array.newInstance(
				b.getClass().getComponentType(), a.length
			);
			result = r;
		}

		for (int i = 0; i < result.length; ++i) {
			result[i] = converter.apply(a[i]);
		}

		return result;
	}

}<|MERGE_RESOLUTION|>--- conflicted
+++ resolved
@@ -32,11 +32,7 @@
  *
  * @author <a href="mailto:franz.wilhelmstoetter@gmx.at">Franz Wilhelmstötter</a>
  * @since 1.0
-<<<<<<< HEAD
- * @version @__version__@ &mdash; <em>$Date: 2013-12-18 $</em>
-=======
- * @version 1.5 &mdash; <em>$Date: 2014-02-15 $</em>
->>>>>>> 8e41e5ca
+ * @version @__version__@ &mdash; <em>$Date: 2014-03-07 $</em>
  */
 public final class arrays extends StaticObject {
 	private arrays() {}
