--- conflicted
+++ resolved
@@ -41,11 +41,7 @@
 /**
  * @author <a href="mailto:franz.wilhelmstoetter@gmx.at">Franz Wilhelmstötter</a>
  * @since 1.0
-<<<<<<< HEAD
- * @version 1.0 &mdash; <em>$Date: 2013-03-26 $</em>
-=======
- * @version 1.3 &mdash; <em>$Date: 2013-06-21 $</em>
->>>>>>> 8ef00680
+ * @version 1.3 &mdash; <em>$Date: 2013-07-12 $</em>
  */
 abstract class ArraySeq<T> implements Seq<T>, Serializable {
 	private static final long serialVersionUID = 1L;
@@ -186,18 +182,7 @@
 	 */
 	@Deprecated
 	@Override
-<<<<<<< HEAD
-	public void foreach(final Consumer<? super T> consumer) {
-=======
-	public <R> void foreach(final Function<? super T, ? extends R> function) {
-		forEach(function);
-	}
-
-	@Override
-	public <R> void forEach(final Function<? super T, ? extends R> function) {
-		requireNonNull(function, "Function");
-
->>>>>>> 8ef00680
+	public void forEach(final Consumer<? super T> consumer) {
 		for (int i = _start; i < _end; ++i) {
 			@SuppressWarnings("unchecked")
 			final T element = (T)_array.data[i];
@@ -211,18 +196,7 @@
 	 */
 	@Deprecated
 	@Override
-<<<<<<< HEAD
-	public boolean forall(final Predicate<? super T> predicate) {
-=======
-	public boolean forall(final Function<? super T, Boolean> predicate) {
-		return forAll(predicate);
-	}
-
-	@Override
-	public boolean forAll(final Function<? super T, Boolean> predicate) {
-		requireNonNull(predicate, "Predicate");
-
->>>>>>> 8ef00680
+	public boolean forAll(final Predicate<? super T> predicate) {
 		boolean valid = true;
 		for (int i = _start; i < _end && valid; ++i) {
 			@SuppressWarnings("unchecked")
@@ -267,11 +241,6 @@
 	public <B> Iterator<B> iterator(
 		final Function<? super T, ? extends B> converter
 	) {
-<<<<<<< HEAD
-=======
-		requireNonNull(converter, "Converter");
-
->>>>>>> 8ef00680
 		return new Iterator<B>() {
 			private final Iterator<T> _iterator = iterator();
 			@Override public boolean hasNext() {
