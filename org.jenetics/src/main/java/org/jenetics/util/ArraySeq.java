--- conflicted
+++ resolved
@@ -182,18 +182,7 @@
 	 */
 	@Deprecated
 	@Override
-<<<<<<< HEAD
-	public void foreach(final Consumer<? super T> consumer) {
-=======
-	public <R> void foreach(final Function<? super T, ? extends R> function) {
-		forEach(function);
-	}
-
-	@Override
-	public <R> void forEach(final Function<? super T, ? extends R> function) {
-		requireNonNull(function, "Function");
-
->>>>>>> 331ef51e
+	public void forEach(final Consumer<? super T> consumer) {
 		for (int i = _start; i < _end; ++i) {
 			@SuppressWarnings("unchecked")
 			final T element = (T)_array.data[i];
@@ -207,18 +196,7 @@
 	 */
 	@Deprecated
 	@Override
-<<<<<<< HEAD
-	public boolean forall(final Predicate<? super T> predicate) {
-=======
-	public boolean forall(final Function<? super T, Boolean> predicate) {
-		return forAll(predicate);
-	}
-
-	@Override
-	public boolean forAll(final Function<? super T, Boolean> predicate) {
-		requireNonNull(predicate, "Predicate");
-
->>>>>>> 331ef51e
+	public boolean forAll(final Predicate<? super T> predicate) {
 		boolean valid = true;
 		for (int i = _start; i < _end && valid; ++i) {
 			@SuppressWarnings("unchecked")
@@ -263,11 +241,6 @@
 	public <B> Iterator<B> iterator(
 		final Function<? super T, ? extends B> converter
 	) {
-<<<<<<< HEAD
-=======
-		requireNonNull(converter, "Converter");
-
->>>>>>> 331ef51e
 		return new Iterator<B>() {
 			private final Iterator<T> _iterator = iterator();
 			@Override public boolean hasNext() {
