--- conflicted
+++ resolved
@@ -173,14 +173,6 @@
 		return index;
 	}
 
-<<<<<<< HEAD
-=======
-	/**
-	 * @deprecated Align the naming with the upcoming JDK 1.8 release. Use
-	 *             {@link #forEach(Function)} instead.
-	 */
-	@Deprecated
->>>>>>> 2029f333
 	@Override
 	public void forEach(final Consumer<? super T> consumer) {
 		for (int i = _start; i < _end; ++i) {
@@ -190,25 +182,13 @@
 		}
 	}
 
-<<<<<<< HEAD
-=======
-	/**
-	 * @deprecated Align the naming with the upcoming JDK 1.8 release. Use
-	 *             {@link #forAll(Function)} instead.
-	 */
-	@Deprecated
->>>>>>> 2029f333
 	@Override
 	public boolean forAll(final Predicate<? super T> predicate) {
 		boolean valid = true;
 		for (int i = _start; i < _end && valid; ++i) {
 			@SuppressWarnings("unchecked")
 			final T element = (T)_array.data[i];
-<<<<<<< HEAD
 			valid = predicate.test(element);
-=======
-			valid = predicate.apply(element);
->>>>>>> 2029f333
 		}
 		return valid;
 	}
@@ -334,38 +314,7 @@
 
 	@Override
 	public boolean equals(final Object obj) {
-<<<<<<< HEAD
 		return Seq.equals(this, obj);
-=======
-		return obj == this ||
-				obj instanceof ArraySeq<?> && arrays.equals(this, obj);
-	}
-
-	@Override
-	public String toString(
-		final String prefix,
-		final String separator,
-		final String suffix
-	) {
-		  final StringBuilder out = new StringBuilder();
-
-		  out.append(prefix);
-		  if (length() > 0) {
-			out.append(_array.data[_start]);
-		  }
-		  for (int i = _start + 1; i < _end; ++i) {
-			out.append(separator);
-			out.append(_array.data[i]);
-		  }
-		  out.append(suffix);
-
-		  return out.toString();
-	}
-
-	@Override
-	public String toString(final String separator) {
-		return toString("", separator, "");
->>>>>>> 2029f333
 	}
 
 	@Override
