/*
 * Java Genetic Algorithm Library (@__identifier__@).
 * Copyright (c) @__year__@ Franz Wilhelmstötter
 *
 * Licensed under the Apache License, Version 2.0 (the "License");
 * you may not use this file except in compliance with the License.
 * You may obtain a copy of the License at
 *
 *      http://www.apache.org/licenses/LICENSE-2.0
 *
 * Unless required by applicable law or agreed to in writing, software
 * distributed under the License is distributed on an "AS IS" BASIS,
 * WITHOUT WARRANTIES OR CONDITIONS OF ANY KIND, either express or implied.
 * See the License for the specific language governing permissions and
 * limitations under the License.
 *
 * Author:
 *    Franz Wilhelmstötter (franz.wilhelmstoetter@gmx.at)
 */
package org.jenetics.util;

import static java.lang.Double.doubleToLongBits;
import static java.lang.Math.nextDown;
import static java.lang.String.format;
import static java.util.Objects.requireNonNull;
import static org.jenetics.internal.util.object.checkProbability;

import java.util.Random;
import java.util.stream.IntStream;

import org.jenetics.internal.math.probability;

/**
 * This object contains mathematical helper functions.
 *
 * @author <a href="mailto:franz.wilhelmstoetter@gmx.at">Franz Wilhelmstötter</a>
 * @since 1.0
<<<<<<< HEAD
 * @version 1.4 &mdash; <em>$Date: 2014-04-16 $</em>
=======
 * @version 3.0 &mdash; <em>$Date: 2014-07-01 $</em>
>>>>>>> 67e61c7c
 */
public final class math extends StaticObject {
	private math() {}

	/**
	 * Normalize the given double array, so that it sum to one. The
	 * normalization is performed in place and the same {@code values} are
	 * returned.
	 *
	 * @param values the values to normalize.
	 * @return the {@code values} array.
	 * @throws NullPointerException if the given double array is {@code null}.
	 */
	public static double[] normalize(final double[] values) {
		final double sum = 1.0/statistics.sum(values);
		for (int i = values.length; --i >= 0;) {
			values[i] = values[i]*sum;
		}

		return values;
	}

	/**
	 * <i>Clamping</i> a value between a pair of boundary values.
	 * <i>Note: using clamp with floating point numbers may give unexpected
	 * results if one of the values is {@code NaN}.</i>
	 *
	 * @param v the value to <i>clamp</i>
	 * @param lo the lower bound.
	 * @param hi the upper bound.
	 * @return The clamped value:
	 *        <ul>
	 *            <li>{@code lo if v < lo}</li>
	 *            <li>{@code hi if hi < v}</li>
	 *            <li>{@code otherwise, v}</li>
	 *        </ul>
	 */
	public static double clamp(final double v, final double lo, final double hi) {
		return v < lo ? lo : (v > hi ? hi : v);
	}

	/**
	 * Component wise division of the given double array.
	 *
	 * @param values the double values to divide.
	 * @param divisor the divisor.
	 * @throws NullPointerException if the given double array is {@code null}.
	 */
	public static void divide(final double[] values, final double divisor) {
		for (int i = values.length; --i >= 0;) {
			values[i] /= divisor;
		}
	}

	/**
	 * Binary exponentiation algorithm.
	 *
	 * @param b the base number.
	 * @param e the exponent.
	 * @return {@code b^e}.
	 */
	public static long pow(final long b, final long e) {
		long base = b;
		long exp = e;
		long result = 1;

		while (exp != 0) {
			if ((exp & 1) != 0) {
				result *= base;
			}
			exp >>>= 1;
			base *= base;
		}

		return result;
	}

	static boolean isMultiplicationSave(final int a, final int b) {
		final long m = (long)a*(long)b;
		return ((int)m) == m;
	}

	/**
	 * Return the <a href="http://en.wikipedia.org/wiki/Unit_in_the_last_place">ULP</a>
	 * distance of the given two double values.
	 *
	 * @param a first double.
	 * @param b second double.
	 * @return the ULP distance.
	 * @throws ArithmeticException if the distance doesn't fit in a long value.
	 */
	public static long ulpDistance(final double a, final double b) {
		return Math.subtractExact(ulpPosition(a), ulpPosition(b));
	}

	/**
	 * Calculating the <a href="http://en.wikipedia.org/wiki/Unit_in_the_last_place">ULP</a>
	 * position of a double number.
	 *
	 * [code]
	 * double a = 0.0;
	 * for (int i = 0; i &lt; 10; ++i) {
	 *     a = Math.nextAfter(a, Double.POSITIVE_INFINITY);
	 * }
	 *
	 * for (int i = 0; i &lt; 19; ++i) {
	 *     a = Math.nextAfter(a, Double.NEGATIVE_INFINITY);
	 *     System.out.println(
	 *          a + "\t" + ulpPosition(a) + "\t" + ulpDistance(0.0, a)
	 *     );
	 * }
	 * [/code]
	 *
	 * The code fragment above will create the following output:
	 * <pre>
	 *   4.4E-323    9  9
	 *   4.0E-323    8  8
	 *   3.5E-323    7  7
	 *   3.0E-323    6  6
	 *   2.5E-323    5  5
	 *   2.0E-323    4  4
	 *   1.5E-323    3  3
	 *   1.0E-323    2  2
	 *   4.9E-324    1  1
	 *   0.0         0  0
	 *  -4.9E-324   -1  1
	 *  -1.0E-323   -2  2
	 *  -1.5E-323   -3  3
	 *  -2.0E-323   -4  4
	 *  -2.5E-323   -5  5
	 *  -3.0E-323   -6  6
	 *  -3.5E-323   -7  7
	 *  -4.0E-323   -8  8
	 *  -4.4E-323   -9  9
	 * </pre>
	 *
	 * @param a the double number.
	 * @return the ULP position.
	 */
	public static long ulpPosition(final double a) {
		long t = doubleToLongBits(a);
		if (t < 0) {
			t = Long.MIN_VALUE - t;
		}
		return t;
	}

	/**
	 * Selects a random subset of size {@code k} from a set of size {@code n}.
	 *
	 * @see #subset(int, int[])
	 *
	 * @param n the size of the set.
	 * @param k the size of the subset.
	 * @throws IllegalArgumentException if {@code n < k}, {@code k == 0} or if
	 *          {@code n*k} will cause an integer overflow.
	 * @return the subset array.
	 */
	public static int[] subset(final int n, final int k) {
		return subset(n, k, RandomRegistry.getRandom());
	}

	/**
	 * Selects a random subset of size {@code k} from a set of size {@code n}.
	 *
	 * @see #subset(int, int[], Random)
	 *
	 * @param n the size of the set.
	 * @param k the size of the subset.
	 * @param random the random number generator used.
	 * @throws NullPointerException if {@code random} is {@code null}.
	 * @throws IllegalArgumentException if {@code n < k}, {@code k == 0} or if
	 *         {@code n*k} will cause an integer overflow.
	 * @return the subset array.
	 */
	public static int[] subset(final int n, final int k, final Random random) {
		requireNonNull(random, "Random");
		if (k <= 0) {
			throw new IllegalArgumentException(format(
					"Subset size smaller or equal zero: %s", k
				));
		}
		if (n < k) {
			throw new IllegalArgumentException(format(
					"n smaller than k: %s < %s.", n, k
				));
		}

		final int[] sub = new int[k];
		subset(n, sub,random);
		return sub;
	}

	/**
	 * <p>
	 * Selects a random subset of size {@code sub.length} from a set of size
	 * {@code n}.
	 * </p>
	 *
	 * <p>
	 * <em>Authors:</em>
	 * 	 FORTRAN77 original version by Albert Nijenhuis, Herbert Wilf. This
	 * 	 version based on the  C++ version by John Burkardt.
	 * </p>
	 *
	 * <p><em><a href="https://people.scs.fsu.edu/~burkardt/c_src/subset/subset.html">
	 *  Reference:</a></em>
	 * 	 Albert Nijenhuis, Herbert Wilf,
	 * 	 Combinatorial Algorithms for Computers and Calculators,
	 * 	 Second Edition,
	 * 	 Academic Press, 1978,
	 * 	 ISBN: 0-12-519260-6,
	 * 	 LC: QA164.N54.
	 * </p>
	 *
	 * @param n the size of the set.
	 * @param sub the sub set array.
	 * @throws NullPointerException if {@code sub} is {@code null}.
	 * @throws IllegalArgumentException if {@code n < sub.length},
	 *         {@code sub.length == 0} or {@code n*sub.length} will cause an
	 *         integer overflow.
	 */
	public static void subset(final int n, final int sub[]) {
		subset(n, sub, RandomRegistry.getRandom());
	}

	/**
	 * <p>
	 * Selects a random subset of size {@code sub.length} from a set of size
	 * {@code n}.
	 * </p>
	 *
	 * <p>
	 * <em>Authors:</em>
	 *      FORTRAN77 original version by Albert Nijenhuis, Herbert Wilf. This
	 *      version based on the  C++ version by John Burkardt.
	 * </p>
	 *
	 * <p><em><a href="https://people.scs.fsu.edu/~burkardt/c_src/subset/subset.html">
	 *  Reference:</a></em>
	 *      Albert Nijenhuis, Herbert Wilf,
	 *      Combinatorial Algorithms for Computers and Calculators,
	 *      Second Edition,
	 *      Academic Press, 1978,
	 *      ISBN: 0-12-519260-6,
	 *      LC: QA164.N54.
	 * </p>
	 *
	 * @param n the size of the set.
	 * @param sub the sub set array.
	 * @param random the random number generator used.
	 * @return the sub-set array for the given parameter
	 * @throws NullPointerException if {@code sub} or {@code random} is
	 *         {@code null}.
	 * @throws IllegalArgumentException if {@code n < sub.length},
	 *         {@code sub.length == 0} or {@code n*sub.length} will cause an
	 *         integer overflow.
	 */
	public static int[] subset(final int n, final int sub[], final Random random) {
		requireNonNull(random, "Random");
		requireNonNull(sub, "Sub set array");

		final int k = sub.length;
		if (k <= 0) {
			throw new IllegalArgumentException(format(
				"Subset size smaller or equal zero: %s", k
			));
		}
		if (n < k) {
			throw new IllegalArgumentException(format(
				"n smaller than k: %s < %s.", n, k
			));
		}
		if (!math.isMultiplicationSave(n, k)) {
			throw new IllegalArgumentException(format(
				"n*sub.length > Integer.MAX_VALUE (%s*%s = %s > %s)",
				n, sub.length, (long)n*(long)k, Integer.MAX_VALUE
			));
		}

		if (sub.length == n) {
			for (int i = 0; i < sub.length; ++i) {
				sub[i] = i;
			}
			return sub;
		}

		for (int i = 0; i < k; ++i) {
			sub[i] = (i*n)/k;
		}

		int l = 0;
		int ix = 0;
		for (int i = 0; i < k; ++i) {
			do {
				ix = nextInt(random, 1, n);
				l = (ix*k - 1)/n;
			} while (sub[l] >= ix);

			sub[l] = sub[l] + 1;
		}

		int m = 0;
		int ip = 0;
		int is = k;
		for (int i = 0; i < k; ++i) {
			m = sub[i];
			sub[i] = 0;

			if (m != (i*n)/k) {
				ip = ip + 1;
				sub[ip - 1] = m;
			}
		}

		int ihi = ip;
		int ids = 0;
		for (int i = 1; i <= ihi; ++i) {
			ip = ihi + 1 - i;
			l = 1 + (sub[ip - 1]*k - 1)/n;
			ids = sub[ip - 1] - ((l - 1)*n)/k;
			sub[ip - 1] = 0;
			sub[is - 1] = l;
			is = is - ids;
		}

		int ir = 0;
		int m0 = 0;
		for (int ll = 1; ll <= k; ++ll) {
			l = k + 1 - ll;

			if (sub[l - 1] != 0) {
				ir = l;
				m0 = 1 + ((sub[l - 1] - 1)*n)/k;
				m = (sub[l-1]*n)/k - m0 + 1;
			}

			ix = nextInt(random, m0, m0 + m - 1);

			int i = l + 1;
			while (i <= ir && ix >= sub[i - 1]) {
				ix = ix + 1;
				sub[ i- 2] = sub[i - 1];
				i = i + 1;
			}

			sub[i - 2] = ix;
			--m;
		}

		return sub;
	}

	private static int nextInt(final Random random, final int a, final int b) {
		return a == b ? a - 1 : random.nextInt(b - a) + a;
	}

	/**
	 * Some helper method concerning statistics.
	 *
	 * @author <a href="mailto:franz.wilhelmstoetter@gmx.at">Franz Wilhelmstötter</a>
	 * @since 1.3
<<<<<<< HEAD
	 * @version 1.3 &mdash; <em>$Date: 2014-04-16 $</em>
=======
	 * @version 1.3 &mdash; <em>$Date: 2014-07-01 $</em>
>>>>>>> 67e61c7c
	 */
	public static final class statistics extends StaticObject {
		private statistics() {}

		/**
		 * Return the minimum value of the given double array.
		 *
		 * @param values the double array.
		 * @return the minimum value or {@link Double#NaN} if the given array is
		 *         empty.
		 * @throws NullPointerException if the given array is {@code null}.
		 */
		public static double min(final double[] values) {
			double min = Double.NaN;
			if (values.length > 0) {
				min = values[0];

				for (int i = values.length; --i >= 1;) {
					if (values[i] < min) {
						min = values[i];
					}
				}
			}

			return min;
		}

		/**
		 * Return the maximum value of the given double array.
		 *
		 * @param values the double array.
		 * @return the maximum value or {@link Double#NaN} if the given array is
		 *         empty.
		 * @throws NullPointerException if the given array is {@code null}.
		 */
		public static double max(final double[] values) {
			double max = Double.NaN;
			if (values.length > 0) {
				max = values[0];

				for (int i = values.length; --i >= 1;) {
					if (values[i] > max) {
						max = values[i];
					}
				}
			}

			return max;
		}

		/**
		 * Implementation of the <a href="http://en.wikipedia.org/wiki/Kahan_summation_algorithm">
		 * Kahan summation algorithm</a>.
		 *
		 * @param values the values to sum up.
		 * @return the sum of the given {@code values}.
		 * @throws NullPointerException if the given array is {@code null}.
		 */
		public static double sum(final double[] values) {
			double sum = 0.0;
			double c = 0.0;
			double y = 0.0;
			double t = 0.0;

			for (int i = values.length; --i >= 0;) {
				y = values[i] - c;
				t = sum + y;
				c = t - sum - y;
				sum = t;
			}

			return sum;
		}

		/**
		 * Add the values of the given array.
		 *
		 * @param values the values to add.
		 * @return the values sum.
		 * @throws NullPointerException if the values are null;
		 */
		public static long sum(final long[] values) {
			long sum = 0;
			for (int i = values.length; --i >= 0;) {
				sum += values[i];
			}
			return sum;
		}

	}

	/**
	 * Some helper method concerning random numbers and random seed generation.
	 *
	 * @author <a href="mailto:franz.wilhelmstoetter@gmx.at">Franz Wilhelmstötter</a>
	 * @since 1.1
<<<<<<< HEAD
	 * @version 1.2 &mdash; <em>$Date: 2014-04-16 $</em>
=======
	 * @version 1.2 &mdash; <em>$Date: 2014-07-01 $</em>
>>>>>>> 67e61c7c
	 */
	public static final class random extends StaticObject {
		private random() {}

		/**
		 * Create an {@code IntStream} which creates random indexes within the
		 * given range and the index probability.
		 *
		 * @since 3.0
		 *
		 * @param random the random engine used for calculating the random
		 *        indexes
		 * @param start the start index (inclusively)
		 * @param end the end index (exclusively)
		 * @param p the index selection probability
		 * @return an new random index stream
		 * @throws java.lang.IllegalArgumentException if {@code p} is not a
		 *         valid probability.
		 */
		public static IntStream indexes(
			final Random random,
			final int start,
			final int end,
			final double p
		) {
			checkProbability(p);
			return equals(p, 0, 1E-20) ?
				IntStream.empty() :
				equals(p, 1, 1E-20) ?
					IntStream.range(start, end) :
					IntStream.range(start, end)
						.filter(i -> random.nextInt() < probability.toInt(p));
		}

		private static
		boolean equals(final double a, final double b, final double delta) {
			return Math.abs(a - b) <= delta;
		}

		/**
		 * Create an {@code IntStream} which creates random indexes within the
		 * given range and the index probability.
		 *
		 * @since 3.0
		 *
		 * @param random the random engine used for calculating the random
		 *        indexes
		 * @param n the end index (exclusively). The start index is zero.
		 * @param p the index selection probability
		 * @return an new random index stream
		 * @throws java.lang.IllegalArgumentException if {@code p} is not a
		 *         valid probability.
		 */
		public static IntStream indexes(
			final Random random,
			final int n,
			final double p
		) {
			return indexes(random, 0, n, p);
		}

		/**
		 * Returns a pseudo-random, uniformly distributed int value between min
		 * and max (min and max included).
		 *
		 * @param random the random engine to use for calculating the random
		 *        int value
		 * @param min lower bound for generated integer
		 * @param max upper bound for generated integer
		 * @return a random integer greater than or equal to {@code min} and
		 *         less than or equal to {@code max}
		 * @throws IllegalArgumentException if {@code min >= max}
		 */
		public static int nextInt(
			final Random random,
			final int min, final int max
		) {
			if (min >= max) {
				throw new IllegalArgumentException(format(
					"Min >= max: %d >= %d", min, max
				));
			}

			final int diff = max - min + 1;
			int result = 0;

			if (diff <= 0) {
				do {
					result = random.nextInt();
				} while (result < min || result > max);
			} else {
				result = random.nextInt(diff) + min;
			}

			return result;
		}

		/**
		 * Returns a pseudo-random, uniformly distributed int value between min
		 * and max (min and max included).
		 *
		 * @param random the random engine to use for calculating the random
		 *        long value
		 * @param min lower bound for generated long integer
		 * @param max upper bound for generated long integer
		 * @return a random long integer greater than or equal to {@code min}
		 *         and less than or equal to {@code max}
		 * @throws IllegalArgumentException if {@code min >= max}
		 */
		public static long nextLong(
			final Random random,
			final long min, final long max
		) {
			if (min >= max) {
				throw new IllegalArgumentException(format(
					"min >= max: %d >= %d.", min, max
				));
			}

			final long diff = (max - min) + 1;
			long result = 0;

			if (diff <= 0) {
				do {
					result = random.nextLong();
				} while (result < min || result > max);
			} else if (diff < Integer.MAX_VALUE) {
				result = random.nextInt((int)diff) + min;
			} else {
				result = nextLong(random, diff) + min;
			}

			return result;
		}

		/**
		 * Returns a pseudo-random, uniformly distributed int value between 0
		 * (inclusive) and the specified value (exclusive), drawn from the given
		 * random number generator's sequence.
		 *
		 * @param random the random engine used for creating the random number.
		 * @param n the bound on the random number to be returned. Must be
		 *        positive.
		 * @return the next pseudo-random, uniformly distributed int value
		 *         between 0 (inclusive) and n (exclusive) from the given random
		 *         number generator's sequence
		 * @throws IllegalArgumentException if n is smaller than 1.
		 */
		public static long nextLong(final Random random, final long n) {
			if (n <= 0) {
				throw new IllegalArgumentException(format(
					"n is smaller than one: %d", n
				));
			}

			long bits;
			long result;
			do {
				bits = random.nextLong() & 0x7fffffffffffffffL;
				result = bits%n;
			} while (bits - result + (n - 1) < 0);

			return result;
		}

		/**
		 * Returns a pseudo-random, uniformly distributed double value between
		 * min (inclusively) and max (exclusively).
		 *
		 * @param random the random engine used for creating the random number.
		 * @param min lower bound for generated float value (inclusively)
		 * @param max upper bound for generated float value (exlusively)
		 * @return a random float greater than or equal to {@code min} and less
		 *         than to {@code max}
		 */
		public static float nextFloat(
			final Random random,
			final float min, final float max
		) {
			if (min >= max) {
				throw new IllegalArgumentException(format(
					"min >= max: %f >= %f.", min, max
				));
			}

			float value = random.nextFloat();
			if (min < max) {
				value = value*(max - min) + min;
				if (value >= max) {
					value = nextDown(value);
				}
			}

			return value;
		}

		/**
		 * Returns a pseudo-random, uniformly distributed double value between
		 * min (inclusively) and max (exclusively).
		 *
		 * @param random the random engine used for creating the random number.
		 * @param min lower bound for generated double value (inclusively)
		 * @param max upper bound for generated double value (exclusively)
		 * @return a random double greater than or equal to {@code min} and less
		 *         than to {@code max}
		 */
		public static double nextDouble(
			final Random random,
			final double min, final double max
		) {
			if (min >= max) {
				throw new IllegalArgumentException(format(
					"min >= max: %f >= %f.", min, max
				));
			}

			double value = random.nextDouble();
			if (min < max) {
				value = value*(max - min) + min;
				if (value >= max) {
					value = nextDown(value);
				}
			}

			return value;
		}

		/**
		 * Create a new <em>seed</em> byte array of the given length.
		 *
		 * @see #seed(byte[])
		 * @see #seed()
		 *
		 * @param length the length of the returned byte array.
		 * @return a new <em>seed</em> byte array of the given length
		 * @throws NegativeArraySizeException if the given length is smaller
		 *         than zero.
		 */
		public static byte[] seedBytes(final int length) {
			return seed(new byte[length]);
		}

		/**
		 * Fills the given byte array with random bytes, created by successive
		 * calls of the {@link #seed()} method.
		 *
		 * @see #seed()
		 *
		 * @param seed the byte array seed to fill with random bytes.
		 * @return the given byte array, for method chaining.
		 * @throws NullPointerException if the {@code seed} array is
		 *         {@code null}.
		 */
		public static byte[] seed(final byte[] seed) {
			for (int i = 0, len = seed.length; i < len;) {
				int n = Math.min(len - i, Long.SIZE/Byte.SIZE);

				for (long x = seed(); n-- > 0; x >>= Byte.SIZE) {
					seed[i++] = (byte)x;
				}
			}

			return seed;
		}

		/**
		 * Calculating a 64 bit seed value which can be used for initializing
		 * PRNGs. This method uses a combination of {@code System.nanoTime()}
		 * and {@code new Object().hashCode()} calls to create a reasonable safe
		 * seed value:
		 * <p>
		 * [code]
		 * public static long seed() {
		 *     return seed(System.nanoTime());
		 * }
		 * [/code]
		 * <p>
		 * This method passes all of the statistical tests of the
		 * <a href="http://www.phy.duke.edu/~rgb/General/dieharder.php">
		 * dieharder</a> test suite&mdash;executed on a linux machine with
		 * JDK version 1.7. <em>Since there is no prove that this will the case
		 * for every Java version and OS, it is recommended to only use this
		 * method for seeding other PRNGs.</em>
		 *
		 * @see #seed(long)
		 *
		 * @return the random seed value.
		 */
		public static long seed() {
			return seed(System.nanoTime());
		}

		/**
		 * Uses the given {@code base} value to create a reasonable safe seed
		 * value. This is done by combining it with values of
		 * {@code new Object().hashCode()}:
		 * <p>
		 * [code]
		 * public static long seed(final long base) {
		 *     final long objectHashSeed = ((long)(new Object().hashCode()) &lt;&lt; 32) |
		 *                                         new Object().hashCode();
		 *     long seed = base ^ objectHashSeed;
		 *     seed ^= seed &lt;&lt; 17;
		 *     seed ^= seed &gt;&gt;&gt; 31;
		 *     seed ^= seed &lt;&lt; 8;
		 *     return seed;
		 * }
		 * [/code]
		 *
		 * @param base the base value of the seed to create
		 * @return the created seed value.
		 */
		public static long seed(final long base) {
			return mix(base, objectHashSeed());
		}

		private static long mix(final long a, final long b) {
			long c = a^b;
			c ^= c << 17;
			c ^= c >>> 31;
			c ^= c << 8;
			return c;
		}

		private static long objectHashSeed() {
			return ((long)(new Object().hashCode()) << 32) |
							new Object().hashCode();
		}

	}

}<|MERGE_RESOLUTION|>--- conflicted
+++ resolved
@@ -35,11 +35,7 @@
  *
  * @author <a href="mailto:franz.wilhelmstoetter@gmx.at">Franz Wilhelmstötter</a>
  * @since 1.0
-<<<<<<< HEAD
- * @version 1.4 &mdash; <em>$Date: 2014-04-16 $</em>
-=======
- * @version 3.0 &mdash; <em>$Date: 2014-07-01 $</em>
->>>>>>> 67e61c7c
+ * @version 3.0 &mdash; <em>$Date: 2014-07-11 $</em>
  */
 public final class math extends StaticObject {
 	private math() {}
@@ -402,11 +398,7 @@
 	 *
 	 * @author <a href="mailto:franz.wilhelmstoetter@gmx.at">Franz Wilhelmstötter</a>
 	 * @since 1.3
-<<<<<<< HEAD
-	 * @version 1.3 &mdash; <em>$Date: 2014-04-16 $</em>
-=======
-	 * @version 1.3 &mdash; <em>$Date: 2014-07-01 $</em>
->>>>>>> 67e61c7c
+	 * @version 1.3 &mdash; <em>$Date: 2014-07-11 $</em>
 	 */
 	public static final class statistics extends StaticObject {
 		private statistics() {}
@@ -503,11 +495,7 @@
 	 *
 	 * @author <a href="mailto:franz.wilhelmstoetter@gmx.at">Franz Wilhelmstötter</a>
 	 * @since 1.1
-<<<<<<< HEAD
-	 * @version 1.2 &mdash; <em>$Date: 2014-04-16 $</em>
-=======
-	 * @version 1.2 &mdash; <em>$Date: 2014-07-01 $</em>
->>>>>>> 67e61c7c
+	 * @version 1.2 &mdash; <em>$Date: 2014-07-11 $</em>
 	 */
 	public static final class random extends StaticObject {
 		private random() {}
