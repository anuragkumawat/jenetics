--- conflicted
+++ resolved
@@ -30,11 +30,7 @@
  *
  * @author <a href="mailto:franz.wilhelmstoetter@gmx.at">Franz Wilhelmstötter</a>
  * @since 1.0
-<<<<<<< HEAD
- * @version 1.1 &mdash; <em>$Date: 2013-05-22 $</em>
-=======
- * @version 1.3 &mdash; <em>$Date: 2013-06-12 $</em>
->>>>>>> 190e97b4
+ * @version 1.3 &mdash; <em>$Date: 2013-06-14 $</em>
  */
 public final class math extends StaticObject {
 	private math() {}
@@ -350,7 +346,7 @@
 	 *
 	 * @author <a href="mailto:franz.wilhelmstoetter@gmx.at">Franz Wilhelmstötter</a>
 	 * @since 1.3
-	 * @version 1.3 &mdash; <em>$Date: 2013-06-12 $</em>
+	 * @version 1.3 &mdash; <em>$Date: 2013-06-14 $</em>
 	 */
 	public static final class statistics extends StaticObject {
 		private statistics() {}
@@ -447,11 +443,7 @@
 	 *
 	 * @author <a href="mailto:franz.wilhelmstoetter@gmx.at">Franz Wilhelmstötter</a>
 	 * @since 1.1
-<<<<<<< HEAD
-	 * @version 1.1 &mdash; <em>$Date: 2013-05-22 $</em>
-=======
-	 * @version 1.3 &mdash; <em>$Date: 2013-06-12 $</em>
->>>>>>> 190e97b4
+	 * @version 1.3 &mdash; <em>$Date: 2013-06-14 $</em>
 	 */
 	static final class probability extends StaticObject {
 		private probability() {}
@@ -509,11 +501,7 @@
 	 *
 	 * @author <a href="mailto:franz.wilhelmstoetter@gmx.at">Franz Wilhelmstötter</a>
 	 * @since 1.1
-<<<<<<< HEAD
-	 * @version 1.2 &mdash; <em>$Date: 2013-05-22 $</em>
-=======
-	 * @version 1.2 &mdash; <em>$Date: 2013-06-12 $</em>
->>>>>>> 190e97b4
+	 * @version 1.2 &mdash; <em>$Date: 2013-06-14 $</em>
 	 */
 	public static final class random extends StaticObject {
 		private random() {}
