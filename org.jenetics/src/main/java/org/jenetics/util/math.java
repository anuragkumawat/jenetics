--- conflicted
+++ resolved
@@ -306,18 +306,6 @@
 	static final class special extends StaticObject {
 		private special() {}
 
-<<<<<<< HEAD
-
-
-		/**
-		 * TODO: Implement gamma function.
-		 *
-		 * @param x
-		 * @return
-		 */
-		static double Γ(final double x) {
-			return x;
-=======
 		/**
 		 * Return the <i>error function</i> of {@code z}. The fractional error
 		 * of this implementation is less than 1.2E-7.
@@ -342,9 +330,18 @@
 					t*(0.17087277))))))))));
 
 			return z >= 0 ? result : -result;
->>>>>>> 51868485
-		}
-
+		}
+
+		/**
+		 * TODO: Implement gamma function.
+		 *
+		 * @param x
+		 * @return
+		 */
+		static double Γ(final double x) {
+			return x;
+		}
+		
 	}
 
 	/**
