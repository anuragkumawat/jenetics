/*
 * Java Genetic Algorithm Library (@__identifier__@).
 * Copyright (c) @__year__@ Franz Wilhelmstötter
 *
 * Licensed under the Apache License, Version 2.0 (the "License");
 * you may not use this file except in compliance with the License.
 * You may obtain a copy of the License at
 *
 *      http://www.apache.org/licenses/LICENSE-2.0
 *
 * Unless required by applicable law or agreed to in writing, software
 * distributed under the License is distributed on an "AS IS" BASIS,
 * WITHOUT WARRANTIES OR CONDITIONS OF ANY KIND, either express or implied.
 * See the License for the specific language governing permissions and
 * limitations under the License.
 *
 * Author:
 *    Franz Wilhelmstötter (franz.wilhelmstoetter@gmx.at)
 */
package org.jenetics.util;

import java.io.File;
import java.io.FileInputStream;
import java.io.FileOutputStream;
import java.io.IOException;
import java.io.InputStream;
import java.io.ObjectInputStream;
import java.io.ObjectOutputStream;
import java.io.OutputStream;
import java.nio.file.Path;

import javolution.xml.XMLObjectReader;
import javolution.xml.XMLObjectWriter;
import javolution.xml.stream.XMLStreamException;

/**
 * Class for object serialization. The following example shows how to write and
 * reload a given population.
 *
 * [code]
 * // Writing the population to disk.
 * final File file = new File("population.xml");
 * IO.xml.write(ga.getPopulation(), file);
 *
 * // Reading the population from disk.
 * final Population<Float64Gene,Float64> population =
 *     (Population<Float64Gene, Float64)IO.xml.read(file);
 * ga.setPopulation(population);
 * [/code]
 *
 * @author <a href="mailto:franz.wilhelmstoetter@gmx.at">Franz Wilhelmstötter</a>
 * @since 1.0
<<<<<<< HEAD
 * @version 1.0 &mdash; <em>$Date: 2013-08-26 $</em>
=======
 * @version 1.0 &mdash; <em>$Date: 2013-08-30 $</em>
>>>>>>> 9ab6fe68
 */
public abstract class IO {

	protected IO() {
	}

	/**
	 * IO implementation for <i>XML</i> serialization.
	 */
	public static final IO xml = new IO() {

		@Override
		public void write(final Object object, final OutputStream out)
			throws IOException
		{
			try {
				final OutputStream nco = new NonClosableOutputStream(out);
				final XMLObjectWriter writer = XMLObjectWriter.newInstance(nco);
				writer.setIndentation("\t");
				try {
					writer.write(object);
					writer.flush();
				} finally {
					writer.reset();
				}
			} catch (XMLStreamException e) {
				throw new IOException(e);
			}
		}

		@Override
		public <T> T read(final Class<T> type, final InputStream in)
			throws IOException
		{
			try {
				final InputStream nci = new NonClosableInputStream(in);
				final XMLObjectReader reader = XMLObjectReader.newInstance(nci);
				try {
					return type.cast(reader.read());
				} finally {
					reader.reset();
				}
			} catch (XMLStreamException e) {
				throw new IOException(e);
			}
		}
	};

	/**
	 * IO implementation for "native" <i>Java</i> serialization.
	 */
	public static IO object = new IO() {

		@Override
		public void write(final Object object, final OutputStream out)
			throws IOException
		{
			final ObjectOutputStream oout = new ObjectOutputStream(out);
			oout.writeObject(object);
			out.flush();
		}

		@Override
		public <T> T read(final Class<T> type, final InputStream in)
			throws IOException
		{
			final ObjectInputStream oin = new ObjectInputStream(in);
			try {
				return type.cast(oin.readObject());
			} catch (ClassNotFoundException e) {
				throw new IOException(e);
			}
		}
	};


	/**
	 * Write the (serializable) object to the given path.
	 *
	 * @param object the object to serialize.
	 * @param path the path to write the object to.
	 * @throws NullPointerException if one of the arguments is {@code null}.
	 * @throws IOException if the object could not be serialized.
	 */
	public void write(final Object object, final String path)
		throws IOException
	{
		write(object, new File(path));
	}

	/**
	 * Write the (serializable) object to the given path.
	 *
	 * @param object the object to serialize.
	 * @param path the path to write the object to.
	 * @throws NullPointerException if one of the arguments is {@code null}.
	 * @throws IOException if the object could not be serialized.
	 */
	public void write(final Object object, final Path path)
		throws IOException
	{
		write(object, path.toFile());
	}

	/**
	 * Write the (serializable) object to the given file.
	 *
	 * @param object the object to serialize.
	 * @param file the file to write the object to.
	 * @throws NullPointerException if one of the arguments is {@code null}.
	 * @throws IOException if the object could not be serialized.
	 */
	public void write(final Object object, final File file)
		throws IOException
	{
		try (final FileOutputStream out = new FileOutputStream(file)) {
			write(object, out);
		}
	}

	/**
	 * Write the (serializable) object to the given output stream.
	 *
	 * @param object the object to serialize.
	 * @param out the output stream to write the object to.
	 * @throws NullPointerException if one of the arguments is {@code null}.
	 * @throws IOException if the object could not be serialized.
	 */
	public abstract void write(final Object object, final OutputStream out)
		throws IOException;

	/**
	 * Reads an object from the given file.
	 *
	 * @param path the path to read from.
	 * @param type the type of the read object.
	 * @return the de-serialized object.
	 * @throws NullPointerException if the input stream {@code in} is {@code null}.
	 * @throws IOException if the object could not be read.
	 */
	public <T> T read(final Class<T> type, final String path)
		throws IOException
	{
		try (final FileInputStream in = new FileInputStream(new File(path))) {
			return read(type, in);
		}
	}

	/**
	 * Reads an object from the given file.
	 *
	 * @param path the path to read from.
	 * @return the de-serialized object.
	 * @throws NullPointerException if the input stream {@code in} is {@code null}.
	 * @throws IOException if the object could not be read.
	 */
	public Object read(final String path) throws IOException {
		return read(Object.class, path);
	}

	/**
	 * Reads an object from the given file.
	 *
	 * @param path the path to read from.
	 * @param type the type of the read object.
	 * @return the de-serialized object.
	 * @throws NullPointerException if the input stream {@code in} is {@code null}.
	 * @throws IOException if the object could not be read.
	 */
	public <T> T read(final Class<T> type, final Path path)
		throws IOException
	{
		try (final FileInputStream in = new FileInputStream(path.toFile())) {
			return read(type, in);
		}
	}

	/**
	 * Reads an object from the given file.
	 *
	 * @param path the path to read from.
	 * @return the de-serialized object.
	 * @throws NullPointerException if the input stream {@code in} is {@code null}.
	 * @throws IOException if the object could not be read.
	 */
	public Object read(final Path path) throws IOException {
		return read(Object.class, path);
	}

	/**
	 * Reads an object from the given file.
	 *
	 * @param file the file to read from.
	 * @param type the type of the read object.
	 * @return the de-serialized object.
	 * @throws NullPointerException if the input stream {@code in} is {@code null}.
	 * @throws IOException if the object could not be read.
	 */
	public <T> T read(final Class<T> type, final File file)
		throws IOException
	{
		try (final FileInputStream in = new FileInputStream(file)) {
			return read(type, in);
		}
	}

	/**
	 * Reads an object from the given file.
	 *
	 * @param file the file to read from.
	 * @return the de-serialized object.
	 * @throws NullPointerException if the input stream {@code in} is {@code null}.
	 * @throws IOException if the object could not be read.
	 */
	public Object read(final File file) throws IOException {
		return read(Object.class, file);
	}

	/**
	 * Reads an object from the given input stream.
	 *
	 * @param in the input stream to read from.
	 * @param type the type of the read object.
	 * @return the de-serialized object.
	 * @throws NullPointerException if the input stream {@code in} is {@code null}.
	 * @throws IOException if the object could not be read.
	 */
	public abstract <T> T read(final Class<T> type, final InputStream in)
		throws IOException;

	/**
	 * Reads an object from the given input stream.
	 *
	 * @param in the input stream to read from.
	 * @return the de-serialized object.
	 * @throws NullPointerException if the input stream {@code in} is {@code null}.
	 * @throws IOException if the object could not be read.
	 */
	public Object read(final InputStream in) throws IOException {
		return read(Object.class, in);
	}


	/**
	 * @author <a href="mailto:franz.wilhelmstoetter@gmx.at">Franz Wilhelmstötter</a>
<<<<<<< HEAD
	 * @version 1.0 &mdash; <em>$Date: 2013-08-26 $</em>
=======
	 * @version 1.0 &mdash; <em>$Date: 2013-08-30 $</em>
>>>>>>> 9ab6fe68
	 */
	private static final class NonClosableOutputStream extends OutputStream {
		private final OutputStream _adoptee;

		public NonClosableOutputStream(final OutputStream adoptee) {
			_adoptee = adoptee;
		}

		@Override
		public void close() throws IOException {
			//Ignore close call.
			_adoptee.flush();
		}

		@Override
		public boolean equals(Object obj) {
			return _adoptee.equals(obj);
		}

		@Override
		public void flush() throws IOException {
			_adoptee.flush();
		}

		@Override
		public int hashCode() {
			return _adoptee.hashCode();
		}

		@Override
		public String toString() {
			return _adoptee.toString();
		}

		@Override
		public void write(byte[] b, int off, int len) throws IOException {
			_adoptee.write(b, off, len);
		}

		@Override
		public void write(byte[] b) throws IOException {
			_adoptee.write(b);
		}

		@Override
		public void write(int b) throws IOException {
			_adoptee.write(b);
		}

	}

	/**
	 * @author <a href="mailto:franz.wilhelmstoetter@gmx.at">Franz Wilhelmstötter</a>
<<<<<<< HEAD
	 * @version 1.0 &mdash; <em>$Date: 2013-08-26 $</em>
=======
	 * @version 1.0 &mdash; <em>$Date: 2013-08-30 $</em>
>>>>>>> 9ab6fe68
	 */
	private static final class NonClosableInputStream extends InputStream {
		private final InputStream _adoptee;

		public NonClosableInputStream(final InputStream adoptee) {
			_adoptee = adoptee;
		}

		@Override
		public int available() throws IOException {
			return _adoptee.available();
		}

		@Override
		public void close() throws IOException {
		}

		@Override
		public void mark(int readlimit) {
			_adoptee.mark(readlimit);
		}

		@Override
		public boolean markSupported() {
			return _adoptee.markSupported();
		}

		@Override
		public int read() throws IOException {
			return _adoptee.read();
		}

		@Override
		public int read(byte[] b, int off, int len) throws IOException {
			return _adoptee.read(b, off, len);
		}

		@Override
		public int read(byte[] b) throws IOException {
			return _adoptee.read(b);
		}

		@Override
		public void reset() throws IOException {
			_adoptee.reset();
		}

		@Override
		public long skip(long n) throws IOException {
			return _adoptee.skip(n);
		}
	}

}<|MERGE_RESOLUTION|>--- conflicted
+++ resolved
@@ -50,11 +50,7 @@
  *
  * @author <a href="mailto:franz.wilhelmstoetter@gmx.at">Franz Wilhelmstötter</a>
  * @since 1.0
-<<<<<<< HEAD
- * @version 1.0 &mdash; <em>$Date: 2013-08-26 $</em>
-=======
- * @version 1.0 &mdash; <em>$Date: 2013-08-30 $</em>
->>>>>>> 9ab6fe68
+ * @version 1.0 &mdash; <em>$Date: 2013-09-01 $</em>
  */
 public abstract class IO {
 
@@ -300,11 +296,7 @@
 
 	/**
 	 * @author <a href="mailto:franz.wilhelmstoetter@gmx.at">Franz Wilhelmstötter</a>
-<<<<<<< HEAD
-	 * @version 1.0 &mdash; <em>$Date: 2013-08-26 $</em>
-=======
-	 * @version 1.0 &mdash; <em>$Date: 2013-08-30 $</em>
->>>>>>> 9ab6fe68
+	 * @version 1.0 &mdash; <em>$Date: 2013-09-01 $</em>
 	 */
 	private static final class NonClosableOutputStream extends OutputStream {
 		private final OutputStream _adoptee;
@@ -358,11 +350,7 @@
 
 	/**
 	 * @author <a href="mailto:franz.wilhelmstoetter@gmx.at">Franz Wilhelmstötter</a>
-<<<<<<< HEAD
-	 * @version 1.0 &mdash; <em>$Date: 2013-08-26 $</em>
-=======
-	 * @version 1.0 &mdash; <em>$Date: 2013-08-30 $</em>
->>>>>>> 9ab6fe68
+	 * @version 1.0 &mdash; <em>$Date: 2013-09-01 $</em>
 	 */
 	private static final class NonClosableInputStream extends InputStream {
 		private final InputStream _adoptee;
