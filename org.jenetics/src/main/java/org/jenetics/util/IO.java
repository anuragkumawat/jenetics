--- conflicted
+++ resolved
@@ -58,11 +58,7 @@
  *
  * @author <a href="mailto:franz.wilhelmstoetter@gmx.at">Franz Wilhelmstötter</a>
  * @since 1.0
-<<<<<<< HEAD
- * @version 1.0 &mdash; <em>$Date: 2013-12-09 $</em>
-=======
- * @version 1.6 &mdash; <em>$Date: 2014-02-27 $</em>
->>>>>>> 8e41e5ca
+ * @version 1.6 &mdash; <em>$Date: 2014-03-07 $</em>
  */
 public abstract class IO {
 
@@ -370,11 +366,7 @@
 
 	/**
 	 * @author <a href="mailto:franz.wilhelmstoetter@gmx.at">Franz Wilhelmstötter</a>
-<<<<<<< HEAD
-	 * @version 1.0 &mdash; <em>$Date: 2013-12-09 $</em>
-=======
-	 * @version 1.0 &mdash; <em>$Date: 2014-02-27 $</em>
->>>>>>> 8e41e5ca
+	 * @version 1.0 &mdash; <em>$Date: 2014-03-07 $</em>
 	 */
 	private static final class NonClosableOutputStream extends OutputStream {
 		private final OutputStream _adoptee;
@@ -418,11 +410,7 @@
 
 	/**
 	 * @author <a href="mailto:franz.wilhelmstoetter@gmx.at">Franz Wilhelmstötter</a>
-<<<<<<< HEAD
-	 * @version 1.0 &mdash; <em>$Date: 2013-12-09 $</em>
-=======
-	 * @version 1.0 &mdash; <em>$Date: 2014-02-27 $</em>
->>>>>>> 8e41e5ca
+	 * @version 1.0 &mdash; <em>$Date: 2014-03-07 $</em>
 	 */
 	private static final class NonClosableInputStream extends InputStream {
 		private final InputStream _adoptee;
