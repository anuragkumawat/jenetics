/*
 * Java Genetic Algorithm Library (@__identifier__@).
 * Copyright (c) @__year__@ Franz Wilhelmstötter
 *
 * Licensed under the Apache License, Version 2.0 (the "License");
 * you may not use this file except in compliance with the License.
 * You may obtain a copy of the License at
 *
 *      http://www.apache.org/licenses/LICENSE-2.0
 *
 * Unless required by applicable law or agreed to in writing, software
 * distributed under the License is distributed on an "AS IS" BASIS,
 * WITHOUT WARRANTIES OR CONDITIONS OF ANY KIND, either express or implied.
 * See the License for the specific language governing permissions and
 * limitations under the License.
 *
 * Author:
 *    Franz Wilhelmstötter (franz.wilhelmstoetter@gmx.at)
 */
package org.jenetics.util;

import java.io.File;
import java.io.FileInputStream;
import java.io.FileOutputStream;
import java.io.IOException;
import java.io.InputStream;
import java.io.ObjectInputStream;
import java.io.ObjectOutputStream;
import java.io.OutputStream;
import java.nio.file.Path;

import javolution.xml.XMLObjectReader;
import javolution.xml.XMLObjectWriter;
import javolution.xml.stream.XMLStreamException;

/**
 * Class for object serialization. The following example shows how to write and
 * reload a given population.
 *
 * [code]
 * // Writing the population to disk.
 * final File file = new File("population.xml");
 * IO.xml.write(ga.getPopulation(), file);
 *
 * // Reading the population from disk.
 * final Population<Float64Gene,Float64> population =
 *     (Population<Float64Gene, Float64)IO.xml.read(file);
 * ga.setPopulation(population);
 *[/code]
 *
 * @author <a href="mailto:franz.wilhelmstoetter@gmx.at">Franz Wilhelmstötter</a>
 * @since 1.0
<<<<<<< HEAD
 * @version 1.0 &mdash; <em>$Date: 2013-04-27 $</em>
=======
 * @version 1.0 &mdash; <em>$Date: 2013-06-05 $</em>
>>>>>>> 190e97b4
 */
public abstract class IO {

	protected IO() {
	}

	/**
	 * IO implementation for <i>XML</i> serialization.
	 */
	public static final IO xml = new IO() {

		@Override
		public void write(final Object object, final OutputStream out)
			throws IOException
		{
			try {
				final OutputStream nco = new NonClosableOutputStream(out);
				final XMLObjectWriter writer = XMLObjectWriter.newInstance(nco);
				writer.setIndentation("\t");
				try {
					writer.write(object);
					writer.flush();
				} finally {
					writer.reset();
				}
			} catch (XMLStreamException e) {
				throw new IOException(e);
			}
		}

		@Override
		public <T> T read(final Class<T> type, final InputStream in)
			throws IOException
		{
			try {
				final InputStream nci = new NonClosableInputStream(in);
				final XMLObjectReader reader = XMLObjectReader.newInstance(nci);
				try {
					return type.cast(reader.read());
				} finally {
					reader.reset();
				}
			} catch (XMLStreamException e) {
				throw new IOException(e);
			}
		}
	};

	/**
	 * IO implementation for "native" <i>Java</i> serialization.
	 */
	public static IO object = new IO() {

		@Override
		public void write(final Object object, final OutputStream out)
			throws IOException
		{
			final ObjectOutputStream oout = new ObjectOutputStream(out);
			oout.writeObject(object);
			out.flush();
		}

		@Override
		public <T> T read(final Class<T> type, final InputStream in)
			throws IOException
		{
			final ObjectInputStream oin = new ObjectInputStream(in);
			try {
				return type.cast(oin.readObject());
			} catch (ClassNotFoundException e) {
				throw new IOException(e);
			}
		}
	};


	/**
	 * Write the (serializable) object to the given path.
	 *
	 * @param object the object to serialize.
	 * @param path the path to write the object to.
	 * @throws NullPointerException if one of the arguments is {@code null}.
	 * @throws IOException if the object could not be serialized.
	 */
	public void write(final Object object, final String path)
		throws IOException
	{
		write(object, new File(path));
	}

	/**
	 * Write the (serializable) object to the given path.
	 *
	 * @param object the object to serialize.
	 * @param path the path to write the object to.
	 * @throws NullPointerException if one of the arguments is {@code null}.
	 * @throws IOException if the object could not be serialized.
	 */
	public void write(final Object object, final Path path)
		throws IOException
	{
		write(object, path.toFile());
	}

	/**
	 * Write the (serializable) object to the given file.
	 *
	 * @param object the object to serialize.
	 * @param file the file to write the object to.
	 * @throws NullPointerException if one of the arguments is {@code null}.
	 * @throws IOException if the object could not be serialized.
	 */
	public void write(final Object object, final File file)
		throws IOException
	{
		try (final FileOutputStream out = new FileOutputStream(file)) {
			write(object, out);
		}
	}

	/**
	 * Write the (serializable) object to the given output stream.
	 *
	 * @param object the object to serialize.
	 * @param out the output stream to write the object to.
	 * @throws NullPointerException if one of the arguments is {@code null}.
	 * @throws IOException if the object could not be serialized.
	 */
	public abstract void write(final Object object, final OutputStream out)
		throws IOException;

	/**
	 * Reads an object from the given file.
	 *
	 * @param path the path to read from.
	 * @param type the type of the read object.
	 * @return the de-serialized object.
	 * @throws NullPointerException if the input stream {@code in} is {@code null}.
	 * @throws IOException if the object could not be read.
	 */
	public <T> T read(final Class<T> type, final String path)
		throws IOException
	{
		try (final FileInputStream in = new FileInputStream(new File(path))) {
			return read(type, in);
		}
	}

	/**
	 * Reads an object from the given file.
	 *
	 * @param path the path to read from.
	 * @return the de-serialized object.
	 * @throws NullPointerException if the input stream {@code in} is {@code null}.
	 * @throws IOException if the object could not be read.
	 */
	public Object read(final String path) throws IOException {
		return read(Object.class, path);
	}

	/**
	 * Reads an object from the given file.
	 *
	 * @param path the path to read from.
	 * @param type the type of the read object.
	 * @return the de-serialized object.
	 * @throws NullPointerException if the input stream {@code in} is {@code null}.
	 * @throws IOException if the object could not be read.
	 */
	public <T> T read(final Class<T> type, final Path path)
		throws IOException
	{
		try (final FileInputStream in = new FileInputStream(path.toFile())) {
			return read(type, in);
		}
	}

	/**
	 * Reads an object from the given file.
	 *
	 * @param path the path to read from.
	 * @return the de-serialized object.
	 * @throws NullPointerException if the input stream {@code in} is {@code null}.
	 * @throws IOException if the object could not be read.
	 */
	public Object read(final Path path) throws IOException {
		return read(Object.class, path);
	}

	/**
	 * Reads an object from the given file.
	 *
	 * @param file the file to read from.
	 * @param type the type of the read object.
	 * @return the de-serialized object.
	 * @throws NullPointerException if the input stream {@code in} is {@code null}.
	 * @throws IOException if the object could not be read.
	 */
	public <T> T read(final Class<T> type, final File file)
		throws IOException
	{
		try (final FileInputStream in = new FileInputStream(file)) {
			return read(type, in);
		}
	}

	/**
	 * Reads an object from the given file.
	 *
	 * @param file the file to read from.
	 * @return the de-serialized object.
	 * @throws NullPointerException if the input stream {@code in} is {@code null}.
	 * @throws IOException if the object could not be read.
	 */
	public Object read(final File file) throws IOException {
		return read(Object.class, file);
	}

	/**
	 * Reads an object from the given input stream.
	 *
	 * @param in the input stream to read from.
	 * @param type the type of the read object.
	 * @return the de-serialized object.
	 * @throws NullPointerException if the input stream {@code in} is {@code null}.
	 * @throws IOException if the object could not be read.
	 */
	public abstract <T> T read(final Class<T> type, final InputStream in)
		throws IOException;

	/**
	 * Reads an object from the given input stream.
	 *
	 * @param in the input stream to read from.
	 * @return the de-serialized object.
	 * @throws NullPointerException if the input stream {@code in} is {@code null}.
	 * @throws IOException if the object could not be read.
	 */
	public Object read(final InputStream in) throws IOException {
		return read(Object.class, in);
	}


	/**
	 * @author <a href="mailto:franz.wilhelmstoetter@gmx.at">Franz Wilhelmstötter</a>
	 * @version 1.0 &mdash; <em>$Date: 2013-06-05 $</em>
	 */
	private static final class NonClosableOutputStream extends OutputStream {
		private final OutputStream _adoptee;

		public NonClosableOutputStream(final OutputStream adoptee) {
			_adoptee = adoptee;
		}

		@Override
		public void close() throws IOException {
			//Ignore close call.
			_adoptee.flush();
		}

		@Override
		public boolean equals(Object obj) {
			return _adoptee.equals(obj);
		}

		@Override
		public void flush() throws IOException {
			_adoptee.flush();
		}

		@Override
		public int hashCode() {
			return _adoptee.hashCode();
		}

		@Override
		public String toString() {
			return _adoptee.toString();
		}

		@Override
		public void write(byte[] b, int off, int len) throws IOException {
			_adoptee.write(b, off, len);
		}

		@Override
		public void write(byte[] b) throws IOException {
			_adoptee.write(b);
		}

		@Override
		public void write(int b) throws IOException {
			_adoptee.write(b);
		}

	}

	/**
	 * @author <a href="mailto:franz.wilhelmstoetter@gmx.at">Franz Wilhelmstötter</a>
	 * @version 1.0 &mdash; <em>$Date: 2013-06-05 $</em>
	 */
	private static final class NonClosableInputStream extends InputStream {
		private final InputStream _adoptee;

		public NonClosableInputStream(final InputStream adoptee) {
			_adoptee = adoptee;
		}

		@Override
		public int available() throws IOException {
			return _adoptee.available();
		}

		@Override
		public void close() throws IOException {
		}

		@Override
		public void mark(int readlimit) {
			_adoptee.mark(readlimit);
		}

		@Override
		public boolean markSupported() {
			return _adoptee.markSupported();
		}

		@Override
		public int read() throws IOException {
			return _adoptee.read();
		}

		@Override
		public int read(byte[] b, int off, int len) throws IOException {
			return _adoptee.read(b, off, len);
		}

		@Override
		public int read(byte[] b) throws IOException {
			return _adoptee.read(b);
		}

		@Override
		public void reset() throws IOException {
			_adoptee.reset();
		}

		@Override
		public long skip(long n) throws IOException {
			return _adoptee.skip(n);
		}
	}

}<|MERGE_RESOLUTION|>--- conflicted
+++ resolved
@@ -50,11 +50,7 @@
  *
  * @author <a href="mailto:franz.wilhelmstoetter@gmx.at">Franz Wilhelmstötter</a>
  * @since 1.0
-<<<<<<< HEAD
- * @version 1.0 &mdash; <em>$Date: 2013-04-27 $</em>
-=======
- * @version 1.0 &mdash; <em>$Date: 2013-06-05 $</em>
->>>>>>> 190e97b4
+ * @version 1.0 &mdash; <em>$Date: 2013-06-14 $</em>
  */
 public abstract class IO {
 
@@ -300,7 +296,7 @@
 
 	/**
 	 * @author <a href="mailto:franz.wilhelmstoetter@gmx.at">Franz Wilhelmstötter</a>
-	 * @version 1.0 &mdash; <em>$Date: 2013-06-05 $</em>
+	 * @version 1.0 &mdash; <em>$Date: 2013-06-14 $</em>
 	 */
 	private static final class NonClosableOutputStream extends OutputStream {
 		private final OutputStream _adoptee;
@@ -354,7 +350,7 @@
 
 	/**
 	 * @author <a href="mailto:franz.wilhelmstoetter@gmx.at">Franz Wilhelmstötter</a>
-	 * @version 1.0 &mdash; <em>$Date: 2013-06-05 $</em>
+	 * @version 1.0 &mdash; <em>$Date: 2013-06-14 $</em>
 	 */
 	private static final class NonClosableInputStream extends InputStream {
 		private final InputStream _adoptee;
