--- conflicted
+++ resolved
@@ -125,8 +125,6 @@
 		return gene;
 	}
 
-<<<<<<< HEAD
-=======
 	@Override
 	public int compareTo(final EnumGene<A> gene) {
 		int result = 0;
@@ -139,16 +137,6 @@
 		return result;
 	}
 
-	/**
-	 * @deprecated No longer needed after adding new factory methods to the
-	 *             {@link Array} class.
-	 */
-	@Deprecated
-	public Factory<EnumGene<A>> asFactory() {
-		return this;
-	}
-
->>>>>>> 4e44186f
 	@Override
 	public int hashCode() {
 		return hashCodeOf(EnumGene.class)
