--- conflicted
+++ resolved
@@ -59,11 +59,7 @@
  *
  * @author <a href="mailto:franz.wilhelmstoetter@gmx.at">Franz Wilhelmstötter</a>
  * @since 1.0
-<<<<<<< HEAD
  * @version 2.0 &mdash; <em>$Date$</em>
-=======
- * @version 1.3 &mdash; <em>$Date$</em>
->>>>>>> 331ef51e
  */
 public final class EnumGene<A>
 	implements
