/*
 * Java Genetic Algorithm Library (@__identifier__@).
 * Copyright (c) @__year__@ Franz Wilhelmstötter
 *
 * Licensed under the Apache License, Version 2.0 (the "License");
 * you may not use this file except in compliance with the License.
 * You may obtain a copy of the License at
 *
 *      http://www.apache.org/licenses/LICENSE-2.0
 *
 * Unless required by applicable law or agreed to in writing, software
 * distributed under the License is distributed on an "AS IS" BASIS,
 * WITHOUT WARRANTIES OR CONDITIONS OF ANY KIND, either express or implied.
 * See the License for the specific language governing permissions and
 * limitations under the License.
 *
 * Author:
 *    Franz Wilhelmstötter (franz.wilhelmstoetter@gmx.at)
 */
package org.jenetics;

import static java.lang.String.format;
import static org.jenetics.internal.util.jaxb.Unmarshaller;
import static org.jenetics.internal.util.object.eq;

import java.util.List;
import java.util.Objects;
<<<<<<< HEAD
import java.util.Random;
import java.util.function.Function;
import java.util.function.Supplier;
=======
>>>>>>> df3d291b

import javax.xml.bind.annotation.XmlAccessType;
import javax.xml.bind.annotation.XmlAccessorType;
import javax.xml.bind.annotation.XmlAnyElement;
import javax.xml.bind.annotation.XmlAttribute;
import javax.xml.bind.annotation.XmlRootElement;
import javax.xml.bind.annotation.XmlType;
import javax.xml.bind.annotation.adapters.XmlAdapter;

import javolution.xml.XMLFormat;
import javolution.xml.stream.XMLStreamException;

import org.jenetics.internal.util.HashBuilder;
import org.jenetics.internal.util.cast;
import org.jenetics.internal.util.jaxb;
import org.jenetics.internal.util.model.ModelType;
import org.jenetics.internal.util.model.ValueType;

import org.jenetics.util.Array;
import org.jenetics.util.ISeq;
import org.jenetics.util.RandomRegistry;

/**
 * <p>
 * Gene which holds enumerable (countable) genes. Will be used for combinatorial
 * problems in combination with the {@link PermutationChromosome}.
 * </p>
 * The following code shows how to create a combinatorial genotype factory which
 * can be used when creating an {@link GeneticAlgorithm} instance.
 * [code]
 * final ISeq〈Integer〉 alleles = Array.box(1, 2, 3, 4, 5, 6, 7, 8).toISeq();
 * final Factory〈Genotype〈EnumGene〈Integer〉〉〉 gtf = Genotype.of(
 *     new PermutationChromosome<>(alleles)
 * );
 * [/code]
 *
 * The following code shows the assurances of the {@code EnumGene}.
 * [code]
 * final ISeq〈Integer〉 alleles = Array.box(1, 2, 3, 4, 5, 6, 7, 8).toISeq();
 * final EnumGene〈Integer〉 gene = new EnumGene<>(5, alleles);
 *
 * assert(gene.getAlleleIndex() == 5);
 * assert(gene.getAllele() == gene.getValidAlleles().get(5));
 * assert(gene.getValidAlleles() == alleles);
 * [/code]
 *
 * @see PermutationChromosome
 *
 * @author <a href="mailto:franz.wilhelmstoetter@gmx.at">Franz Wilhelmstötter</a>
 * @since 1.0
 * @version 1.6 &mdash; <em>$Date$</em>
 */
public final class EnumGene<A>
	implements
		Gene<A, EnumGene<A>>,
		Comparable<EnumGene<A>>
{

	private static final long serialVersionUID = 1L;

	private final ISeq<A> _validAlleles;
	private final int _alleleIndex;

	/**
	 * Create a new enum gene from the given valid genes and the chosen allele
	 * index.
	 * @param alleleIndex the index of the allele for this gene.
	 * @param validAlleles the sequence of valid alleles.
	 * @throws java.lang.IllegalArgumentException if the give valid alleles
	 *         sequence is empty
	 * @throws NullPointerException if the valid alleles seq is {@code null}.
	 */
	public EnumGene(final int alleleIndex, final ISeq<? extends A> validAlleles) {
		if (validAlleles.length() == 0) {
			throw new IllegalArgumentException(
				"Array of valid alleles must be greater than zero."
			);
		}

		if (alleleIndex < 0 || alleleIndex >= validAlleles.length()) {
			throw new IndexOutOfBoundsException(format(
				"Allele index is not in range [0, %d).", alleleIndex
			));
		}

		_validAlleles = cast.apply(validAlleles);
		_alleleIndex = alleleIndex;
	}

	/**
	 * Return sequence of the valid alleles where this gene is a part of.
	 *
	 * @return the sequence of the valid alleles.
	 */
	public ISeq<A> getValidAlleles() {
		return _validAlleles;
	}

	/**
	 * Return the index of the allele this gene is representing.
	 *
	 * @return the index of the allele this gene is representing.
	 */
	public int getAlleleIndex() {
		return _alleleIndex;
	}

	@Override
	public A getAllele() {
		return _validAlleles.get(_alleleIndex);
	}

	@Deprecated
	@Override
	public EnumGene<A> copy() {
		return new EnumGene<>(_alleleIndex, _validAlleles);
	}

	@Override
	public boolean isValid() {
		return _alleleIndex >= 0 && _alleleIndex < _validAlleles.length();
	}

	@Override
	public EnumGene<A> newInstance() {
		return new EnumGene<>(
			RandomRegistry.getRandom().nextInt(_validAlleles.length()),
			_validAlleles
		);
	}

	/**
	 * Create a new gene from the given {@code value} and the gene context.
	 *
	 * @since 1.6
	 * @param value the value of the new gene.
	 * @return a new gene with the given value.
	 */
	public EnumGene<A> newInstance(final A value) {
		return new EnumGene<>(
			_validAlleles.indexOf(value),
			_validAlleles
		);
	}

	@Override
	public int compareTo(final EnumGene<A> gene) {
		int result = 0;
		if (_alleleIndex > gene._alleleIndex) {
			result = 1;
		} else if (_alleleIndex < gene._alleleIndex) {
			result = -1;
		}

		return result;
	}

	@Override
	public int hashCode() {
		return HashBuilder.of(EnumGene.class)
				.and(_alleleIndex)
				.and(_validAlleles).value();
	}

	@Override
	public boolean equals(final Object obj) {
		if (obj == this) {
			return true;
		}
		if (obj == null || getClass() != obj.getClass()) {
			return false;
		}

		final EnumGene<?> pg = (EnumGene<?>)obj;
		return eq(_alleleIndex, pg._alleleIndex) &&
				eq(_validAlleles, pg._validAlleles);
	}

	@Override
	public String toString() {
		return Objects.toString(getAllele());
	}

	/* *************************************************************************
	 *  Static object creation methods
	 * ************************************************************************/

	static <T> Function<Integer, EnumGene<T>> ToGene(
		final ISeq<T> validAlleles
	) {
<<<<<<< HEAD
		return index -> valueOf(validAlleles, index);
=======
		return new Function<Integer, EnumGene<T>>() {
			@Override
			public EnumGene<T> apply(final Integer index) {
				return new EnumGene<>(index, validAlleles);
			}
		};
>>>>>>> df3d291b
	}

	static <T> Supplier<EnumGene<T>> Gene(final ISeq<T> validAlleles) {
		return new Supplier<EnumGene<T>>() {
			private int _index = 0;
			@Override
<<<<<<< HEAD
			public EnumGene<T> get() {
				return EnumGene.valueOf(validAlleles, _index++);
=======
			public EnumGene<T> newInstance() {
				return new EnumGene<>(_index++, validAlleles);
>>>>>>> df3d291b
			}
		};
	}

	/**
	 * Return a new enum gene with an allele randomly chosen from the given
	 * valid alleles.
	 *
	 * @param validAlleles the sequence of valid alleles.
	 * @throws java.lang.IllegalArgumentException if the give valid alleles
	 *         sequence is empty
	 * @throws NullPointerException if the valid alleles seq is {@code null}.
	 */
	public static <A> EnumGene<A> of(final ISeq<? extends A> validAlleles) {
		return new EnumGene<>(
			RandomRegistry.getRandom().nextInt(validAlleles.length()),
			validAlleles
		);
	}

	/**
	 * @deprecated Use {@link #EnumGene(int, org.jenetics.util.ISeq)} instead.
	 */
	@Deprecated
	public static <A> EnumGene<A> valueOf(
		final ISeq<? extends A> validAlleles,
		final int alleleIndex
	) {
		return new EnumGene<>(alleleIndex, validAlleles);
	}

	/**
	 * Create a new enum gene from the given valid genes and the chosen allele
	 * index.
	 * @param alleleIndex the index of the allele for this gene.
	 * @param validAlleles the array of valid alleles.
	 *
	 * @return a new enum gene
	 * @throws java.lang.IllegalArgumentException if the give valid alleles
	 *         array is empty of the allele index is out of range.
	 */
	@SafeVarargs
	public static <G> EnumGene<G> of(
		final int alleleIndex,
		final G... validAlleles
	) {
		return new EnumGene<>(alleleIndex, Array.of(validAlleles).toISeq());
	}

	/**
	 * @deprecated Use {@link #of(int, Object[])} instead.
	 */
	@Deprecated
	public static <G> EnumGene<G> valueOf(
		final G[] validAlleles,
		final int alleleIndex
	) {
		return of(alleleIndex, validAlleles);
	}

	/**
	 * @deprecated Use {@link #of(org.jenetics.util.ISeq)} instead.
	 */
	@Deprecated
	public static <G> EnumGene<G> valueOf(final ISeq<G> validAlleles) {
		return EnumGene.of(validAlleles);
	}

	/**
	 * Return a new enum gene with an allele randomly chosen from the given
	 * valid alleles.
	 *
	 * @param validAlleles the array of valid alleles.
	 * @return a new enum gene
	 * @throws java.lang.IllegalArgumentException if the give valid alleles
	 *         array is empty
	 */
	@SafeVarargs
	public static <G> EnumGene<G> of(final G... validAlleles) {
		return EnumGene.of(Array.of(validAlleles).toISeq());
	}

	/**
	 * @deprecated Use {@link #of(Object[])} instead.
	 */
	@Deprecated
	public static <G> EnumGene<G> valueOf(final G[] validAlleles) {
		return of(validAlleles);
	}

	/* *************************************************************************
	 *  XML object serialization
	 * ************************************************************************/

	@SuppressWarnings("rawtypes")
	static final XMLFormat<EnumGene>
		XML = new XMLFormat<EnumGene>(EnumGene.class)
	{
		private static final String LENGTH = "length";
		private static final String CURRENT_ALLELE_INDEX = "allele-index";

		@Override
		public EnumGene newInstance(
			final Class<EnumGene> cls, final InputElement xml
		)
			throws XMLStreamException
		{
			final int length = xml.getAttribute(LENGTH, 0);
			final int index = xml.getAttribute(CURRENT_ALLELE_INDEX, 0);
			final Array<Object> alleles = new Array<>(length);
			for (int i = 0; i < length; ++i) {
				final Object allele = xml.getNext();
				alleles.set(i, allele);
			}

			return new EnumGene<>(index, alleles.toISeq());
		}

		@Override
		public void write(final EnumGene eg, final OutputElement xml)
			throws XMLStreamException
		{
			xml.setAttribute(LENGTH, eg.getValidAlleles().length());
			xml.setAttribute(CURRENT_ALLELE_INDEX, eg.getAlleleIndex());
			for (Object allele : eg.getValidAlleles()) {
				xml.add(allele);
			}
		}

		@Override
		public void read(final InputElement xml, final EnumGene eg) {
		}
	};

	/* *************************************************************************
	 *  JAXB object serialization
	 * ************************************************************************/

	@XmlRootElement(name = "org.jenetics.EnumGene")
	@XmlType(name = "org.jenetics.EnumGene")
	@XmlAccessorType(XmlAccessType.FIELD)
	@SuppressWarnings({"unchecked", "rawtypes"})
	final static class Model {
		@XmlAttribute
		int length;

		@XmlAttribute(name = "allele-index")
		int currentAlleleIndex;

		@XmlAnyElement
		List<Object> alleles;

		@ValueType(EnumGene.class)
		@ModelType(Model.class)
		public static final class Adapter
			extends XmlAdapter<Model, EnumGene>
		{
			@Override
			public Model marshal(final EnumGene value) {
				final Model m = new Model();
				m.length = value.getValidAlleles().length();
				m.currentAlleleIndex = value.getAlleleIndex();
				m.alleles = value.getValidAlleles()
					.map(jaxb.Marshaller(value.getValidAlleles().get(0))).asList();
				return m;
			}

			@Override
			public EnumGene unmarshal(final Model m) {
				return new EnumGene<>(
					m.currentAlleleIndex,
					Array.of(m.alleles).map(Unmarshaller).toISeq()
				);
			}

		}
	}
}<|MERGE_RESOLUTION|>--- conflicted
+++ resolved
@@ -25,12 +25,6 @@
 
 import java.util.List;
 import java.util.Objects;
-<<<<<<< HEAD
-import java.util.Random;
-import java.util.function.Function;
-import java.util.function.Supplier;
-=======
->>>>>>> df3d291b
 
 import javax.xml.bind.annotation.XmlAccessType;
 import javax.xml.bind.annotation.XmlAccessorType;
@@ -50,6 +44,8 @@
 import org.jenetics.internal.util.model.ValueType;
 
 import org.jenetics.util.Array;
+import org.jenetics.util.Factory;
+import org.jenetics.util.Function;
 import org.jenetics.util.ISeq;
 import org.jenetics.util.RandomRegistry;
 
@@ -188,6 +184,15 @@
 		return result;
 	}
 
+	/**
+	 * @deprecated No longer needed after adding new factory methods to the
+	 *             {@link Array} class.
+	 */
+	@Deprecated
+	public Factory<EnumGene<A>> asFactory() {
+		return this;
+	}
+
 	@Override
 	public int hashCode() {
 		return HashBuilder.of(EnumGene.class)
@@ -221,29 +226,20 @@
 	static <T> Function<Integer, EnumGene<T>> ToGene(
 		final ISeq<T> validAlleles
 	) {
-<<<<<<< HEAD
-		return index -> valueOf(validAlleles, index);
-=======
 		return new Function<Integer, EnumGene<T>>() {
 			@Override
 			public EnumGene<T> apply(final Integer index) {
 				return new EnumGene<>(index, validAlleles);
 			}
 		};
->>>>>>> df3d291b
-	}
-
-	static <T> Supplier<EnumGene<T>> Gene(final ISeq<T> validAlleles) {
-		return new Supplier<EnumGene<T>>() {
+	}
+
+	static <T> Factory<EnumGene<T>> Gene(final ISeq<? extends T> validAlleles) {
+		return new Factory<EnumGene<T>>() {
 			private int _index = 0;
 			@Override
-<<<<<<< HEAD
-			public EnumGene<T> get() {
-				return EnumGene.valueOf(validAlleles, _index++);
-=======
 			public EnumGene<T> newInstance() {
 				return new EnumGene<>(_index++, validAlleles);
->>>>>>> df3d291b
 			}
 		};
 	}
