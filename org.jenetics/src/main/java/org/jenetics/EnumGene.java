/*
 * Java Genetic Algorithm Library (@__identifier__@).
 * Copyright (c) @__year__@ Franz Wilhelmstötter
 *
 * Licensed under the Apache License, Version 2.0 (the "License");
 * you may not use this file except in compliance with the License.
 * You may obtain a copy of the License at
 *
 *      http://www.apache.org/licenses/LICENSE-2.0
 *
 * Unless required by applicable law or agreed to in writing, software
 * distributed under the License is distributed on an "AS IS" BASIS,
 * WITHOUT WARRANTIES OR CONDITIONS OF ANY KIND, either express or implied.
 * See the License for the specific language governing permissions and
 * limitations under the License.
 *
 * Author:
 *    Franz Wilhelmstötter (franz.wilhelmstoetter@gmx.at)
 */
package org.jenetics;

import static java.lang.String.format;
import static org.jenetics.util.object.eq;
import static org.jenetics.util.object.hashCodeOf;

import java.util.Objects;
<<<<<<< HEAD
import java.util.function.Function;
import java.util.function.Supplier;
=======
import java.util.Random;
>>>>>>> 6dbb8b45

import javolution.context.ObjectFactory;

import org.jenetics.internal.util.cast;

import org.jenetics.util.Array;
import org.jenetics.util.ISeq;
import org.jenetics.util.RandomRegistry;

/**
 * <p>
 * Gene which holds enumerable (countable) genes. Will be used for combinatorial
 * problems in combination with the {@link PermutationChromosome}.
 * </p>
 * The following code shows how to create a combinatorial genotype factory which
 * can be used when creating an {@link GeneticAlgorithm} instance.
 * [code]
 * final ISeq〈Integer〉 alleles = Array.box(1, 2, 3, 4, 5, 6, 7, 8).toISeq();
 * final Factory〈Genotype〈EnumGene〈Integer〉〉〉 gtf = Genotype.valueOf(
 *     PermutationChromosome.valueOf(alleles)
 * );
 * [/code]
 *
 * The following code shows the assurances of the {@code EnumGene}.
 * [code]
 * final ISeq〈Integer〉 alleles = Array.box(1, 2, 3, 4, 5, 6, 7, 8).toISeq();
 * final EnumGene〈Integer〉 gene = EnumGene.valueOf(alleles, 5);
 *
 * assert(gene.getAlleleIndex() == 5);
 * assert(gene.getAllele() == gene.getValidAlleles().get(5));
 * assert(gene.getValidAlleles() == alleles);
 * [/code]
 *
 * @see PermutationChromosome
 *
 * @author <a href="mailto:franz.wilhelmstoetter@gmx.at">Franz Wilhelmstötter</a>
 * @since 1.0
<<<<<<< HEAD
 * @version 1.3 &mdash; <em>$Date: 2013-09-08 $</em>
=======
 * @version 1.5 &mdash; <em>$Date: 2013-12-09 $</em>
>>>>>>> 6dbb8b45
 */
public final class EnumGene<A>
	implements
		Gene<A, EnumGene<A>>,
		Comparable<EnumGene<A>>
{

	private static final long serialVersionUID = 1L;

	private ISeq<A> _validAlleles;
	private int _alleleIndex = -1;

	EnumGene() {
	}

	/**
	 * Return sequence of the valid alleles where this gene is a part of.
	 *
	 * @return the sequence of the valid alleles.
	 */
	public ISeq<A> getValidAlleles() {
		return _validAlleles;
	}

	/**
	 * Return the index of the allele this gene is representing.
	 *
	 * @return the index of the allele this gene is representing.
	 */
	public int getAlleleIndex() {
		return _alleleIndex;
	}

	@Override
	public A getAllele() {
		return _validAlleles.get(_alleleIndex);
	}

	@Override
	public EnumGene<A> copy() {
		final EnumGene<A> gene = new EnumGene<>();
		gene._validAlleles = _validAlleles;
		gene._alleleIndex = _alleleIndex;
		return gene;
	}

	@Override
	public boolean isValid() {
		return true;
	}

	@Override
	public EnumGene<A> newInstance() {
		@SuppressWarnings("unchecked")
		final EnumGene<A> gene = FACTORY.object();
		final Random random = RandomRegistry.getRandom();

		gene._alleleIndex = random.nextInt(_validAlleles.length());
		gene._validAlleles = _validAlleles;
		return gene;
	}

	@Override
	public int compareTo(final EnumGene<A> gene) {
		int result = 0;
		if (_alleleIndex > gene._alleleIndex) {
			result = 1;
		} else if (_alleleIndex < gene._alleleIndex) {
			result = -1;
		}

		return result;
	}

	@Override
	public int hashCode() {
		return hashCodeOf(EnumGene.class)
				.and(_alleleIndex)
				.and(_validAlleles).value();
	}

	@Override
	public boolean equals(final Object obj) {
		if (obj == this) {
			return true;
		}
		if (obj == null || getClass() != obj.getClass()) {
			return false;
		}

		final EnumGene<?> pg = (EnumGene<?>)obj;
		return eq(_alleleIndex, pg._alleleIndex) &&
				eq(_validAlleles, pg._validAlleles);
	}

	@Override
	public String toString() {
		return Objects.toString(getAllele());
	}

	/* *************************************************************************
	 *  Static object creation methods
	 * ************************************************************************/

	static <T> Function<Integer, EnumGene<T>> ToGene(
		final ISeq<T> validAlleles
	) {
		return index -> valueOf(validAlleles, index);
	}

<<<<<<< HEAD
	static <T> Supplier<EnumGene<T>> Gene(final ISeq<T> validAlleles) {
		return new Supplier<EnumGene<T>>() {
=======
	static <T> Factory<EnumGene<T>> Gene(final ISeq<? extends T> validAlleles) {
		return new Factory<EnumGene<T>>() {
>>>>>>> 6dbb8b45
			private int _index = 0;
			@Override
			public EnumGene<T> get() {
				return EnumGene.valueOf(validAlleles, _index++);
			}
		};
	}


	@SuppressWarnings("rawtypes")
	private static final ObjectFactory<EnumGene>
	FACTORY = new ObjectFactory<EnumGene>() {
		@Override
		protected EnumGene create() {
			return new EnumGene();
		}
	};

	public static <G> EnumGene<G> valueOf(
		final G[] validAlleles,
		final int alleleIndex
	) {
		return valueOf(Array.valueOf(validAlleles).toISeq(), alleleIndex);
	}

	public static <G> EnumGene<G> valueOf(
		final ISeq<? extends G> validAlleles,
		final int alleleIndex
	) {
		if (validAlleles.length() == 0) {
			throw new IllegalArgumentException(
				"Array of valid alleles must be greater than zero."
			);
		}

		if (alleleIndex < 0 || alleleIndex >= validAlleles.length()) {
			throw new IndexOutOfBoundsException(format(
				"Allele index is not in range [0, %d).", alleleIndex
			));
		}

		@SuppressWarnings("unchecked")
		final EnumGene<G> gene = FACTORY.object();

		gene._validAlleles = cast.apply(validAlleles);
		gene._alleleIndex = alleleIndex;
		return gene;
	}

	public static <G> EnumGene<G> valueOf(final G[] validAlleles) {
		return valueOf(Array.valueOf(validAlleles).toISeq());
	}

	public static <G> EnumGene<G> valueOf(final ISeq<G> validAlleles) {
		if (validAlleles.length() == 0) {
			throw new IllegalArgumentException(
				"Array of valid alleles must be greater than zero."
			);
		}

		@SuppressWarnings("unchecked")
		final EnumGene<G> gene = FACTORY.object();
		gene._validAlleles = validAlleles;
		gene._alleleIndex = RandomRegistry.getRandom().nextInt(validAlleles.length());
		return gene;
	}

}




<|MERGE_RESOLUTION|>--- conflicted
+++ resolved
@@ -24,12 +24,8 @@
 import static org.jenetics.util.object.hashCodeOf;
 
 import java.util.Objects;
-<<<<<<< HEAD
 import java.util.function.Function;
 import java.util.function.Supplier;
-=======
-import java.util.Random;
->>>>>>> 6dbb8b45
 
 import javolution.context.ObjectFactory;
 
@@ -67,11 +63,7 @@
  *
  * @author <a href="mailto:franz.wilhelmstoetter@gmx.at">Franz Wilhelmstötter</a>
  * @since 1.0
-<<<<<<< HEAD
- * @version 1.3 &mdash; <em>$Date: 2013-09-08 $</em>
-=======
- * @version 1.5 &mdash; <em>$Date: 2013-12-09 $</em>
->>>>>>> 6dbb8b45
+ * @version 1.5 &mdash; <em>$Date: 2013-12-18 $</em>
  */
 public final class EnumGene<A>
 	implements
@@ -182,13 +174,8 @@
 		return index -> valueOf(validAlleles, index);
 	}
 
-<<<<<<< HEAD
 	static <T> Supplier<EnumGene<T>> Gene(final ISeq<T> validAlleles) {
 		return new Supplier<EnumGene<T>>() {
-=======
-	static <T> Factory<EnumGene<T>> Gene(final ISeq<? extends T> validAlleles) {
-		return new Factory<EnumGene<T>>() {
->>>>>>> 6dbb8b45
 			private int _index = 0;
 			@Override
 			public EnumGene<T> get() {
