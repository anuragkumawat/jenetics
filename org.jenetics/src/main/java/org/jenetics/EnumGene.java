/*
 * Java Genetic Algorithm Library (@__identifier__@).
 * Copyright (c) @__year__@ Franz Wilhelmstötter
 *
 * This library is free software; you can redistribute it and/or
 * modify it under the terms of the GNU Lesser General Public
 * License as published by the Free Software Foundation; either
 * version 2.1 of the License, or (at your option) any later version.
 *
 * This library is distributed in the hope that it will be useful,
 * but WITHOUT ANY WARRANTY; without even the implied warranty of
 * MERCHANTABILITY or FITNESS FOR A PARTICULAR PURPOSE.  See the GNU
 * Lesser General Public License for more details.
 *
 * You should have received a copy of the GNU Lesser General Public
 * License along with this library; if not, write to the Free Software
 * Foundation, Inc., 51 Franklin St, Fifth Floor, Boston, MA  02110-1301  USA
 *
 * Author:
 *     Franz Wilhelmstötter (franz.wilhelmstoetter@gmx.at)
 *
 */
package org.jenetics;

import static org.jenetics.util.object.eq;
import static org.jenetics.util.object.hashCodeOf;

import java.util.function.Function;
import java.util.function.Supplier;

import javolution.context.ObjectFactory;

import org.jenetics.util.Array;
import org.jenetics.util.Factory;
import org.jenetics.util.ISeq;
import org.jenetics.util.RandomRegistry;
import org.jenetics.util.object;

/**
 * Gene which holds enumerable (countable) genes. Will be used for combinatorial
 * problems in combination with the {@link PermutationChromosome}.
 * <p/>
 * The following code shows how to create a combinatorial genotype factory which
 * can be used when creating an {@link GeneticAlgorithm} instance.
 * [code]
 * final ISeq<Integer> alleles = Array.box(1, 2, 3, 4, 5, 6, 7, 8).toISeq();
 * Factory<Genotype<EnumGene<Integer>>> gtf = Genotype.valueOf(
 *     PermutationChromosome.valueOf(alleles)
 * );
 * [/code]
 *
 * The following code shows the assurances of the {@code EnumGene}.
 * [code]
 * final ISeq<Integer> alleles = Array.box(1, 2, 3, 4, 5, 6, 7, 8).toISeq();
 * final EnumGene<Integer> gene = EnumGene.valueOf(alleles, 5);
 *
 * assert(gene.getAlleleIndex() == 5);
 * assert(gene.getAllele() == gene.getValidAlleles().get(5));
 * assert(gene.getValidAlleles() == alleles);
 * [/code]
 *
 * @see PermutationChromosome
 *
 * @author <a href="mailto:franz.wilhelmstoetter@gmx.at">Franz Wilhelmstötter</a>
 * @since 1.0
<<<<<<< HEAD
 * @version 1.0 &mdash; <em>$Date: 2013-03-26 $</em>
=======
 * @version !!!new!!! &mdash; <em>$Date: 2013-05-17 $</em>
>>>>>>> 6920ebcd
 */
public final class EnumGene<A>
	implements
		Gene<A, EnumGene<A>>,
		Comparable<EnumGene<A>>
{

	private static final long serialVersionUID = 1L;

	private ISeq<A> _validAlleles;
	private int _alleleIndex = -1;

	EnumGene() {
	}

	/**
	 * Return sequence of the valid alleles where this gene is a part of.
	 *
	 * @return the sequence of the valid alleles.
	 */
	public ISeq<A> getValidAlleles() {
		return _validAlleles;
	}

	/**
	 * Return the index of the allele this gene is representing.
	 *
	 * @return the index of the allele this gene is representing.
	 */
	public int getAlleleIndex() {
		return _alleleIndex;
	}

	@Override
	public A getAllele() {
		return _validAlleles.get(_alleleIndex);
	}

	@Override
	public EnumGene<A> copy() {
		final EnumGene<A> gene = new EnumGene<>();
		gene._validAlleles = _validAlleles;
		gene._alleleIndex = _alleleIndex;
		return gene;
	}

	@Override
	public boolean isValid() {
		return true;
	}

	@Override
	public EnumGene<A> newInstance() {
		@SuppressWarnings("unchecked")
		final EnumGene<A> gene = FACTORY.object();

		gene._alleleIndex = RandomRegistry.getRandom().nextInt(_validAlleles.length());
		gene._validAlleles = _validAlleles;
		return gene;
	}

<<<<<<< HEAD
=======
	@Override
	public int compareTo(final EnumGene<A> gene) {
		int result = 0;
		if (_alleleIndex > gene._alleleIndex) {
			result = 1;
		} else if (_alleleIndex < gene._alleleIndex) {
			result = -1;
		}

		return result;
	}

	/**
	 * @deprecated No longer needed after adding new factory methods to the
	 *             {@link Array} class.
	 */
	@Deprecated
	public Factory<EnumGene<A>> asFactory() {
		return this;
	}

>>>>>>> 6920ebcd
	@Override
	public int hashCode() {
		return hashCodeOf(EnumGene.class)
				.and(_alleleIndex)
				.and(_validAlleles).value();
	}

	@Override
	public boolean equals(final Object obj) {
		if (obj == this) {
			return true;
		}
		if (obj == null || getClass() != obj.getClass()) {
			return false;
		}

		final EnumGene<?> pg = (EnumGene<?>)obj;
		return eq(_alleleIndex, pg._alleleIndex) &&
				eq(_validAlleles, pg._validAlleles);
	}

	@Override
	public String toString() {
		return object.str(getAllele());
	}

	/* *************************************************************************
	 *  Static object creation methods
	 * ************************************************************************/

	static <T> Function<Integer, EnumGene<T>> ToGene(
		final ISeq<T> validAlleles
	) {
		return index -> valueOf(validAlleles, index);
	}

	static <T> Supplier<EnumGene<T>> Gene(final ISeq<T> validAlleles) {
		return new Supplier<EnumGene<T>>() {
			private int _index = 0;
			@Override
			public EnumGene<T> get() {
				return EnumGene.valueOf(validAlleles, _index++);
			}
		};
	}


	@SuppressWarnings("rawtypes")
	private static final ObjectFactory<EnumGene>
	FACTORY = new ObjectFactory<EnumGene>() {
		@Override
		protected EnumGene create() {
			return new EnumGene();
		}
	};

	public static <G> EnumGene<G> valueOf(
		final G[] validAlleles,
		final int alleleIndex
	) {
		return valueOf(Array.valueOf(validAlleles).toISeq(), alleleIndex);
	}

	public static <G> EnumGene<G> valueOf(
		final ISeq<G> validAlleles,
		final int alleleIndex
	) {
		if (validAlleles.length() == 0) {
			throw new IllegalArgumentException(
				"Array of valid alleles must be greater than zero."
			);
		}

		if (alleleIndex < 0 || alleleIndex >= validAlleles.length()) {
			throw new IndexOutOfBoundsException(String.format(
				"Allele index is not in range [0, %d).", alleleIndex
			));
		}

		@SuppressWarnings("unchecked")
		final EnumGene<G> gene = FACTORY.object();

		gene._validAlleles = validAlleles;
		gene._alleleIndex = alleleIndex;
		return gene;
	}

	public static <G> EnumGene<G> valueOf(final G[] validAlleles) {
		return valueOf(Array.valueOf(validAlleles).toISeq());
	}

	public static <G> EnumGene<G> valueOf(final ISeq<G> validAlleles) {
		if (validAlleles.length() == 0) {
			throw new IllegalArgumentException(
				"Array of valid alleles must be greater than zero."
			);
		}

		@SuppressWarnings("unchecked")
		final EnumGene<G> gene = FACTORY.object();
		gene._validAlleles = validAlleles;
		gene._alleleIndex = RandomRegistry.getRandom().nextInt(validAlleles.length());
		return gene;
	}

}




<|MERGE_RESOLUTION|>--- conflicted
+++ resolved
@@ -63,11 +63,7 @@
  *
  * @author <a href="mailto:franz.wilhelmstoetter@gmx.at">Franz Wilhelmstötter</a>
  * @since 1.0
-<<<<<<< HEAD
- * @version 1.0 &mdash; <em>$Date: 2013-03-26 $</em>
-=======
- * @version !!!new!!! &mdash; <em>$Date: 2013-05-17 $</em>
->>>>>>> 6920ebcd
+ * @version !!!new!!! &mdash; <em>$Date: 2013-05-28 $</em>
  */
 public final class EnumGene<A>
 	implements
@@ -129,8 +125,6 @@
 		return gene;
 	}
 
-<<<<<<< HEAD
-=======
 	@Override
 	public int compareTo(final EnumGene<A> gene) {
 		int result = 0;
@@ -143,16 +137,6 @@
 		return result;
 	}
 
-	/**
-	 * @deprecated No longer needed after adding new factory methods to the
-	 *             {@link Array} class.
-	 */
-	@Deprecated
-	public Factory<EnumGene<A>> asFactory() {
-		return this;
-	}
-
->>>>>>> 6920ebcd
 	@Override
 	public int hashCode() {
 		return hashCodeOf(EnumGene.class)
