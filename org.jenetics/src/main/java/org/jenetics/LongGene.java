--- conflicted
+++ resolved
@@ -41,11 +41,7 @@
  * NumericGene implementation which holds a 64 bit integer number.
  *
  * @author <a href="mailto:franz.wilhelmstoetter@gmx.at">Franz Wilhelmstötter</a>
-<<<<<<< HEAD
- * @version 1.6 &mdash; <em>$Date: 2014-03-24 $</em>
-=======
- * @version 1.6 &mdash; <em>$Date: 2014-03-31 $</em>
->>>>>>> c8b2e964
+ * @version 1.6 &mdash; <em>$Date: 2014-04-09 $</em>
  * @since 1.6
  */
 @XmlJavaTypeAdapter(LongGene.Model.Adapter.class)
