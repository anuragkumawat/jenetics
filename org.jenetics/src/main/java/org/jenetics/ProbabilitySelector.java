/*
 * Java Genetic Algorithm Library (@__identifier__@).
 * Copyright (c) @__year__@ Franz Wilhelmstötter
 *
 * Licensed under the Apache License, Version 2.0 (the "License");
 * you may not use this file except in compliance with the License.
 * You may obtain a copy of the License at
 *
 *      http://www.apache.org/licenses/LICENSE-2.0
 *
 * Unless required by applicable law or agreed to in writing, software
 * distributed under the License is distributed on an "AS IS" BASIS,
 * WITHOUT WARRANTIES OR CONDITIONS OF ANY KIND, either express or implied.
 * See the License for the specific language governing permissions and
 * limitations under the License.
 *
 * Author:
 *    Franz Wilhelmstötter (franz.wilhelmstoetter@gmx.at)
 */
package org.jenetics;

import static java.lang.Math.abs;
import static java.lang.String.format;
import static java.util.Objects.requireNonNull;
import static org.jenetics.internal.math.arithmetic.normalize;
import static org.jenetics.internal.math.arithmetic.pow;
import static org.jenetics.internal.math.base.ulpDistance;

import java.util.Arrays;
import java.util.Random;

import org.jenetics.internal.math.statistics;

import org.jenetics.util.RandomRegistry;

/**
 * Probability selectors are a variation of fitness proportional selectors and
 * selects individuals from a given population based on it's selection
 * probability <i>P(i)</i>.
 * <p>
 * <img src="doc-files/FitnessProportionalSelection.svg" width="400" alt="Selection">
 * <p>
 * Fitness proportional selection works as shown in the figure above. The
 * runtime complexity of the implemented probability selectors is
 * <i>O(n+</i>log<i>(n))</i> instead of <i>O(n<sup>2</sup>)</i> as for the naive
 * approach: <i>A binary (index) search is performed on the summed probability
 * array.</i>
 *
 * @author <a href="mailto:franz.wilhelmstoetter@gmx.at">Franz Wilhelmstötter</a>
 * @since 1.0
 * @version 2.0 &mdash; <em>$Date$</em>
 */
public abstract class ProbabilitySelector<
	G extends Gene<?, G>,
	C extends Comparable<? super C>
>
	implements Selector<G, C>
{
	private static final long MAX_ULP_DISTANCE = pow(10, 10);

	protected ProbabilitySelector() {
	}

	@Override
	public Population<G, C> select(
		final Population<G, C> population,
		final int count,
		final Optimize opt
	) {
		requireNonNull(population, "Population");
		requireNonNull(opt, "Optimization");
		if (count < 0) {
			throw new IllegalArgumentException(format(
				"Selection count must be greater or equal then zero, but was %s.",
				count
			));
		}

		final Population<G, C> selection = new Population<>(count);

		if (count > 0) {
			final double[] probabilities = probabilities(population, count, opt);
			assert (population.size() == probabilities.length) :
				"Population size and probability length are not equal.";
			assert (sum2one(probabilities)) : "Probabilities doesn't sum to one.";

			incremental(probabilities);

			final Random random = RandomRegistry.getRandom();
			selection.fill(() ->
				population.get(indexOf(probabilities, random.nextDouble())),
				count
			);
		}

		return selection;
	}

	/**
	 * This method takes the probabilities from the
	 * {@link #probabilities(Population, int)} method and inverts it if needed.
	 *
	 * @param population The population.
	 * @param count The number of phenotypes to select.
	 * @param opt Determines whether the individuals with higher fitness values
	 *        or lower fitness values must be selected. This parameter
	 *        determines whether the GA maximizes or minimizes the fitness
	 *        function.
	 * @return Probability array.
	 */
	protected final double[] probabilities(
		final Population<G, C> population,
		final int count,
		final Optimize opt
	) {
		return opt == Optimize.MINIMUM ?
			revert(probabilities(population, count)) :
			probabilities(population, count);
	}

	// Package private for testing.
	static double[] revert(final double[] probabilities) {
		final int N = probabilities.length;
		final int[] indexes = sort(probabilities);
		final double[] result = new double[N];

		for (int i = 0; i < N; ++i) {
			result[indexes[N - i - 1]] = probabilities[indexes[i]];
		}

		return result;
	}

	private static final int INSERTION_SORT_THRESHOLD = 75;

	// Package private for testing.
	static int[] sort(final double[] values) {
		return values.length < INSERTION_SORT_THRESHOLD ?
			insertionSort(values) :
			quickSort(values);
	}

	private static int[] indexes(final int length) {
		final int[] indexes = new int[length];
		for (int i = 0; i < indexes.length; ++i) {
			indexes[i] = i;
		}
		return indexes;
	}

<<<<<<< HEAD
	private static void invert(final double[] probabilities) {
		final double multiplier = 1.0/(probabilities.length - 1.0);
		for (int i = 0; i < probabilities.length; ++i) {
			probabilities[i] = (1.0 - probabilities[i])*multiplier;
=======
	// Package private for testing.
	static int[] quickSort(final double[] array) {
		final int[] indexes = indexes(array.length);
		quickSort(array, indexes, 0, array.length - 1);
		return indexes;
	}

	private static void quickSort(
		final double[] array,
		final int[] indexes,
		final int left, final int right
	) {
		if (right > left) {
			final int j = partition(array, indexes, left, right);
			quickSort(array, indexes, left, j - 1);
			quickSort(array, indexes, j + 1, right);
>>>>>>> b6763d4c
		}
	}

	private static int partition(
		final double[] array, final int[] indexes,
		final int left, final int right
	) {
		final double pivot = array[indexes[left]];
		int i = left;
		int j = right + 1;

		while (true) {
			do ++i; while (i < right && array[indexes[i]] < pivot);
			do --j; while (j > left && array[indexes[j]] > pivot);
			if (j <= i) break;
			swap(indexes, i, j);
		}
		swap(indexes, left, j);

		return j;
	}

	private static void swap(final int[] indexes, final int i, final int j) {
		final int temp = indexes[i];
		indexes[i] = indexes[j];
		indexes[j] = temp;
	}

	// Package private for testing.
	static int[] insertionSort(final double[] array) {
		final int[] indexes = indexes(array.length);

		for (int sz = array.length, i = 1; i < sz; ++i) {
			int j = i;
			while (j > 0) {
				if (array[indexes[j - 1]] > array[indexes[j]]) {
					swap(indexes, j - 1, j);
				} else {
					break;
				}
				--j;
			}
		}

		return indexes;
	}

	/**
	 * <p>
	 * Return an Probability array, which corresponds to the given Population.
	 * The probability array and the population must have the same size. The
	 * population is not sorted. If a subclass needs a sorted population, the
	 * subclass is responsible to sort the population.
	 * </p>
	 * The implementer always assumes that higher fitness values are better. The
	 * base class inverts the probabilities ({@code p = 1.0 - p }) if the GA is
	 * supposed to minimize the fitness function.
	 *
	 * @param population The <em>unsorted</em> population.
	 * @param count The number of phenotypes to select. <i>This parameter is not
	 *        needed for most implementations.</i>
	 * @return Probability array. The returned probability array must have the
	 *         length {@code population.size()} and <strong>must</strong> sum to
	 *         one. The returned value is checked with
	 *         {@code assert(Math.abs(math.sum(probabilities) - 1.0) < 0.0001)}
	 *         in the base class.
	 */
	protected abstract double[] probabilities(
		final Population<G, C> population,
		final int count
	);

	/**
	 * Check if the given probabilities sum to one.
	 *
	 * @param probabilities the probabilities to check.
	 * @return {@code true} if the sum of the probabilities are within the error
	 *         range, {@code false} otherwise.
	 */
	static boolean sum2one(final double[] probabilities) {
		final double sum = statistics.sum(probabilities);
		return abs(ulpDistance(sum, 1.0)) < MAX_ULP_DISTANCE;
	}

	/**
	 * Perform a binary-search on the summed probability array.
	 */
<<<<<<< HEAD
	static int indexOf(final double[] incr, final double v) {
=======
	static int indexOf(final double[] incremental, final double v) {
>>>>>>> b6763d4c
		int imin = 0;
		int imax = incr.length;
		int index = -1;

		while (imax > imin && index == -1) {
			int imid = (imin + imax) >>> 1;

			if (imid == 0 || (incr[imid] >= v && incr[imid - 1] < v)) {
				index = imid;
			} else if (incr[imid] <= v) {
				imin = imid + 1;
			} else if (incr[imid] > v) {
				imax = imid;
			}
		}

		return index;
	}

	/**
	 * In-place summation of the probability array.
	 */
	static double[] incremental(final double[] values) {
		for (int i = 1; i < values.length; ++i) {
			values[i] = values[i - 1] + values[i];
		}
		return values;
	}

}<|MERGE_RESOLUTION|>--- conflicted
+++ resolved
@@ -148,12 +148,6 @@
 		return indexes;
 	}
 
-<<<<<<< HEAD
-	private static void invert(final double[] probabilities) {
-		final double multiplier = 1.0/(probabilities.length - 1.0);
-		for (int i = 0; i < probabilities.length; ++i) {
-			probabilities[i] = (1.0 - probabilities[i])*multiplier;
-=======
 	// Package private for testing.
 	static int[] quickSort(final double[] array) {
 		final int[] indexes = indexes(array.length);
@@ -170,7 +164,6 @@
 			final int j = partition(array, indexes, left, right);
 			quickSort(array, indexes, left, j - 1);
 			quickSort(array, indexes, j + 1, right);
->>>>>>> b6763d4c
 		}
 	}
 
@@ -258,11 +251,7 @@
 	/**
 	 * Perform a binary-search on the summed probability array.
 	 */
-<<<<<<< HEAD
 	static int indexOf(final double[] incr, final double v) {
-=======
-	static int indexOf(final double[] incremental, final double v) {
->>>>>>> b6763d4c
 		int imin = 0;
 		int imax = incr.length;
 		int index = -1;
