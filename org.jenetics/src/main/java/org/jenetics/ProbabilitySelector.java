--- conflicted
+++ resolved
@@ -132,14 +132,9 @@
 	 * @param population The population.
 	 * @param count The number of phenotypes to select.
 	 * @param opt Determines whether the individuals with higher fitness values
-<<<<<<< HEAD
 	 *        or lower fitness values must be selected. This parameter
 	 *        determines whether the GA maximizes or minimizes the fitness
 	 *        function.
-=======
-	 *        or lower fitness values must be selected. This parameter determines
-	 *        whether the GA maximizes or minimizes the fitness function.
->>>>>>> 331ef51e
 	 * @return Probability array.
 	 */
 	protected final double[] probabilities(
