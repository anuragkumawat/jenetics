--- conflicted
+++ resolved
@@ -45,11 +45,7 @@
  *
  * @author <a href="mailto:franz.wilhelmstoetter@gmx.at">Franz Wilhelmstötter</a>
  * @since 1.0
-<<<<<<< HEAD
- * @version 1.0 &mdash; <em>$Date: 2013-12-18 $</em>
-=======
- * @version 1.0 &mdash; <em>$Date: 2014-03-06 $</em>
->>>>>>> 8e41e5ca
+ * @version 1.0 &mdash; <em>$Date: 2014-03-07 $</em>
  */
 public class StochasticUniversalSelector<
 	G extends Gene<?, G>,
