--- conflicted
+++ resolved
@@ -58,11 +58,7 @@
  *
  * @author <a href="mailto:franz.wilhelmstoetter@gmx.at">Franz Wilhelmstötter</a>
  * @since 1.0
-<<<<<<< HEAD
- * @version 1.0 &mdash; <em>$Date: 2013-04-26 $</em>
-=======
  * @version 1.0 &mdash; <em>$Date: 2013-09-01 $</em>
->>>>>>> 33bb45ce
  */
 public final class LinearRankSelector<
 	G extends Gene<?, G>,
