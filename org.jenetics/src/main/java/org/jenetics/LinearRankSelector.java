--- conflicted
+++ resolved
@@ -57,11 +57,7 @@
  *
  * @author <a href="mailto:franz.wilhelmstoetter@gmx.at">Franz Wilhelmstötter</a>
  * @since 1.0
-<<<<<<< HEAD
- * @version 2.0 &mdash; <em>$Date: 2014-08-26 $</em>
-=======
  * @version 2.0 &mdash; <em>$Date: 2014-08-27 $</em>
->>>>>>> 016aff7d
  */
 public final class LinearRankSelector<
 	G extends Gene<?, G>,
@@ -81,10 +77,7 @@
 	 */
 	public LinearRankSelector(final double nminus) {
 		super(true);
-<<<<<<< HEAD
 
-=======
->>>>>>> 016aff7d
 		if (nminus < 0) {
 			throw new IllegalArgumentException(format(
 				"nminus is smaller than zero: %s", nminus
