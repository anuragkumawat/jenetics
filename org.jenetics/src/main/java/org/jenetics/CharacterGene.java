/*
 * Java Genetic Algorithm Library (@__identifier__@).
 * Copyright (c) @__year__@ Franz Wilhelmstötter
 *
 * Licensed under the Apache License, Version 2.0 (the "License");
 * you may not use this file except in compliance with the License.
 * You may obtain a copy of the License at
 *
 *      http://www.apache.org/licenses/LICENSE-2.0
 *
 * Unless required by applicable law or agreed to in writing, software
 * distributed under the License is distributed on an "AS IS" BASIS,
 * WITHOUT WARRANTIES OR CONDITIONS OF ANY KIND, either express or implied.
 * See the License for the specific language governing permissions and
 * limitations under the License.
 *
 * Author:
 *    Franz Wilhelmstötter (franz.wilhelmstoetter@gmx.at)
 */
package org.jenetics;

import static java.util.Objects.requireNonNull;
import static org.jenetics.internal.util.Equality.eq;

import java.io.Serializable;
import java.util.Random;

import javax.xml.bind.annotation.XmlAccessType;
import javax.xml.bind.annotation.XmlAccessorType;
import javax.xml.bind.annotation.XmlAttribute;
import javax.xml.bind.annotation.XmlRootElement;
import javax.xml.bind.annotation.XmlType;
import javax.xml.bind.annotation.XmlValue;
import javax.xml.bind.annotation.adapters.XmlAdapter;
import javax.xml.bind.annotation.adapters.XmlJavaTypeAdapter;

import org.jenetics.internal.util.Equality;
import org.jenetics.internal.util.Hash;

import org.jenetics.util.CharSeq;
import org.jenetics.util.ISeq;
import org.jenetics.util.MSeq;
import org.jenetics.util.RandomRegistry;

/**
 * Character gene implementation.
 *
 * @author <a href="mailto:franz.wilhelmstoetter@gmx.at">Franz Wilhelmstötter</a>
 * @since 1.0
<<<<<<< HEAD
 * @version 2.0 &mdash; <em>$Date: 2014-04-16 $</em>
=======
 * @version 2.0 &mdash; <em>$Date: 2014-07-10 $</em>
>>>>>>> 67e61c7c
 */
@XmlJavaTypeAdapter(CharacterGene.Model.Adapter.class)
public final class CharacterGene
	implements
		Gene<Character, CharacterGene>,
		Comparable<CharacterGene>,
		Serializable
{
	private static final long serialVersionUID = 2L;

	/**
	 * The default character set used by this gene.
	 */
	public static final CharSeq DEFAULT_CHARACTERS = new CharSeq(
		"0123456789abcdefghijklmnopqrstuvwxyzABCDEFGHIJKLMNOPQRSTUVWXYZ" +
		" !\"$%&/()=?`{[]}\\+~*#';.:,-_<>|@^'"
	);

	private final Character _character;
	private final CharSeq _validCharacters;
	private final Boolean _valid;

	private CharacterGene(final CharSeq chars, final int index) {
		_character = chars.get(index);
		_validCharacters = chars;
		_valid = true;
	}

	/**
	 * Create a new character gene from the given {@code character} and the
	 * given set of valid characters.
	 *
	 * @param character the char this gene represents
	 * @param validChars the set of valid characters.
	 * @throws NullPointerException if one of the arguments is {@code null}.
	 */
	public CharacterGene(final Character character, final CharSeq validChars) {
		_character = requireNonNull(character);
		_validCharacters = requireNonNull(validChars);
		_valid = _validCharacters.contains(_character);
	}

	@Override
	public boolean isValid() {
		return _valid;
	}

	@Override
	public Character getAllele() {
		return _character;
	}

	/**
	 * Return the {@code char} value of this character gene.
	 *
	 * @return the {@code char} value.
	 */
	public char charValue() {
		return _character;
	}

	/**
	 * Test, if the given character is valid.
	 *
	 * @param character The character to test.
	 * @return true if the character is valid, false otherwise.
	 */
	public boolean isValidCharacter(final Character character) {
		return _validCharacters.contains(character);
	}

	/**
	 * Return a (unmodifiable) set of valid characters.
	 *
	 * @return the {@link CharSeq} of valid characters.
	 */
	public CharSeq getValidCharacters() {
		return _validCharacters;
	}

	/**
	 * @see java.lang.Character#compareTo(java.lang.Character)
	 * @param that The other gene to compare.
	 * @return the value 0 if the argument Character is equal to this Character;
	 *         a value less than 0 if this Character is numerically less than
	 *         the Character argument; and a value greater than 0 if this
	 *         Character is numerically greater than the Character argument
	 *         (unsigned comparison). Note that this is strictly a numerical
	 *         comparison; it is not local-dependent.
	 */
	@Override
	public int compareTo(final CharacterGene that) {
		return getAllele().compareTo(that.getAllele());
	}

	@Override
	public int hashCode() {
		return Hash.of(getClass()).and(_character).and(_validCharacters).value();
	}

	@Override
	public boolean equals(final Object obj) {
		return Equality.of(this, obj).test(gene ->
			eq(_character, gene._character) &&
			eq(_validCharacters, gene._validCharacters)
		);
	}

	@Override
	public String toString() {
		return _character.toString();
	}


	/* *************************************************************************
	 *  Factory methods
	 * ************************************************************************/

	@Override
	public CharacterGene newInstance() {
		return of(_validCharacters);
	}

	/**
	 * Create a new character gene from the given character. If the character
	 * is not within the {@link #getValidCharacters()}, an invalid gene will be
	 * created.
	 *
	 * @param character the character value of the created gene.
	 * @return a new character gene.
	 * @throws NullPointerException if the given {@code character} is
	 *         {@code null}.
	 */
	public CharacterGene newInstance(final Character character) {
		return of(character, _validCharacters);
	}


	/* *************************************************************************
	 *  Static object creation methods
	 * ************************************************************************/

	/**
	 * Create a new CharacterGene with a randomly chosen character from the
	 * set of valid characters.
	 *
	 * @param validCharacters the valid characters for this gene.
	 * @return a new valid, <em>random</em> gene,
	 * @throws NullPointerException if the {@code validCharacters} are
	 *         {@code null}.
	 */
	public static CharacterGene of(final CharSeq validCharacters) {
		return new CharacterGene(
			validCharacters,
			RandomRegistry.getRandom().nextInt(validCharacters.length())
		);
	}

	/**
	 * Create a new character gene from the given character. If the character
	 * is not within the {@link #DEFAULT_CHARACTERS}, an invalid gene will be
	 * created.
	 *
	 * @param character the character value of the created gene.
	 * @return a new character gene.
	 * @throws NullPointerException if the given {@code character} is
	 *         {@code null}.
	 */
	public static CharacterGene of(final Character character) {
		return new CharacterGene(character, DEFAULT_CHARACTERS);
	}

	/**
	 * Create a new random character gene, chosen from the
	 * {@link #DEFAULT_CHARACTERS}.
	 *
	 * @return a new random character gene.
	 */
	public static CharacterGene of() {
		return new CharacterGene(
			DEFAULT_CHARACTERS,
			RandomRegistry.getRandom().nextInt(DEFAULT_CHARACTERS.length())
		);
	}

	/**
	 * Create a new CharacterGene from the give character.
	 *
	 * @param character The allele.
	 * @param validCharacters the valid characters fo the new gene
	 * @return a new {@code CharacterGene} with the given parameter
	 * @throws NullPointerException if one of the arguments is {@code null}.
	 * @throws IllegalArgumentException if the {@code validCharacters} are empty.
	 */
	public static CharacterGene of(
		final char character,
		final CharSeq validCharacters
	) {
		return new CharacterGene(character, validCharacters);
	}

	static ISeq<CharacterGene> seq(final CharSeq chars, final int length) {
		final Random r = RandomRegistry.getRandom();

		return MSeq.<CharacterGene>ofLength(length)
			.fill(() -> new CharacterGene(chars, r.nextInt(chars.length())))
			.toISeq();
	}

	/* *************************************************************************
	 *  JAXB object serialization
	 * ************************************************************************/

	@XmlRootElement(name = "character-gene")
	@XmlType(name = "org.jenetics.CharacterGene")
	@XmlAccessorType(XmlAccessType.FIELD)
	final static class Model {

		@XmlAttribute(name = "valid-alleles", required = true)
		public String validCharacters;

		@XmlValue
		public String value;

		public final static class Adapter
			extends XmlAdapter<Model, CharacterGene>
		{
			@Override
			public Model marshal(final CharacterGene value) {
				final Model m = new Model();
				m.validCharacters = value.getValidCharacters().toString();
				m.value = value.getAllele().toString();
				return m;
			}

			@Override
			public CharacterGene unmarshal(final Model m) {
				return CharacterGene.of(
					m.value.charAt(0),
					new CharSeq(m.validCharacters)
				);
			}
		}
	}

}<|MERGE_RESOLUTION|>--- conflicted
+++ resolved
@@ -47,11 +47,7 @@
  *
  * @author <a href="mailto:franz.wilhelmstoetter@gmx.at">Franz Wilhelmstötter</a>
  * @since 1.0
-<<<<<<< HEAD
- * @version 2.0 &mdash; <em>$Date: 2014-04-16 $</em>
-=======
- * @version 2.0 &mdash; <em>$Date: 2014-07-10 $</em>
->>>>>>> 67e61c7c
+ * @version 2.0 &mdash; <em>$Date: 2014-07-11 $</em>
  */
 @XmlJavaTypeAdapter(CharacterGene.Model.Adapter.class)
 public final class CharacterGene
