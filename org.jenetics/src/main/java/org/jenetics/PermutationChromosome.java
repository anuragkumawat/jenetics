--- conflicted
+++ resolved
@@ -21,20 +21,12 @@
 
 import static org.jenetics.EnumGene.Gene;
 import static org.jenetics.util.factories.Int;
-<<<<<<< HEAD
-import static org.jenetics.util.object.hashCodeOf;
-=======
 import static org.jenetics.util.functions.StringToInteger;
->>>>>>> 8e41e5ca
 
 import java.io.IOException;
 import java.io.ObjectInputStream;
 import java.io.ObjectOutputStream;
 import java.util.Arrays;
-<<<<<<< HEAD
-import java.util.function.Function;
-import java.util.function.Supplier;
-=======
 import java.util.List;
 
 import javax.xml.bind.annotation.XmlAccessType;
@@ -46,7 +38,6 @@
 import javax.xml.bind.annotation.XmlType;
 import javax.xml.bind.annotation.adapters.XmlAdapter;
 import javax.xml.bind.annotation.adapters.XmlJavaTypeAdapter;
->>>>>>> 8e41e5ca
 
 import javolution.xml.XMLFormat;
 import javolution.xml.XMLSerializable;
@@ -59,6 +50,7 @@
 
 import org.jenetics.util.Array;
 import org.jenetics.util.Factory;
+import org.jenetics.util.Function;
 import org.jenetics.util.ISeq;
 import org.jenetics.util.bit;
 
@@ -69,11 +61,7 @@
  *
  * @author <a href="mailto:franz.wilhelmstoetter@gmx.at">Franz Wilhelmstötter</a>
  * @since 1.0
-<<<<<<< HEAD
- * @version 1.5 &mdash; <em>$Date: 2013-12-18 $</em>
-=======
  * @version 1.6 &mdash; <em>$Date: 2014-03-07 $</em>
->>>>>>> 8e41e5ca
  */
 @XmlJavaTypeAdapter(PermutationChromosome.Model.Adapter.class)
 public final class PermutationChromosome<T>
@@ -102,13 +90,8 @@
 	 *
 	 * @param validAlleles the valid alleles used for this permutation arrays.
 	 */
-<<<<<<< HEAD
-	public PermutationChromosome(final ISeq<T> validAlleles) {
-		super(
-=======
 	public PermutationChromosome(final ISeq<? extends T> validAlleles) {
 		this(
->>>>>>> 8e41e5ca
 			new Array<EnumGene<T>>(
 				validAlleles.length()
 			).fill(Gene(validAlleles)).shuffle().toISeq(),
@@ -151,6 +134,20 @@
 	}
 
 	/**
+	 * Return a more specific view of this chromosome factory.
+	 *
+	 * @return a more specific view of this chromosome factory.
+	 *
+	 * @deprecated No longer needed after adding new factory methods to the
+	 *             {@link Array} class.
+	 */
+	@Deprecated
+	@SuppressWarnings("unchecked")
+	public Factory<PermutationChromosome<T>> asFactory() {
+		return (Factory<PermutationChromosome<T>>)(Object)this;
+	}
+
+	/**
 	 * Create a new, <em>random</em> chromosome.
 	 */
 	@Override
@@ -224,8 +221,7 @@
 	 */
 	@SuppressWarnings("deprecation")
 	public static PermutationChromosome<Integer> ofInteger(final int length) {
-		final Supplier<Integer> supplier = Int();
-		final ISeq<Integer> alleles = new Array<Integer>(length).fill(() -> supplier.get()).toISeq();
+		final ISeq<Integer> alleles = new Array<Integer>(length).fill(Int()).toISeq();
 		return new PermutationChromosome<>(alleles);
 	}
 
@@ -289,11 +285,7 @@
 
 			final Array<Integer> indexes = Array.of(
 				xml.get(ALLELE_INDEXES, String.class
-<<<<<<< HEAD
-			).split(",")).map(s -> Integer.parseInt(s));
-=======
 				).split(",")).map(StringToInteger);
->>>>>>> 8e41e5ca
 
 			final Array<Object> genes = new Array<>(length);
 			for (int i = 0; i < length; ++i) {
