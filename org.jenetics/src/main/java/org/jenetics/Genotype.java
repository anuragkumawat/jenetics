/*
 * Java Genetic Algorithm Library (@__identifier__@).
 * Copyright (c) @__year__@ Franz Wilhelmstötter
 *
 * Licensed under the Apache License, Version 2.0 (the "License");
 * you may not use this file except in compliance with the License.
 * You may obtain a copy of the License at
 *
 *      http://www.apache.org/licenses/LICENSE-2.0
 *
 * Unless required by applicable law or agreed to in writing, software
 * distributed under the License is distributed on an "AS IS" BASIS,
 * WITHOUT WARRANTIES OR CONDITIONS OF ANY KIND, either express or implied.
 * See the License for the specific language governing permissions and
 * limitations under the License.
 *
 * Author:
 *    Franz Wilhelmstötter (franz.wilhelmstoetter@gmx.at)
 */
package org.jenetics;

import static org.jenetics.util.object.eq;

import java.io.Serializable;
import java.util.Iterator;
import java.util.List;

import javax.xml.bind.annotation.XmlAccessType;
import javax.xml.bind.annotation.XmlAccessorType;
import javax.xml.bind.annotation.XmlAttribute;
import javax.xml.bind.annotation.XmlElement;
import javax.xml.bind.annotation.XmlRootElement;
import javax.xml.bind.annotation.XmlType;
import javax.xml.bind.annotation.adapters.XmlAdapter;
import javax.xml.bind.annotation.adapters.XmlJavaTypeAdapter;

import org.jenetics.internal.util.HashBuilder;
import org.jenetics.internal.util.cast;
import org.jenetics.internal.util.jaxb;

import org.jenetics.util.Array;
import org.jenetics.util.Factory;
import org.jenetics.util.ISeq;
import org.jenetics.util.MSeq;
import org.jenetics.util.Seq;
import org.jenetics.util.Verifiable;

/**
 * The central class the GA is working with, is the {@code Genotype}. It is the
 * structural representative of an individual. This class is the encoded problem
 * solution with one to many {@link Chromosome}.
 * <p>
 * <img alt="Genotype" src="doc-files/Genotype.svg" width="400" height="252" >
 * </p>
 * The chromosomes of a genotype doesn't have to have necessarily the same size.
 * It is only required that all genes are from the same type and the genes within
 * a chromosome have the same constraints; e. g. the same min- and max values
 * for number genes.
 *
 * [code]
 * final Genotype&lt;DoubleGene&gt; genotype = Genotype.of(
 *     DoubleChromosome.of(0.0, 1.0, 8),
 *     DoubleChromosome.of(1.0, 2.0, 10),
 *     DoubleChromosome.of(0.0, 10.0, 9),
 *     DoubleChromosome.of(0.1, 0.9, 5)
 * );
 * [/code]
 * The code snippet above creates a genotype with the same structure as shown in
 * the figure above. In this example the {@link DoubleGene} has been chosen as
 * gene type.
 *
 * @author <a href="mailto:franz.wilhelmstoetter@gmx.at">Franz Wilhelmstötter</a>
 * @since 1.0
<<<<<<< HEAD
 * @version 1.6 &mdash; <em>$Date: 2014-03-07 $</em>
=======
 * @version 2.0 &mdash; <em>$Date: 2014-03-31 $</em>
>>>>>>> 2f47a4a7
 */
@XmlJavaTypeAdapter(Genotype.Model.Adapter.class)
public final class Genotype<G extends Gene<?, G>>
	implements
		Factory<Genotype<G>>,
		Iterable<Chromosome<G>>,
		Verifiable,
		Serializable
{
	private static final long serialVersionUID = 3L;

	private final ISeq<Chromosome<G>> _chromosomes;
	private final int _ngenes;

	//Caching isValid value.
	private volatile Boolean _valid = null;

	private Genotype(
		final ISeq<? extends Chromosome<G>> chromosomes,
		final int ngenes
	) {
		if (chromosomes.length() == 0) {
			throw new IllegalArgumentException("No chromosomes given.");
		}

		_chromosomes = cast.apply(chromosomes);
		_ngenes = ngenes;
	}

	/**
	 * Create a new Genotype from a given sequence of {@code Chromosomes}.
	 *
	 * @param chromosomes The {@code Chromosome} array the {@code Genotype}
	 *         consists of.
	 * @throws NullPointerException if {@code chromosomes} is null or one of its
	 *         element.
	 * @throws IllegalArgumentException if {@code chromosome.length == 0}.
	 */
	public Genotype(final ISeq<? extends Chromosome<G>> chromosomes) {
		this(chromosomes, ngenes(chromosomes));
	}

	private static int ngenes(final Seq<? extends Chromosome<?>> chromosomes) {
		int ngenes = 0;
		for (int i = chromosomes.length(); --i >= 0;) {
			ngenes += chromosomes.get(i).length();
		}
		return ngenes;
	}

	/**
	 * Return the chromosome at the given index. It is guaranteed, that the
	 * returned chromosome is not null.
	 *
	 * @param index Chromosome index.
	 * @return The Chromosome.
	 * @throws IndexOutOfBoundsException if
	 *         {@code (index < 0 || index >= _length)}.
	 */
	public Chromosome<G> getChromosome(final int index) {
		assert(_chromosomes != null);
		assert(_chromosomes.get(index) != null);

		return _chromosomes.get(index);
	}

	/**
	 * Return the first chromosome. This is a shortcut for
	 * [code]
	 * final Genotype&lt;DoubleGene&gt; gt = ...
	 * final Chromosome&lt;DoubleGene&gt; chromosome = gt.getChromosome(0);
	 * [/code]
	 *
	 * @return The first chromosome.
	 */
	public Chromosome<G> getChromosome() {
		assert(_chromosomes != null);
		assert(_chromosomes.get(0) != null);

		return _chromosomes.get(0);
	}

	/**
	 * Return the first {@link Gene} of the first {@link Chromosome} of this
	 * {@code Genotype}. This is a shortcut for
	 * [code]
	 * final Genotype&lt;DoubleGene&gt; gt = ...
	 * final DoubleGene gene = gt.getChromosome(0).getGene(0);
	 * [/code]
	 *
	 * @return the first {@link Gene} of the first {@link Chromosome} of this
	 *         {@code Genotype}.
	 */
	public G getGene() {
		assert(_chromosomes != null);
		assert(_chromosomes.get(0) != null);

		return _chromosomes.get(0).getGene();
	}


	public ISeq<Chromosome<G>> toSeq() {
		return _chromosomes;
	}

	@Override
	public Iterator<Chromosome<G>> iterator() {
		return _chromosomes.iterator();
	}

	/**
	 * Getting the number of chromosomes of this genotype.
	 *
	 * @return number of chromosomes.
	 */
	public int length() {
		return _chromosomes.length();
	}

	/**
	 * Return the number of genes this genotype consists of. This is the sum of
	 * the number of genes of the genotype chromosomes.
	 *
	 * @return Return the number of genes this genotype consists of.
	 */
	public int getNumberOfGenes() {
		return _ngenes;
	}

	/**
	 * Test if this genotype is valid. A genotype is valid if all its
	 * {@link Chromosome}s are valid.
	 *
	 * @return true if this genotype is valid, false otherwise.
	 */
	@Override
	public boolean isValid() {
		if (_valid == null) {
			_valid = _chromosomes.forAll(c -> c.isValid());
		}
		return _valid;
	}

	/**
	 * Return a new, random genotype by creating new, random chromosomes (calling
	 * the {@link Chromosome#newInstance()} method) from the chromosomes of this
	 * genotype.
	 */
	@Override
	public Genotype<G> newInstance() {
		final MSeq<Chromosome<G>> chromosomes = MSeq.valueOf(length());
		for (int i = 0, n = length(); i < n; ++i) {
			chromosomes.set(i, _chromosomes.get(i).newInstance());
		}

		return new Genotype<>(chromosomes.toISeq(), _ngenes);
	}

	Genotype<G> newInstance(final ISeq<Chromosome<G>> chromosomes) {
		return new Genotype<>(chromosomes, _ngenes);
	}

	@Override
	public int hashCode() {
		return HashBuilder.of(getClass()).and(_chromosomes).value();
	}

	@Override
	public boolean equals(final Object o) {
		if (o == this) {
			return true;
		}
		if (!(o instanceof Genotype<?>)) {
			return false;
		}

		final Genotype<?> gt = (Genotype<?>)o;
		return eq(_chromosomes, gt._chromosomes);
	}

	@Override
	public String toString() {
		return _chromosomes.toString();
	}

	/* *************************************************************************
	 *  Static factory methods
	 * ************************************************************************/

	/**
<<<<<<< HEAD
	 * Create a new Genotype from a given array of <code>Chromosomes</code>.
	 * The <code>Chromosome</code> array <code>c</code> is cloned.
	 *
	 * @param chromosomes The {@code Chromosome} array the {@code Genotype}
	 *         consists of.
	 * @throws NullPointerException if {@code chromosomes} is null or one of its
	 *         element.
	 */
	@Deprecated
	public static <G extends Gene<?, G>> Genotype<G> valueOf(
		final ISeq<? extends Chromosome<G>> chromosomes
	) {
		return new Genotype<>(chromosomes);
	}

	/**
	 * @deprecated Use {@link #of(Chromosome[])} instead.
	 */
	@Deprecated
	@SafeVarargs
	public static <G extends Gene<?, G>> Genotype<G> valueOf(
		final Chromosome<G>... chromosomes
	) {
		return of(chromosomes);
=======
	 * Return a converter which access the chromosome array of this genotype.
	 *
	 * @param <T> the gene type
	 * @return a function object which returns the chromosomes for this genotype.
	 */
	public static <T extends Gene<?, T>>
	Function<Genotype<T>, ISeq<Chromosome<T>>> Chromosomes()
	{
		return new Function<Genotype<T>, ISeq<Chromosome<T>>>() {
			@Override public ISeq<Chromosome<T>> apply(final Genotype<T> value) {
				return value.toSeq();
			}
		};
	}

	/**
	 * Return a converter which access the chromosome with the given index of
	 * this genotype.
	 *
	 * @param <T> the gene type
	 * @param index the index of the chromosome
	 * @return a function object which returns the chromosome at the given index.
	 */
	public static <T extends Gene<?, T>>
	Function<Genotype<T>, Chromosome<T>> Chromosome(final int index)
	{
		return new Function<Genotype<T>, Chromosome<T>>() {
			@Override public Chromosome<T> apply(final Genotype<T> value) {
				return value.getChromosome(index);
			}
		};
	}

	/**
	 * Return a converter which access the first chromosome of this genotype.
	 *
	 * @param <T> the gene type
	 * @return a function object which returns the first chromosome of this
	 *         genotype.
	 */
	public static <T extends Gene<?, T>>
	Function<Genotype<T>, Chromosome<T>> Chromosome()
	{
		return new Function<Genotype<T>, Chromosome<T>>() {
			@Override public Chromosome<T> apply(final Genotype<T> value) {
				return value.getChromosome();
			}
		};
>>>>>>> 2f47a4a7
	}

	/**
	 * Create a new Genotype from a given array of {@code Chromosomes}.
	 *
	 * @param <G> the gene type
	 * @param chromosomes The {@code Chromosome} array the {@code Genotype}
	 *         consists of.
	 * @return a new {@code Genotype} from the given chromosomes
	 * @throws NullPointerException if {@code chromosomes} is null or one of its
	 *         element.
	 * @throws IllegalArgumentException if {@code chromosome.length == 0}.
	 */
	@SafeVarargs
	public static <G extends Gene<?, G>> Genotype<G> of(
		final Chromosome<G>... chromosomes
	) {
		final ISeq<Chromosome<G>> seq = ISeq.valueOf(chromosomes);
		if (!seq.forAll(o -> o != null)) {
			throw new NullPointerException("One of the given chromosomes is null.");
		}

		return valueOf(seq);
	}

	/* *************************************************************************
<<<<<<< HEAD
	 *  XML object serialization
	 * ************************************************************************/

	@SuppressWarnings({"unchecked", "rawtypes"})
	static final XMLFormat<Genotype>
	XML = new XMLFormat<Genotype>(Genotype.class)
	{
		private static final String LENGTH = "length";
		private static final String NGENES = "ngenes";

		@Override
		public Genotype newInstance(
			final Class<Genotype> cls, final InputElement xml
		)
			throws XMLStreamException
		{
			final int length = xml.getAttribute(LENGTH, 0);
			final int ngenes = xml.getAttribute(NGENES, 0);
			final MSeq<Chromosome> chromosomes = MSeq.valueOf(length);
			for (int i = 0; i < length; ++i) {
				final Chromosome<?> c = xml.getNext();
				chromosomes.set(i, c);
			}

			return new Genotype(chromosomes.toISeq(), ngenes);
		}
		@Override
		public void write(final Genotype gt, final OutputElement xml)
			throws XMLStreamException
		{
			xml.setAttribute(LENGTH, gt.length());
			xml.setAttribute(NGENES, gt.getNumberOfGenes());
			for (int i = 0; i < gt.length(); ++i) {
				xml.add(gt._chromosomes.get(i));
			}
		}
		@Override
		public void read(final InputElement xml, final Genotype gt) {
		}
	};

	/* *************************************************************************
=======
>>>>>>> 2f47a4a7
	 *  JAXB object serialization
	 * ************************************************************************/

	@XmlRootElement(name = "genotype")
	@XmlType(name = "org.jenetics.Genotype")
	@XmlAccessorType(XmlAccessType.FIELD)
	@SuppressWarnings({"unchecked", "rawtypes"})
	static final class Model {

		@XmlAttribute(name = "length", required = true)
		public int length;

		@XmlAttribute(name = "ngenes", required = true)
		public int ngenes;

		@XmlElement(name = "chromosome", required = true, nillable = false)
		public List chromosomes;

		public static final class Adapter
			extends XmlAdapter<Model, Genotype>
		{
			@Override
			public Model marshal(final Genotype gt) throws Exception {
				final Model model = new Model();
				model.length = gt.length();
				model.ngenes = gt.getNumberOfGenes();
				model.chromosomes = gt.toSeq()
					.map(jaxb.Marshaller(gt.getChromosome()))
					.asList();

				return model;
			}

			@Override
			public Genotype unmarshal(final Model model) throws Exception {
				final ISeq chs = Array.of(model.chromosomes)
					.map(jaxb.Unmarshaller(model.chromosomes.get(0)))
					.toISeq();

				return new Genotype(chs, model.ngenes);
			}
		}

		public static final Adapter ADAPTER = new Adapter();
	}
}<|MERGE_RESOLUTION|>--- conflicted
+++ resolved
@@ -19,7 +19,8 @@
  */
 package org.jenetics;
 
-import static org.jenetics.util.object.eq;
+import static org.jenetics.internal.util.object.Verify;
+import static org.jenetics.internal.util.object.eq;
 
 import java.io.Serializable;
 import java.util.Iterator;
@@ -40,8 +41,8 @@
 
 import org.jenetics.util.Array;
 import org.jenetics.util.Factory;
+import org.jenetics.util.Function;
 import org.jenetics.util.ISeq;
-import org.jenetics.util.MSeq;
 import org.jenetics.util.Seq;
 import org.jenetics.util.Verifiable;
 
@@ -71,11 +72,7 @@
  *
  * @author <a href="mailto:franz.wilhelmstoetter@gmx.at">Franz Wilhelmstötter</a>
  * @since 1.0
-<<<<<<< HEAD
- * @version 1.6 &mdash; <em>$Date: 2014-03-07 $</em>
-=======
  * @version 2.0 &mdash; <em>$Date: 2014-03-31 $</em>
->>>>>>> 2f47a4a7
  */
 @XmlJavaTypeAdapter(Genotype.Model.Adapter.class)
 public final class Genotype<G extends Gene<?, G>>
@@ -214,7 +211,7 @@
 	@Override
 	public boolean isValid() {
 		if (_valid == null) {
-			_valid = _chromosomes.forAll(c -> c.isValid());
+			_valid = _chromosomes.forAll(Verify);
 		}
 		return _valid;
 	}
@@ -226,8 +223,8 @@
 	 */
 	@Override
 	public Genotype<G> newInstance() {
-		final MSeq<Chromosome<G>> chromosomes = MSeq.valueOf(length());
-		for (int i = 0, n = length(); i < n; ++i) {
+		final Array<Chromosome<G>> chromosomes = new Array<>(length());
+		for (int i = 0; i < length(); ++i) {
 			chromosomes.set(i, _chromosomes.get(i).newInstance());
 		}
 
@@ -261,37 +258,12 @@
 		return _chromosomes.toString();
 	}
 
+
 	/* *************************************************************************
-	 *  Static factory methods
+	 *  Property access methods
 	 * ************************************************************************/
 
 	/**
-<<<<<<< HEAD
-	 * Create a new Genotype from a given array of <code>Chromosomes</code>.
-	 * The <code>Chromosome</code> array <code>c</code> is cloned.
-	 *
-	 * @param chromosomes The {@code Chromosome} array the {@code Genotype}
-	 *         consists of.
-	 * @throws NullPointerException if {@code chromosomes} is null or one of its
-	 *         element.
-	 */
-	@Deprecated
-	public static <G extends Gene<?, G>> Genotype<G> valueOf(
-		final ISeq<? extends Chromosome<G>> chromosomes
-	) {
-		return new Genotype<>(chromosomes);
-	}
-
-	/**
-	 * @deprecated Use {@link #of(Chromosome[])} instead.
-	 */
-	@Deprecated
-	@SafeVarargs
-	public static <G extends Gene<?, G>> Genotype<G> valueOf(
-		final Chromosome<G>... chromosomes
-	) {
-		return of(chromosomes);
-=======
 	 * Return a converter which access the chromosome array of this genotype.
 	 *
 	 * @param <T> the gene type
@@ -340,7 +312,6 @@
 				return value.getChromosome();
 			}
 		};
->>>>>>> 2f47a4a7
 	}
 
 	/**
@@ -358,60 +329,10 @@
 	public static <G extends Gene<?, G>> Genotype<G> of(
 		final Chromosome<G>... chromosomes
 	) {
-		final ISeq<Chromosome<G>> seq = ISeq.valueOf(chromosomes);
-		if (!seq.forAll(o -> o != null)) {
-			throw new NullPointerException("One of the given chromosomes is null.");
-		}
-
-		return valueOf(seq);
+		return new Genotype<>(Array.of(chromosomes).toISeq());
 	}
 
 	/* *************************************************************************
-<<<<<<< HEAD
-	 *  XML object serialization
-	 * ************************************************************************/
-
-	@SuppressWarnings({"unchecked", "rawtypes"})
-	static final XMLFormat<Genotype>
-	XML = new XMLFormat<Genotype>(Genotype.class)
-	{
-		private static final String LENGTH = "length";
-		private static final String NGENES = "ngenes";
-
-		@Override
-		public Genotype newInstance(
-			final Class<Genotype> cls, final InputElement xml
-		)
-			throws XMLStreamException
-		{
-			final int length = xml.getAttribute(LENGTH, 0);
-			final int ngenes = xml.getAttribute(NGENES, 0);
-			final MSeq<Chromosome> chromosomes = MSeq.valueOf(length);
-			for (int i = 0; i < length; ++i) {
-				final Chromosome<?> c = xml.getNext();
-				chromosomes.set(i, c);
-			}
-
-			return new Genotype(chromosomes.toISeq(), ngenes);
-		}
-		@Override
-		public void write(final Genotype gt, final OutputElement xml)
-			throws XMLStreamException
-		{
-			xml.setAttribute(LENGTH, gt.length());
-			xml.setAttribute(NGENES, gt.getNumberOfGenes());
-			for (int i = 0; i < gt.length(); ++i) {
-				xml.add(gt._chromosomes.get(i));
-			}
-		}
-		@Override
-		public void read(final InputElement xml, final Genotype gt) {
-		}
-	};
-
-	/* *************************************************************************
-=======
->>>>>>> 2f47a4a7
 	 *  JAXB object serialization
 	 * ************************************************************************/
 
