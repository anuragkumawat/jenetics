--- conflicted
+++ resolved
@@ -72,11 +72,7 @@
  *
  * @author <a href="mailto:franz.wilhelmstoetter@gmx.at">Franz Wilhelmstötter</a>
  * @since 1.0
-<<<<<<< HEAD
- * @version 2.0 &mdash; <em>$Date: 2014-04-16 $</em>
-=======
- * @version 3.0 &mdash; <em>$Date: 2014-12-03 $</em>
->>>>>>> 8bfa3b87
+ * @version 3.0 &mdash; <em>$Date: 2014-12-28 $</em>
  */
 @XmlJavaTypeAdapter(Genotype.Model.Adapter.class)
 public final class Genotype<G extends Gene<?, G>>
@@ -325,15 +321,9 @@
 	 * @param chromosomes the {@code Chromosome}s the returned genotype consists
 	 *        of
 	 * @return a new {@code Genotype} from the given chromosomes
-<<<<<<< HEAD
-	 * @throws NullPointerException if {@code chromosomes} is null or one of its
-	 *          element.
-	 * @throws IllegalArgumentException if {@code chromosome.length == 0}.
-=======
 	 * @throws NullPointerException if {@code chromosomes} is {@code null} or
 	 *         one of its element.
 	 * @throws IllegalArgumentException if {@code chromosome.length() < 1}.
->>>>>>> 8bfa3b87
 	 */
 	public static <G extends Gene<?, G>> Genotype<G>
 	of(final Iterable<? extends Chromosome<G>> chromosomes) {
