--- conflicted
+++ resolved
@@ -19,14 +19,9 @@
  */
 package org.jenetics;
 
-<<<<<<< HEAD
 import static java.util.Objects.requireNonNull;
 import static org.jenetics.util.object.eq;
 import static org.jenetics.util.object.hashCodeOf;
-=======
-import static org.jenetics.internal.util.object.Verify;
-import static org.jenetics.internal.util.object.eq;
->>>>>>> 8e41e5ca
 
 import java.util.Iterator;
 import java.util.List;
@@ -47,16 +42,6 @@
 import javolution.xml.XMLSerializable;
 import javolution.xml.stream.XMLStreamException;
 
-<<<<<<< HEAD
-=======
-import org.jenetics.internal.util.HashBuilder;
-import org.jenetics.internal.util.cast;
-import org.jenetics.internal.util.jaxb;
-import org.jenetics.internal.util.model.ModelType;
-import org.jenetics.internal.util.model.ValueType;
-
-import org.jenetics.util.Array;
->>>>>>> 8e41e5ca
 import org.jenetics.util.Factory;
 import org.jenetics.util.ISeq;
 import org.jenetics.util.MSeq;
@@ -89,11 +74,7 @@
  *
  * @author <a href="mailto:franz.wilhelmstoetter@gmx.at">Franz Wilhelmstötter</a>
  * @since 1.0
-<<<<<<< HEAD
- * @version 1.0 &mdash; <em>$Date: 2013-12-18 $</em>
-=======
- * @version 1.6 &mdash; <em>$Date: 2014-03-04 $</em>
->>>>>>> 8e41e5ca
+ * @version 1.6 &mdash; <em>$Date: 2014-03-07 $</em>
  */
 @XmlJavaTypeAdapter(Genotype.Model.Adapter.class)
 public final class Genotype<G extends Gene<?, G>>
@@ -290,7 +271,6 @@
 	 * ************************************************************************/
 
 	/**
-<<<<<<< HEAD
 	 * Create a new Genotype from a given array of <code>Chromosomes</code>.
 	 * The <code>Chromosome</code> array <code>c</code> is cloned.
 	 *
@@ -298,50 +278,6 @@
 	 *         consists of.
 	 * @throws NullPointerException if {@code chromosomes} is null or one of its
 	 *         element.
-	 * @throws IllegalArgumentException if {@code chromosome.length == 0}.
-=======
-	 * Return a converter which access the chromosome array of this genotype.
-	 */
-	public static <T extends Gene<?, T>>
-	Function<Genotype<T>, ISeq<Chromosome<T>>> Chromosomes()
-	{
-		return new Function<Genotype<T>, ISeq<Chromosome<T>>>() {
-			@Override public ISeq<Chromosome<T>> apply(final Genotype<T> value) {
-				return value.toSeq();
-			}
-		};
-	}
-
-	/**
-	 * Return a converter which access the chromosome with the given index of
-	 * this genotype.
-	 */
-	public static <T extends Gene<?, T>>
-	Function<Genotype<T>, Chromosome<T>> Chromosome(final int index)
-	{
-		return new Function<Genotype<T>, Chromosome<T>>() {
-			@Override public Chromosome<T> apply(final Genotype<T> value) {
-				return value.getChromosome(index);
-			}
-		};
-	}
-
-	/**
-	 * Return a converter which access the first chromosome of this genotype.
-	 */
-	public static <T extends Gene<?, T>>
-	Function<Genotype<T>, Chromosome<T>> Chromosome()
-	{
-		return new Function<Genotype<T>, Chromosome<T>>() {
-			@Override public Chromosome<T> apply(final Genotype<T> value) {
-				return value.getChromosome();
-			}
-		};
-	}
-
-	/**
-	 * @deprecated Use {@link #Genotype(org.jenetics.util.ISeq)} instead.
->>>>>>> 8e41e5ca
 	 */
 	@Deprecated
 	public static <G extends Gene<?, G>> Genotype<G> valueOf(
@@ -374,16 +310,12 @@
 	public static <G extends Gene<?, G>> Genotype<G> of(
 		final Chromosome<G>... chromosomes
 	) {
-<<<<<<< HEAD
 		final ISeq<Chromosome<G>> seq = ISeq.valueOf(chromosomes);
 		if (!seq.forAll(o -> o != null)) {
 			throw new NullPointerException("One of the given chromosomes is null.");
 		}
 
 		return valueOf(seq);
-=======
-		return new Genotype<>(Array.of(chromosomes).toISeq());
->>>>>>> 8e41e5ca
 	}
 
 	/* *************************************************************************
