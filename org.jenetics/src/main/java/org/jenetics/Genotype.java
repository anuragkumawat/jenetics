/*
 * Java Genetic Algorithm Library (@__identifier__@).
 * Copyright (c) @__year__@ Franz Wilhelmstötter
 *
 * This library is free software; you can redistribute it and/or
 * modify it under the terms of the GNU Lesser General Public
 * License as published by the Free Software Foundation; either
 * version 2.1 of the License, or (at your option) any later version.
 *
 * This library is distributed in the hope that it will be useful,
 * but WITHOUT ANY WARRANTY; without even the implied warranty of
 * MERCHANTABILITY or FITNESS FOR A PARTICULAR PURPOSE.	See the GNU
 * Lesser General Public License for more details.
 *
 * You should have received a copy of the GNU Lesser General Public
 * License along with this library; if not, write to the Free Software
 * Foundation, Inc., 51 Franklin St, Fifth Floor, Boston, MA  02110-1301  USA
 *
 * Author:
 *    Franz Wilhelmstötter (franz.wilhelmstoetter@gmx.at)
 *
 */
package org.jenetics;

<<<<<<< HEAD
=======
import static java.util.Objects.requireNonNull;
import static org.jenetics.util.object.Verify;
>>>>>>> 8ef00680
import static org.jenetics.util.object.eq;
import static org.jenetics.util.object.hashCodeOf;

import java.util.Iterator;
import java.util.function.Function;

import javolution.lang.Immutable;
import javolution.lang.Realtime;
import javolution.text.Text;
import javolution.xml.XMLFormat;
import javolution.xml.XMLSerializable;
import javolution.xml.stream.XMLStreamException;

import org.jenetics.util.Array;
import org.jenetics.util.Factory;
import org.jenetics.util.ISeq;
import org.jenetics.util.Seq;
import org.jenetics.util.Verifiable;

/**
 * The central class the GA is working with, is the {@code Genotype}. It is the
 * structural representative of an individual. This class is the encoded problem
 * solution with one to many {@link Chromosome}.
 * <p><div align="center">
 * <img src="doc-files/Genotype.svg" width="400" height="252" />
 * </p></div>
 * The chromosomes of a genotype doesn't have to have necessarily the same size.
 * It is only required that all genes are from the same type and the genes within
 * a chromosome have the same constraints; e. g. the same min- and max values
 * for number genes.
 *
 * [code]
 * final Genotype<Float64Gene> genotype = Genotype.valueOf(
 *     new Float64Chromosome(0.0, 1.0, 8),
 *     new Float64Chromosome(1.0, 2.0, 10),
 *     new Float64Chromosome(0.0, 10.0, 9),
 *     new Float64Chromosome(0.1, 0.9, 5)
 * );
 * [/code]
 * The code snippet above creates a genotype with the same structure as shown in
 * the figure above. In this example the {@link Float64Gene} has been chosen as
 * gene type.
 *
 * @author <a href="mailto:franz.wilhelmstoetter@gmx.at">Franz Wilhelmstötter</a>
 * @since 1.0
<<<<<<< HEAD
 * @version 1.0 &mdash; <em>$Date: 2013-03-26 $</em>
=======
 * @version 1.0 &mdash; <em>$Date: 2013-06-21 $</em>
>>>>>>> 8ef00680
 */
public final class Genotype<G extends Gene<?, G>>
	implements
		Factory<Genotype<G>>,
		Iterable<Chromosome<G>>,
		Verifiable,
		XMLSerializable,
		Realtime,
		Immutable
{
	private static final long serialVersionUID = 2L;

	private final ISeq<Chromosome<G>> _chromosomes;
	private final int _ngenes;

	//Caching isValid value.
	private volatile Boolean _valid = null;

	private Genotype(final ISeq<Chromosome<G>> chromosomes, final int ngenes) {
		_chromosomes = chromosomes;
		_ngenes = ngenes;
	}

	private static int ngenes(final Seq<? extends Chromosome<?>> chromosomes) {
		int ngenes = 0;
		for (int i = chromosomes.length(); --i >= 0;) {
			ngenes += chromosomes.get(i).length();
		}
		return ngenes;
	}

	/**
	 * Return the chromosome at the given index. It is guaranteed, that the
	 * returned chromosome is not null.
	 *
	 * @param index Chromosome index.
	 * @return The Chromosome.
	 * @throws IndexOutOfBoundsException if (index < 0 || index >= _length).
	 */
	public Chromosome<G> getChromosome(final int index) {
		assert(_chromosomes != null);
		assert(_chromosomes.get(index) != null);

		return _chromosomes.get(index);
	}

	/**
	 * Return the first chromosome. This is a shortcut for
	 * [code]
	 * final Genotype<Float64Gene> gt = ...
	 * final Chromosome<Float64Gene> chromosome = gt.getChromosome(0);
	 * [/code]
	 *
	 * @return The first chromosome.
	 */
	public Chromosome<G> getChromosome() {
		assert(_chromosomes != null);
		assert(_chromosomes.get(0) != null);

		return _chromosomes.get(0);
	}

	/**
	 * Return the first {@link Gene} of the first {@link Chromosome} of this
	 * {@code Genotype}. This is a shortcut for
	 * [code]
	 * final Genotype<Float64Gene> gt = ...
	 * final Float64Gene gene = gt.getChromosome(0).getGene(0);
	 * [/code]
	 *
	 * @return the first {@link Gene} of the first {@link Chromosome} of this
	 *         {@code Genotype}.
	 */
	public G getGene() {
		assert(_chromosomes != null);
		assert(_chromosomes.get(0) != null);

		return _chromosomes.get(0).getGene();
	}


	public ISeq<Chromosome<G>> toSeq() {
		return _chromosomes;
	}

	@Override
	public Iterator<Chromosome<G>> iterator() {
		return _chromosomes.iterator();
	}

	/**
	 * Getting the number of chromosomes of this genotype.
	 *
	 * @return number of chromosomes.
	 */
	public int length() {
		return _chromosomes.length();
	}

	/**
	 * Return the number of genes this genotype consists of. This is the sum of
	 * the number of genes of the genotype chromosomes.
	 *
	 * @return Return the number of genes this genotype consists of.
	 */
	public int getNumberOfGenes() {
		return _ngenes;
	}

	/**
	 * Test if this genotype is valid. A genotype is valid if all its
	 * {@link Chromosome}s are valid.
	 *
	 * @return true if this genotype is valid, false otherwise.
	 */
	@Override
	public boolean isValid() {
		if (_valid == null) {
<<<<<<< HEAD
			_valid = _chromosomes.forall(c -> c.isValid());
=======
			_valid = _chromosomes.forAll(Verify);
>>>>>>> 8ef00680
		}
		return _valid;
	}

	/**
	 * Return a new, random genotype by creating new, random chromosomes (calling
	 * the {@link Chromosome#newInstance()} method) from the chromosomes of this
	 * genotype.
	 */
	@Override
	public Genotype<G> newInstance() {
		final Array<Chromosome<G>> chromosomes = new Array<>(length());
		for (int i = 0; i < length(); ++i) {
			chromosomes.set(i, _chromosomes.get(i).newInstance());
		}

		return new Genotype<>(chromosomes.toISeq(), _ngenes);
	}

	Genotype<G> newInstance(final ISeq<Chromosome<G>> chromosomes) {
		return new Genotype<>(chromosomes, _ngenes);
	}

	@Override
	public int hashCode() {
		return hashCodeOf(getClass()).and(_chromosomes).value();
	}

	@Override
	public boolean equals(final Object o) {
		if (o == this) {
			return true;
		}
		if (!(o instanceof Genotype<?>)) {
			return false;
		}

		final Genotype<?> gt = (Genotype<?>)o;
		return eq(_chromosomes, gt._chromosomes);
	}

	@Override
	public Text toText() {
		return new Text(_chromosomes.toString());
	}

	@Override
	public String toString() {
		return _chromosomes.toString();
	}

	/* *************************************************************************
	 *  Static factory methods
	 * ************************************************************************/

	/**
	 * Create a new Genotype from a given array of <code>Chromosomes</code>.
	 * The <code>Chromosome</code> array <code>c</code> is cloned.
	 *
	 * @param chromosomes The <code>Chromosome</code> array the {@code Genotype}
	 *         consists of.
	 * @throws NullPointerException if {@code chromosomes} is null or one of its
	 *         element.
	 * @throws IllegalArgumentException if {@code chromosome.length == 0}.
	 */
	public static <G extends Gene<?, G>> Genotype<G> valueOf(
		final ISeq<? extends Chromosome<G>> chromosomes
	) {
		requireNonNull(chromosomes, "Chromosomes");
		if (chromosomes.length() == 0) {
			throw new IllegalArgumentException("Chromosomes must be given.");
		}

		@SuppressWarnings("unchecked")
		ISeq<Chromosome<G>> c = (ISeq<Chromosome<G>>)chromosomes;
		return new Genotype<>(c, ngenes(chromosomes));
	}

	/**
	 * Create a new Genotype from a given array of {@code Chromosomes}.
	 *
	 * @param chromosomes The <code>Chromosome</code> array the {@code Genotype}
	 *         consists of.
	 * @throws NullPointerException if {@code chromosomes} is null or one of its
	 *         element.
	 * @throws IllegalArgumentException if {@code chromosome.length == 0}.
	 */
	@SafeVarargs
	public static <G extends Gene<?, G>> Genotype<G> valueOf(
		final Chromosome<G>... chromosomes
	) {
		final Array<Chromosome<G>> array = Array.valueOf(chromosomes);
		if (!array.forall(o -> o != null)) {
			throw new NullPointerException("One of the given chromosomes is null.");
		}

		return valueOf(array.toISeq());
	}

	/* *************************************************************************
	 *  XML object serialization
	 * ************************************************************************/

	@SuppressWarnings({ "unchecked", "rawtypes"})
	static final XMLFormat<Genotype>
	XML = new XMLFormat<Genotype>(Genotype.class)
	{
		private static final String LENGTH = "length";
		private static final String NGENES = "ngenes";

		@Override
		public Genotype newInstance(
			final Class<Genotype> cls, final InputElement xml
		)
			throws XMLStreamException
		{
			final int length = xml.getAttribute(LENGTH, 0);
			final int ngenes = xml.getAttribute(NGENES, 0);
			final Array<Chromosome> chromosomes = new Array<>(length);
			for (int i = 0; i < length; ++i) {
				final Chromosome<?> c = xml.getNext();
				chromosomes.set(i, c);
			}

			return new Genotype(chromosomes.toISeq(), ngenes);
		}
		@Override
		public void write(final Genotype gt, final OutputElement xml)
			throws XMLStreamException
		{
			xml.setAttribute(LENGTH, gt.length());
			xml.setAttribute(NGENES, gt.getNumberOfGenes());
			for (int i = 0; i < gt.length(); ++i) {
				xml.add(gt._chromosomes.get(i));
			}
		}
		@Override
		public void read(final InputElement xml, final Genotype gt) {
		}
	};
}




<|MERGE_RESOLUTION|>--- conflicted
+++ resolved
@@ -22,11 +22,7 @@
  */
 package org.jenetics;
 
-<<<<<<< HEAD
-=======
 import static java.util.Objects.requireNonNull;
-import static org.jenetics.util.object.Verify;
->>>>>>> 8ef00680
 import static org.jenetics.util.object.eq;
 import static org.jenetics.util.object.hashCodeOf;
 
@@ -72,11 +68,7 @@
  *
  * @author <a href="mailto:franz.wilhelmstoetter@gmx.at">Franz Wilhelmstötter</a>
  * @since 1.0
-<<<<<<< HEAD
- * @version 1.0 &mdash; <em>$Date: 2013-03-26 $</em>
-=======
- * @version 1.0 &mdash; <em>$Date: 2013-06-21 $</em>
->>>>>>> 8ef00680
+ * @version 1.0 &mdash; <em>$Date: 2013-07-12 $</em>
  */
 public final class Genotype<G extends Gene<?, G>>
 	implements
@@ -195,11 +187,7 @@
 	@Override
 	public boolean isValid() {
 		if (_valid == null) {
-<<<<<<< HEAD
-			_valid = _chromosomes.forall(c -> c.isValid());
-=======
-			_valid = _chromosomes.forAll(Verify);
->>>>>>> 8ef00680
+			_valid = _chromosomes.forAll(c -> c.isValid());
 		}
 		return _valid;
 	}
