--- conflicted
+++ resolved
@@ -80,11 +80,7 @@
  *
  * @author <a href="mailto:franz.wilhelmstoetter@gmx.at">Franz Wilhelmstötter</a>
  * @since 1.0
-<<<<<<< HEAD
- * @version 2.0 &mdash; <em>$Date: 2013-12-18 $</em>
-=======
- * @version 1.6 &mdash; <em>$Date: 2014-03-04 $</em>
->>>>>>> 8e41e5ca
+ * @version 2.0 &mdash; <em>$Date: 2014-03-07 $</em>
  */
 @XmlJavaTypeAdapter(Genotype.Model.Adapter.class)
 public final class Genotype<G extends Gene<?, G>>
