/*
 * Java Genetic Algorithm Library (@__identifier__@).
 * Copyright (c) @__year__@ Franz Wilhelmstötter
 *
 * This library is free software; you can redistribute it and/or
 * modify it under the terms of the GNU Lesser General Public
 * License as published by the Free Software Foundation; either
 * version 2.1 of the License, or (at your option) any later version.
 *
 * This library is distributed in the hope that it will be useful,
 * but WITHOUT ANY WARRANTY; without even the implied warranty of
 * MERCHANTABILITY or FITNESS FOR A PARTICULAR PURPOSE.	See the GNU
 * Lesser General Public License for more details.
 *
 * You should have received a copy of the GNU Lesser General Public
 * License along with this library; if not, write to the Free Software
 * Foundation, Inc., 51 Franklin St, Fifth Floor, Boston, MA  02110-1301  USA
 *
 * Author:
 *    Franz Wilhelmstötter (franz.wilhelmstoetter@gmx.at)
 *
 */
package org.jenetics;

import static org.jenetics.util.object.eq;
import static org.jenetics.util.object.hashCodeOf;

import java.io.IOException;
import java.io.ObjectInputStream;
import java.io.ObjectOutputStream;
import java.util.function.Supplier;

import javolution.text.CharArray;
import javolution.xml.XMLFormat;
import javolution.xml.XMLSerializable;
import javolution.xml.stream.XMLStreamException;

import org.jenetics.util.Array;
import org.jenetics.util.CharSeq;
import org.jenetics.util.Factory;
import org.jenetics.util.ISeq;

/**
 * CharacterChromosome which represents character sequences.
 *
 * @author <a href="mailto:franz.wilhelmstoetter@gmx.at">Franz Wilhelmstötter</a>
 * @since 1.0
 * @version 1.0 &mdash; <em>$Date$</em>
 */
public class CharacterChromosome
	extends
		AbstractChromosome<CharacterGene>
	implements
		CharSequence,
		XMLSerializable
{
	private static final long serialVersionUID = 1L;

	private transient CharSeq _validCharacters;

	/**
	 * Create a new chromosome with the {@link CharacterGene#DEFAULT_CHARACTERS}
	 * char set as valid characters.
	 *
	 * @param length the {@code length} of the new chromosome.
	 * @throws IllegalArgumentException if the {@code length} is smaller than
	 *         one.
	 */
	public CharacterChromosome(final int length) {
		super(
			new Array<CharacterGene>(length).fill(
<<<<<<< HEAD
					() -> CharacterGene.valueOf(CharacterGene.DEFAULT_CHARACTERS)
				).toISeq()
=======
				CharacterGene.valueOf(CharacterGene.DEFAULT_CHARACTERS)
			).toISeq()
>>>>>>> 331ef51e
		);
		_validCharacters = CharacterGene.DEFAULT_CHARACTERS;
		_valid = true;
	}

	/**
	 * Create a new chromosome with the {@code validCharacters} char set as
	 * valid characters.
	 *
	 * @param validCharacters the valid characters for this chromosome.
	 * @param length the length of the new chromosome.
	 * @throws NullPointerException if the {@code validCharacters} is
	 *         {@code null}.
	 * @throws IllegalArgumentException if the {@code length} is smaller than
	 *         one.
	 */
	public CharacterChromosome(final CharSeq validCharacters, final int length) {
		super(
			new Array<CharacterGene>(length).fill(
<<<<<<< HEAD
					() -> CharacterGene.valueOf(validCharacters)
				).toISeq()
=======
				CharacterGene.valueOf(validCharacters)
			).toISeq()
>>>>>>> 331ef51e
		);
		_validCharacters = validCharacters;
		_valid = true;
	}

	/**
	 * Create a new chromosome from the given {@code genes} array. The genes
	 * array is copied, so changes to the given genes array doesn't effect the
	 * genes of this chromosome.
	 *
	 * @param genes the genes that form the chromosome.
	 * @throws NullPointerException if the given gene array is {@code null}.
	 * @throws IllegalArgumentException if the length of the gene array is
	 *         smaller than one.
	 */
	public CharacterChromosome(final ISeq<CharacterGene> genes) {
		super(genes);
		_validCharacters = genes.get(0).getValidCharacters();
	}

	/**
	 * Create a new chromosome from the given genes (given as string).
	 *
	 * @param genes the character genes.
	 * @param validCharacters the valid characters.
	 * @throws IllegalArgumentException if not all genes are in the set of valid
	 *         characters or the genes string is empty.
	 */
	public CharacterChromosome(final String genes, final CharSeq validCharacters) {
		super(
			new Array<CharacterGene>(genes.length()).fill(new Supplier<CharacterGene>() {
				private int _index = 0;
				@Override
				public CharacterGene get() {
					final char c = genes.charAt(_index++);
					if (!validCharacters.contains(c)) {
						throw new IllegalArgumentException(String.format(
								"Character '%s' not in valid characters %s",
								c, validCharacters
							));
					}
					return CharacterGene.valueOf(c, validCharacters);
				}
			}).toISeq()
		);

		_validCharacters = validCharacters;
	}

	/**
	 * Create a new chromosome from the given genes (given as string).
	 *
	 * @param genes the character genes.
	 * @throws IllegalArgumentException if not all genes are in the set of valid
	 *         characters or the genes is an empty string.
	 */
	public CharacterChromosome(final String genes) {
		this(genes, CharacterGene.DEFAULT_CHARACTERS);
	}

<<<<<<< HEAD
=======
	/**
	 * Return a more specific view of this chromosome factory.
	 *
	 * @return a more specific view of this chromosome factory.
	 *
	 * @deprecated No longer needed after adding new factory methods to the
	 *            {@link Array} class.
	 */
	@Deprecated
	@SuppressWarnings("unchecked")
	public Factory<CharacterChromosome> asFactory() {
		return (Factory<CharacterChromosome>)(Object)this;
	}

>>>>>>> 331ef51e
	@Override
	public char charAt(final int index) {
		return getGene(index).getAllele();
	}

	@Override
	public CharacterChromosome subSequence(final int start, final int end) {
		return new CharacterChromosome(_genes.subSeq(start, end));
	}

	/**
	 * @throws NullPointerException if the given gene array is {@code null}.
	 */
	@Override
	public CharacterChromosome newInstance(final ISeq<CharacterGene> genes) {
		return new CharacterChromosome(genes);
	}

	/**
	 * Create a new, <em>random</em> chromosome.
	 */
	@Override
	public CharacterChromosome newInstance() {
		return new CharacterChromosome(_validCharacters, length());
	}

	@Override
	public int hashCode() {
		return hashCodeOf(getClass()).
				and(super.hashCode()).
				and(_validCharacters).value();
	}

	@Override
	public boolean equals(final Object obj) {
		if (obj == this) {
			return true;
		}
		if (obj == null || getClass() != obj.getClass()) {
			return false;
		}

		final CharacterChromosome cc = (CharacterChromosome)obj;
		return super.equals(obj) && eq(_validCharacters, cc._validCharacters);
	}

	@Override
	public String toString() {
		final StringBuilder out = new StringBuilder();
		for (CharacterGene gene : this) {
			out.append(gene.toString());
		}
		return out.toString();
	}

	/* *************************************************************************
	 *  XML object serialization
	 * ************************************************************************/

	static final XMLFormat<CharacterChromosome>
	XML = new XMLFormat<CharacterChromosome>(CharacterChromosome.class)
	{
		private static final String LENGTH = "length";
		private static final String VALID_CHARS = "valid-characters";

		@Override
		public CharacterChromosome newInstance(
			final Class<CharacterChromosome> cls, final InputElement xml
		)
			throws XMLStreamException
		{
			final int length = xml.getAttribute(LENGTH, 0);
			final CharSeq validCharacters = new CharSeq(xml.getAttribute(
					VALID_CHARS, CharacterGene.DEFAULT_CHARACTERS.toString()
				));

			final Array<CharacterGene> array = new Array<>(length);
			final CharArray values = xml.getText();
			for (int i = 0; i < length; ++i) {
				array.set(i, CharacterGene.valueOf(values.charAt(i), validCharacters));
			}
			return new CharacterChromosome(array.toISeq());
		}
		@Override
		public void write(final CharacterChromosome chromosome, final OutputElement xml)
			throws XMLStreamException
		{
			xml.setAttribute(LENGTH, chromosome.length());
			xml.setAttribute(VALID_CHARS, chromosome._validCharacters.toString());
			final StringBuilder out = new StringBuilder(chromosome.length());
			for (CharacterGene gene : chromosome) {
				out.append(gene.getAllele().charValue());
			}
			xml.addText(out.toString());
		}
		@Override
		public void read(final InputElement element, final CharacterChromosome chromosome) {
		}

	};

	/* *************************************************************************
	 *  Java object serialization
	 * ************************************************************************/

	private void writeObject(final ObjectOutputStream out)
		throws IOException
	{
		out.defaultWriteObject();

		out.writeInt(length());
		out.writeObject(_validCharacters);

		for (CharacterGene gene : _genes) {
			out.writeChar(gene.getAllele().charValue());
		}
	}

	private void readObject(final ObjectInputStream in)
		throws IOException, ClassNotFoundException
	{
		in.defaultReadObject();

		final int length = in.readInt();
		_validCharacters = (CharSeq)in.readObject();

		final Array<CharacterGene> genes = new Array<>(length);
		for (int i = 0; i < length; ++i) {
			final CharacterGene gene = CharacterGene.valueOf(
				Character.valueOf(in.readChar()),
				_validCharacters
			);
			genes.set(i, gene);
		}

		_genes = genes.toISeq();
	}

}


<|MERGE_RESOLUTION|>--- conflicted
+++ resolved
@@ -69,13 +69,8 @@
 	public CharacterChromosome(final int length) {
 		super(
 			new Array<CharacterGene>(length).fill(
-<<<<<<< HEAD
 					() -> CharacterGene.valueOf(CharacterGene.DEFAULT_CHARACTERS)
 				).toISeq()
-=======
-				CharacterGene.valueOf(CharacterGene.DEFAULT_CHARACTERS)
-			).toISeq()
->>>>>>> 331ef51e
 		);
 		_validCharacters = CharacterGene.DEFAULT_CHARACTERS;
 		_valid = true;
@@ -95,13 +90,8 @@
 	public CharacterChromosome(final CharSeq validCharacters, final int length) {
 		super(
 			new Array<CharacterGene>(length).fill(
-<<<<<<< HEAD
 					() -> CharacterGene.valueOf(validCharacters)
 				).toISeq()
-=======
-				CharacterGene.valueOf(validCharacters)
-			).toISeq()
->>>>>>> 331ef51e
 		);
 		_validCharacters = validCharacters;
 		_valid = true;
@@ -162,23 +152,6 @@
 		this(genes, CharacterGene.DEFAULT_CHARACTERS);
 	}
 
-<<<<<<< HEAD
-=======
-	/**
-	 * Return a more specific view of this chromosome factory.
-	 *
-	 * @return a more specific view of this chromosome factory.
-	 *
-	 * @deprecated No longer needed after adding new factory methods to the
-	 *            {@link Array} class.
-	 */
-	@Deprecated
-	@SuppressWarnings("unchecked")
-	public Factory<CharacterChromosome> asFactory() {
-		return (Factory<CharacterChromosome>)(Object)this;
-	}
-
->>>>>>> 331ef51e
 	@Override
 	public char charAt(final int index) {
 		return getGene(index).getAllele();
