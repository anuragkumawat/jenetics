/*
 * Java Genetic Algorithm Library (@__identifier__@).
 * Copyright (c) @__year__@ Franz Wilhelmstötter
 *
 * Licensed under the Apache License, Version 2.0 (the "License");
 * you may not use this file except in compliance with the License.
 * You may obtain a copy of the License at
 *
 *      http://www.apache.org/licenses/LICENSE-2.0
 *
 * Unless required by applicable law or agreed to in writing, software
 * distributed under the License is distributed on an "AS IS" BASIS,
 * WITHOUT WARRANTIES OR CONDITIONS OF ANY KIND, either express or implied.
 * See the License for the specific language governing permissions and
 * limitations under the License.
 *
 * Author:
 *    Franz Wilhelmstötter (franz.wilhelmstoetter@gmx.at)
 */
package org.jenetics;

import static org.jenetics.CharacterGene.DEFAULT_CHARACTERS;
import static org.jenetics.internal.util.object.eq;

import java.io.IOException;
import java.io.ObjectInputStream;
import java.io.ObjectOutputStream;
<<<<<<< HEAD
import java.util.function.Supplier;
=======
import java.io.Serializable;
>>>>>>> 2f47a4a7

import javax.xml.bind.annotation.XmlAccessType;
import javax.xml.bind.annotation.XmlAccessorType;
import javax.xml.bind.annotation.XmlAttribute;
import javax.xml.bind.annotation.XmlElement;
import javax.xml.bind.annotation.XmlRootElement;
import javax.xml.bind.annotation.XmlType;
import javax.xml.bind.annotation.adapters.XmlAdapter;
import javax.xml.bind.annotation.adapters.XmlJavaTypeAdapter;

import org.jenetics.internal.util.HashBuilder;

import org.jenetics.util.Array;
import org.jenetics.util.CharSeq;
import org.jenetics.util.Factory;
import org.jenetics.util.ISeq;

/**
 * CharacterChromosome which represents character sequences.
 *
 * @author <a href="mailto:franz.wilhelmstoetter@gmx.at">Franz Wilhelmstötter</a>
 * @since 1.0
<<<<<<< HEAD
 * @version 1.6 &mdash; <em>$Date: 2014-03-07 $</em>
=======
 * @version 2.0 &mdash; <em>$Date: 2014-03-30 $</em>
>>>>>>> 2f47a4a7
 */
@XmlJavaTypeAdapter(CharacterChromosome.Model.Adapter.class)
public class CharacterChromosome
	extends
		AbstractChromosome<CharacterGene>
	implements
		CharSequence,
		Serializable
{
	private static final long serialVersionUID = 2L;

	private transient CharSeq _validCharacters;

	/**
	 * Create a new chromosome from the given {@code genes} array. The genes
	 * array is copied, so changes to the given genes array doesn't effect the
	 * genes of this chromosome.
	 *
	 * @param genes the genes that form the chromosome.
	 * @throws NullPointerException if the given gene array is {@code null}.
	 * @throws IllegalArgumentException if the length of the gene array is
	 *         smaller than one.
	 */
	protected CharacterChromosome(final ISeq<CharacterGene> genes) {
		super(genes);
		_validCharacters = genes.get(0).getValidCharacters();
	}

	/**
	 * Create a new chromosome with the {@code validCharacters} char set as
	 * valid characters.
	 *
	 * @param validCharacters the valid characters for this chromosome.
	 * @param length the length of the new chromosome.
	 * @throws NullPointerException if the {@code validCharacters} is
	 *         {@code null}.
	 * @throws IllegalArgumentException if the {@code length} is smaller than
	 *         one.
	 */
	public CharacterChromosome(final CharSeq validCharacters, final int length) {
		this(CharacterGene.seq(validCharacters, length));
		_valid = true;
	}

<<<<<<< HEAD
	/**
	 * Create a new chromosome with the {@link CharacterGene#DEFAULT_CHARACTERS}
	 * char set as valid characters.
	 *
	 * @param length the {@code length} of the new chromosome.
	 * @throws IllegalArgumentException if the {@code length} is smaller than
	 *         one.
	 *
	 * @deprecated Use {@link #of(int)} instead.
	 */
	@Deprecated
	public CharacterChromosome(final int length) {
		this(DEFAULT_CHARACTERS, length);
	}

	/**
	 * Create a new chromosome from the given genes (given as string).
	 *
	 * @param genes the character genes.
	 * @param validCharacters the valid characters.
	 * @throws IllegalArgumentException if the genes string is empty.
	 *
	 * @deprecated Use {@link #of(String, org.jenetics.util.CharSeq)} instead.
	 */
	@Deprecated
	public CharacterChromosome(final String genes, final CharSeq validCharacters) {
		super(
			new Array<CharacterGene>(genes.length()).fill(new Supplier<CharacterGene>() {
				private int _index = 0;
				@Override public CharacterGene get() {
					return CharacterGene.of(
						genes.charAt(_index++), validCharacters
					);
				}
			}).toISeq()
		);

		_validCharacters = validCharacters;
	}

	/**
	 * Create a new chromosome from the given genes (given as string).
	 *
	 * @param genes the character genes.
	 * @throws IllegalArgumentException if the genes string is empty.
	 *
	 * @deprecated Use {@link #of(String)} instead.
	 */
	@Deprecated
	public CharacterChromosome(final String genes) {
		this(genes, DEFAULT_CHARACTERS);
	}

	/**
	 * Return a more specific view of this chromosome factory.
	 *
	 * @return a more specific view of this chromosome factory.
	 *
	 * @deprecated No longer needed after adding new factory methods to the
	 *            {@link Array} class.
	 */
	@Deprecated
	@SuppressWarnings("unchecked")
	public Factory<CharacterChromosome> asFactory() {
		return (Factory<CharacterChromosome>)(Object)this;
	}

=======
>>>>>>> 2f47a4a7
	@Override
	public char charAt(final int index) {
		return getGene(index).getAllele();
	}

	@Override
	public CharacterChromosome subSequence(final int start, final int end) {
		return new CharacterChromosome(_genes.subSeq(start, end));
	}

	/**
	 * @throws NullPointerException if the given gene array is {@code null}.
	 */
	@Override
	public CharacterChromosome newInstance(final ISeq<CharacterGene> genes) {
		return new CharacterChromosome(genes);
	}

	/**
	 * Create a new, <em>random</em> chromosome.
	 */
	@Override
	public CharacterChromosome newInstance() {
		return new CharacterChromosome(_validCharacters, length());
	}

	@Override
	public int hashCode() {
		return HashBuilder.of(getClass()).
				and(super.hashCode()).
				and(_validCharacters).value();
	}

	@Override
	public boolean equals(final Object obj) {
		if (obj == this) {
			return true;
		}
		if (obj == null || getClass() != obj.getClass()) {
			return false;
		}

		final CharacterChromosome cc = (CharacterChromosome)obj;
		return super.equals(obj) && eq(_validCharacters, cc._validCharacters);
	}

	@Override
	public String toString() {
		final StringBuilder out = new StringBuilder();
		for (CharacterGene gene : this) {
			out.append(gene);
		}
		return out.toString();
	}


	/**
	 * Create a new chromosome with the {@link CharacterGene#DEFAULT_CHARACTERS}
	 * char set as valid characters.
	 *
	 * @param length the {@code length} of the new chromosome.
	 * @return a new {@code CharacterChromosome} with the given parameter
	 * @throws IllegalArgumentException if the {@code length} is smaller than
	 *         one.
	 */
	public static CharacterChromosome of(final int length) {
		return new CharacterChromosome(
			CharacterGene.seq(DEFAULT_CHARACTERS, length)
		);
	}

	/**
	 * Create a new chromosome from the given genes (given as string).
	 *
	 * @param alleles the character genes.
	 * @param validChars the valid characters.
	 * @return a new {@code CharacterChromosome} with the given parameter
	 * @throws IllegalArgumentException if the genes string is empty.
	 */
	public static CharacterChromosome of(
		final String alleles,
		final CharSeq validChars
	) {
		final Array<CharacterGene> genes = new Array<>(alleles.length());
		//genes.fill(GeneFactory(alleles, validChars));
		return new CharacterChromosome(genes.toISeq());
	}

	private static Factory<CharacterGene>
	GeneFactory(final String alleles, final CharSeq validChars) {
		return new Factory<CharacterGene>() {
			private int _index = 0;
			@Override
			public CharacterGene newInstance() {
				return CharacterGene.of(
					alleles.charAt(_index++), validChars
				);
			}
		};
	}

	/**
	 * Create a new chromosome from the given genes (given as string).
	 *
	 * @param alleles the character genes.
	 * @return a new {@code CharacterChromosome} with the given parameter
	 * @throws IllegalArgumentException if the genes string is empty.
	 */
	public static CharacterChromosome of(final String alleles) {
		return of(alleles, DEFAULT_CHARACTERS);
	}

<<<<<<< HEAD
=======
	/* *************************************************************************
	 *  Property access methods
	 * ************************************************************************/

	/**
	 * Return a {@link Function} which returns the gene array from this
	 * {@link Chromosome}.
	 */
	public static final Function<Chromosome<CharacterGene>, ISeq<CharacterGene>>
		Genes = AbstractChromosome.genes();

	/**
	 * Return a {@link Function} which returns the first {@link Gene} from this
	 * {@link Chromosome}.
	 */
	public static final Function<Chromosome<CharacterGene>, CharacterGene>
		Gene = AbstractChromosome.gene();

	/**
	 * Return a {@link Function} which returns the {@link Gene} with the given
	 * {@code index} from this {@link Chromosome}.
	 *
	 * @param index the gene index within the chromosome
	 * @return a function witch returns the gene at the given index
	 */
	public static Function<Chromosome<CharacterGene>, CharacterGene>
	Gene(final int index)
	{
		return AbstractChromosome.gene(index);
	}

>>>>>>> 2f47a4a7

	/* *************************************************************************
	 *  Java object serialization
	 * ************************************************************************/

	private void writeObject(final ObjectOutputStream out)
		throws IOException
	{
		out.defaultWriteObject();

		out.writeInt(length());
		out.writeObject(_validCharacters);

		for (CharacterGene gene : _genes) {
			out.writeChar(gene.getAllele().charValue());
		}
	}

	private void readObject(final ObjectInputStream in)
		throws IOException, ClassNotFoundException
	{
		in.defaultReadObject();

		final int length = in.readInt();
		_validCharacters = (CharSeq)in.readObject();

		final Array<CharacterGene> genes = new Array<>(length);
		for (int i = 0; i < length; ++i) {
			final CharacterGene gene = CharacterGene.of(
				in.readChar(),
				_validCharacters
			);
			genes.set(i, gene);
		}

		_genes = genes.toISeq();
	}

	/* *************************************************************************
	 *  JAXB object serialization
	 * ************************************************************************/

	@XmlRootElement(name = "character-chromosome")
	@XmlType(name = "org.jenetics.CharacterChromosome")
	@XmlAccessorType(XmlAccessType.FIELD)
	final static class Model {

		@XmlAttribute(name = "length", required = true)
		public int length;

		@XmlElement(name = "valid-alleles", required = true, nillable = false)
		public String validCharacters;

		@XmlElement(name = "alleles", required = true, nillable = false)
		public String genes;

		public final static class Adapter
			extends XmlAdapter<Model, CharacterChromosome>
		{
			@Override
			public Model marshal(final CharacterChromosome value) {
				final Model m = new Model();
				m.length = value.length();
				m.validCharacters = value._validCharacters.toString();
				m.genes = value.toString();
				return m;
			}

			@Override
			public CharacterChromosome unmarshal(final Model m) {
				return CharacterChromosome.of(
					m.genes,
					new CharSeq(m.validCharacters)
				);
			}
		}
	}
}<|MERGE_RESOLUTION|>--- conflicted
+++ resolved
@@ -25,11 +25,8 @@
 import java.io.IOException;
 import java.io.ObjectInputStream;
 import java.io.ObjectOutputStream;
-<<<<<<< HEAD
 import java.util.function.Supplier;
-=======
 import java.io.Serializable;
->>>>>>> 2f47a4a7
 
 import javax.xml.bind.annotation.XmlAccessType;
 import javax.xml.bind.annotation.XmlAccessorType;
@@ -52,11 +49,7 @@
  *
  * @author <a href="mailto:franz.wilhelmstoetter@gmx.at">Franz Wilhelmstötter</a>
  * @since 1.0
-<<<<<<< HEAD
- * @version 1.6 &mdash; <em>$Date: 2014-03-07 $</em>
-=======
- * @version 2.0 &mdash; <em>$Date: 2014-03-30 $</em>
->>>>>>> 2f47a4a7
+ * @version 2.0 &mdash; <em>$Date: 2014-03-31 $</em>
  */
 @XmlJavaTypeAdapter(CharacterChromosome.Model.Adapter.class)
 public class CharacterChromosome
@@ -101,76 +94,6 @@
 		_valid = true;
 	}
 
-<<<<<<< HEAD
-	/**
-	 * Create a new chromosome with the {@link CharacterGene#DEFAULT_CHARACTERS}
-	 * char set as valid characters.
-	 *
-	 * @param length the {@code length} of the new chromosome.
-	 * @throws IllegalArgumentException if the {@code length} is smaller than
-	 *         one.
-	 *
-	 * @deprecated Use {@link #of(int)} instead.
-	 */
-	@Deprecated
-	public CharacterChromosome(final int length) {
-		this(DEFAULT_CHARACTERS, length);
-	}
-
-	/**
-	 * Create a new chromosome from the given genes (given as string).
-	 *
-	 * @param genes the character genes.
-	 * @param validCharacters the valid characters.
-	 * @throws IllegalArgumentException if the genes string is empty.
-	 *
-	 * @deprecated Use {@link #of(String, org.jenetics.util.CharSeq)} instead.
-	 */
-	@Deprecated
-	public CharacterChromosome(final String genes, final CharSeq validCharacters) {
-		super(
-			new Array<CharacterGene>(genes.length()).fill(new Supplier<CharacterGene>() {
-				private int _index = 0;
-				@Override public CharacterGene get() {
-					return CharacterGene.of(
-						genes.charAt(_index++), validCharacters
-					);
-				}
-			}).toISeq()
-		);
-
-		_validCharacters = validCharacters;
-	}
-
-	/**
-	 * Create a new chromosome from the given genes (given as string).
-	 *
-	 * @param genes the character genes.
-	 * @throws IllegalArgumentException if the genes string is empty.
-	 *
-	 * @deprecated Use {@link #of(String)} instead.
-	 */
-	@Deprecated
-	public CharacterChromosome(final String genes) {
-		this(genes, DEFAULT_CHARACTERS);
-	}
-
-	/**
-	 * Return a more specific view of this chromosome factory.
-	 *
-	 * @return a more specific view of this chromosome factory.
-	 *
-	 * @deprecated No longer needed after adding new factory methods to the
-	 *            {@link Array} class.
-	 */
-	@Deprecated
-	@SuppressWarnings("unchecked")
-	public Factory<CharacterChromosome> asFactory() {
-		return (Factory<CharacterChromosome>)(Object)this;
-	}
-
-=======
->>>>>>> 2f47a4a7
 	@Override
 	public char charAt(final int index) {
 		return getGene(index).getAllele();
@@ -283,40 +206,6 @@
 		return of(alleles, DEFAULT_CHARACTERS);
 	}
 
-<<<<<<< HEAD
-=======
-	/* *************************************************************************
-	 *  Property access methods
-	 * ************************************************************************/
-
-	/**
-	 * Return a {@link Function} which returns the gene array from this
-	 * {@link Chromosome}.
-	 */
-	public static final Function<Chromosome<CharacterGene>, ISeq<CharacterGene>>
-		Genes = AbstractChromosome.genes();
-
-	/**
-	 * Return a {@link Function} which returns the first {@link Gene} from this
-	 * {@link Chromosome}.
-	 */
-	public static final Function<Chromosome<CharacterGene>, CharacterGene>
-		Gene = AbstractChromosome.gene();
-
-	/**
-	 * Return a {@link Function} which returns the {@link Gene} with the given
-	 * {@code index} from this {@link Chromosome}.
-	 *
-	 * @param index the gene index within the chromosome
-	 * @return a function witch returns the gene at the given index
-	 */
-	public static Function<Chromosome<CharacterGene>, CharacterGene>
-	Gene(final int index)
-	{
-		return AbstractChromosome.gene(index);
-	}
-
->>>>>>> 2f47a4a7
 
 	/* *************************************************************************
 	 *  Java object serialization
