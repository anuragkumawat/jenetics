--- conflicted
+++ resolved
@@ -42,11 +42,7 @@
  *
  * @author <a href="mailto:franz.wilhelmstoetter@gmx.at">Franz Wilhelmstötter</a>
  * @since 1.0
-<<<<<<< HEAD
- * @version 2.0 &mdash; <em>$Date: 2013-05-27 $</em>
-=======
- * @version 1.0 &mdash; <em>$Date: 2013-06-05 $</em>
->>>>>>> 8ef00680
+ * @version 2.0 &mdash; <em>$Date: 2013-07-12 $</em>
  */
 public class CharacterChromosome
 	extends
@@ -153,23 +149,6 @@
 		this(genes, CharacterGene.DEFAULT_CHARACTERS);
 	}
 
-<<<<<<< HEAD
-=======
-	/**
-	 * Return a more specific view of this chromosome factory.
-	 *
-	 * @return a more specific view of this chromosome factory.
-	 *
-	 * @deprecated No longer needed after adding new factory methods to the
-	 *            {@link Array} class.
-	 */
-	@Deprecated
-	@SuppressWarnings("unchecked")
-	public Factory<CharacterChromosome> asFactory() {
-		return (Factory<CharacterChromosome>)(Object)this;
-	}
-
->>>>>>> 8ef00680
 	@Override
 	public char charAt(final int index) {
 		return getGene(index).getAllele();
@@ -337,12 +316,8 @@
 		final Array<CharacterGene> genes = new Array<>(length);
 		for (int i = 0; i < length; ++i) {
 			final CharacterGene gene = CharacterGene.valueOf(
-<<<<<<< HEAD
-				Character.valueOf(in.readChar()), _validCharacters
-=======
 				Character.valueOf(in.readChar()),
 				_validCharacters
->>>>>>> 8ef00680
 			);
 			genes.set(i, gene);
 		}
