--- conflicted
+++ resolved
@@ -44,11 +44,7 @@
  * Numeric chromosome implementation which holds 64 bit integer numbers.
  *
  * @author <a href="mailto:franz.wilhelmstoetter@gmx.at">Franz Wilhelmstötter</a>
-<<<<<<< HEAD
- * @version 1.6 &mdash; <em>$Date: 2014-03-07 $</em>
-=======
  * @version 1.6 &mdash; <em>$Date: 2014-03-31 $</em>
->>>>>>> 2f47a4a7
  * @since 1.6
  */
 @XmlJavaTypeAdapter(LongChromosome.Model.Adapter.class)
