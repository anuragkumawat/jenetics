--- conflicted
+++ resolved
@@ -19,12 +19,9 @@
  */
 package org.jenetics;
 
-<<<<<<< HEAD
 import static org.jenetics.internal.math.arithmetic.normalize;
 import static org.jenetics.internal.util.array.shuffle;
 
-=======
->>>>>>> 016aff7d
 import java.util.Arrays;
 import java.util.Random;
 
@@ -34,11 +31,7 @@
 
 /**
  * @author <a href="mailto:franz.wilhelmstoetter@gmx.at">Franz Wilhelmstötter</a>
-<<<<<<< HEAD
- * @version <em>$Date: 2014-08-26 $</em>
-=======
  * @version <em>$Date: 2014-08-27 $</em>
->>>>>>> 016aff7d
  */
 public class ProbabilitySelectorTest {
 
@@ -52,21 +45,6 @@
 		return array;
 	}
 
-<<<<<<< HEAD
-=======
-	public static void shuffle(final double[] array, final Random random) {
-		for (int i = array.length; --i >=0;) {
-			swap(array, i, random.nextInt(array.length));
-		}
-	}
-
-	public static void swap(final double[] array, final int i, final int j) {
-		final double temp = array[i];
-		array[i] = array[j];
-		array[j] = temp;
-	}
-
->>>>>>> 016aff7d
 	@DataProvider(name = "arraySize")
 	public Object[][] arraySize() {
 		return new Object[][]{
@@ -94,7 +72,6 @@
 	public void revertSortedArray(final Integer size) {
 		final double[] values = array(size, new Random());
 		Arrays.sort(values);
-<<<<<<< HEAD
 
 		final double[] reverted = ProbabilitySelector.sortAndRevert(values);
 		for (int i = 0; i < values.length; ++i) {
@@ -113,14 +90,5 @@
 			ProbabilitySelector.indexOfBinary(probabilities, 0.5)
 		);
 	}
-=======
-
-		final double[] reverted = ProbabilitySelector.sortAndRevert(values);
-		for (int i = 0; i < values.length; ++i) {
-			Assert.assertEquals(reverted[i], (double)(values.length - i - 1));
-		}
-	}
-
->>>>>>> 016aff7d
 
 }