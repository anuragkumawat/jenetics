--- conflicted
+++ resolved
@@ -39,11 +39,7 @@
 
 /**
  * @author <a href="mailto:franz.wilhelmstoetter@gmx.at">Franz Wilhelmstötter</a>
-<<<<<<< HEAD
- * @version <em>$Date: 2014-04-16 $</em>
-=======
- * @version <em>$Date: 2014-07-01 $</em>
->>>>>>> 67e61c7c
+ * @version <em>$Date: 2014-07-11 $</em>
  */
 public class BitChromosomeTest extends ChromosomeTester<BitGene> {
 
