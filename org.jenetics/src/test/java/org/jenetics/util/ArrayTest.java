/*
 * Java Genetic Algorithm Library (@__identifier__@).
 * Copyright (c) @__year__@ Franz Wilhelmstötter
 *
 * This library is free software; you can redistribute it and/or
 * modify it under the terms of the GNU Lesser General Public
 * License as published by the Free Software Foundation; either
 * version 2.1 of the License, or (at your option) any later version.
 *
 * This library is distributed in the hope that it will be useful,
 * but WITHOUT ANY WARRANTY; without even the implied warranty of
 * MERCHANTABILITY or FITNESS FOR A PARTICULAR PURPOSE.  See the GNU
 * Lesser General Public License for more details.
 *
 * You should have received a copy of the GNU Lesser General Public
 * License along with this library; if not, write to the Free Software
 * Foundation, Inc., 51 Franklin St, Fifth Floor, Boston, MA  02110-1301  USA
 *
 * Author:
 *     Franz Wilhelmstötter (franz.wilhelmstoetter@gmx.at)
 *
 */
package org.jenetics.util;

import static org.jenetics.util.factories.Int;

import java.util.Arrays;
import java.util.Collections;
import java.util.Iterator;
import java.util.List;
import java.util.Random;
import java.util.concurrent.atomic.AtomicInteger;

import org.testng.Assert;
import org.testng.annotations.Test;


/**
 * @author <a href="mailto:franz.wilhelmstoetter@gmx.at">Franz Wilhelmstötter</a>
<<<<<<< HEAD
 * @version <em>$Date: 2013-03-26 $</em>
=======
 * @version <em>$Date: 2013-05-16 $</em>
>>>>>>> 6920ebcd
 */
public class ArrayTest extends ObjectTester<Array<Double>> {

	private final Random _random = new Random();

	final Factory<Array<Double>> _factory = new Factory<Array<Double>>() {
		@Override
		public Array<Double> newInstance() {
			final Random random = RandomRegistry.getRandom();
			final Array<Double> array = new Array<>(random.nextInt(1000) + 100);
			for (int i = 0; i < array.length(); ++i) {
				array.set(i, random.nextDouble());
			}
			return array;
		}
	};
	@Override
	protected Factory<Array<Double>> getFactory() {
		return _factory;
	}

	@Test
	public void newFromCollection() {
		final Array<Integer> a1 = Array.valueOf(1, 2, 3, 4, 5);
		final Array<Integer> a2 = Array.valueOf(6, 7, 8, 9, 10, 11, 12, 13);
		final Array<Integer> a3 = a1.add(a2);

		Assert.assertEquals(a3.length(), a1.length() + a2.length());
		for (int i = 0; i < a1.length() + a2.length(); ++i) {
			Assert.assertEquals(a3.get(i), new Integer(i + 1));
		}
	}

	@Test
	public void newFromSubArray() {
		final Array<Integer> a1 = Array.valueOf(0, 1, 2, 3, 4, 5, 6, 7);
		final Array<Integer> a2 = Array.valueOf(6, 7, 8, 9, 10, 11, 12, 13);
		final Array<Integer> a3 = a1.subSeq(0, 6).add(a2);

		Assert.assertEquals(a3.length(), a1.length() + a2.length() - 2);
		for (int i = 0; i < a1.length() + a2.length() - 2; ++i) {
			Assert.assertEquals(a3.get(i), new Integer(i));
		}
	}

	@Test
	public void newFromOtherSubArray() {
		final Array<Integer> a1 = Array.valueOf(0, 1, 2, 3, 4, 5, 6, 7);
		final Array<Integer> a2 = Array.valueOf(6, 7, 8, 9, 10, 11, 12, 13);
		final Array<Integer> a3 = a1.subSeq(1, 6).add(a2);

		Assert.assertEquals(a3.length(), a1.length() + a2.length() - 3);
		for (int i = 1; i < a1.length() + a2.length() - 2; ++i) {
			Assert.assertEquals(a3.get(i - 1), new Integer(i));
		}
	}

	@Test
	public void create4() {
		final Array<Integer> a1 = Array.valueOf(0, 1, 2, 3, 4, 5, 6, 7);
		final Array<Integer> a2 = Array.valueOf(6, 7, 8, 9, 10, 11, 12, 13);
		final Array<Integer> a3 = a1.add(a2.subSeq(2, 7));

		Assert.assertEquals(a3.length(), a1.length() + a2.length() - 3);
		for (int i = 0; i < a1.length() + a2.length() - 3; ++i) {
			Assert.assertEquals(a3.get(i), new Integer(i));
		}
	}

	@Test
	public void filter() {
		final Array<Integer> array = new Array<>(20);
		array.setAll(100);
		array.set(18, null);
		array.set(19, null);

		final Array<Integer> filtered = array.filter(o -> o != null);
		Assert.assertEquals(filtered.length(), array.length() - 2);
	}

	@Test
	public void boxBoolean() {
		final Random random = RandomRegistry.getRandom();
		final boolean[] array = new boolean[1000];
		for (int i = 0; i < array.length; ++i) {
			array[i] = random.nextBoolean();
		}

		final Array<Boolean> boxed = Array.box(array);

		for (int i = 0; i < array.length; ++i) {
			Assert.assertEquals(boxed.get(i).booleanValue(), array[i]);
		}
	}

	@Test
	public void boxChar() {
		final Random random = RandomRegistry.getRandom();
		final char[] array = new char[1000];
		for (int i = 0; i < array.length; ++i) {
			array[i] = (char)random.nextInt();
		}

		final Array<Character> boxed = Array.box(array);

		for (int i = 0; i < array.length; ++i) {
			Assert.assertEquals(boxed.get(i).charValue(), array[i]);
		}
	}

	@Test
	public void boxShort() {
		final Random random = RandomRegistry.getRandom();
		final short[] array = new short[1000];
		for (int i = 0; i < array.length; ++i) {
			array[i] = (short)random.nextInt();
		}

		final Array<Short> boxed = Array.box(array);

		for (int i = 0; i < array.length; ++i) {
			Assert.assertEquals(boxed.get(i).shortValue(), array[i]);
		}
	}

	@Test
	public void boxInt() {
		final Random random = RandomRegistry.getRandom();
		final int[] array = new int[1000];
		for (int i = 0; i < array.length; ++i) {
			array[i] = random.nextInt();
		}

		final Array<Integer> boxed = Array.box(array);

		for (int i = 0; i < array.length; ++i) {
			Assert.assertEquals(boxed.get(i).intValue(), array[i]);
		}
	}

	@Test
	public void boxLong() {
		final Random random = RandomRegistry.getRandom();
		final long[] array = new long[1000];
		for (int i = 0; i < array.length; ++i) {
			array[i] = random.nextLong();
		}

		final Array<Long> boxed = Array.box(array);

		for (int i = 0; i < array.length; ++i) {
			Assert.assertEquals(boxed.get(i).longValue(), array[i]);
		}
	}

	@Test
	public void boxFloat() {
		final Random random = RandomRegistry.getRandom();
		final float[] array = new float[1000];
		for (int i = 0; i < array.length; ++i) {
			array[i] = random.nextFloat();
		}

		final Array<Float> boxed = Array.box(array);

		for (int i = 0; i < array.length; ++i) {
			Assert.assertEquals(boxed.get(i).floatValue(), array[i]);
		}
	}

	@Test
	public void boxDouble() {
		final Random random = RandomRegistry.getRandom();
		final double[] array = new double[1000];
		for (int i = 0; i < array.length; ++i) {
			array[i] = random.nextDouble();
		}

		final Array<Double> boxed = Array.box(array);

		for (int i = 0; i < array.length; ++i) {
			Assert.assertEquals(boxed.get(i).doubleValue(), array[i]);
		}
	}

	@Test
	public void unboxBoolean() {
		final Random random = RandomRegistry.getRandom();
		final Array<Boolean> array = new Array<>(1000);
		for (int i = 0; i < array.length(); ++i) {
			array.set(i, random.nextBoolean());
		}

		final boolean[] unboxed = Array.unboxBoolean(array);

		for (int i = 0; i < array.length(); ++i) {
			Assert.assertEquals(unboxed[i], array.get(i).booleanValue());
		}
	}

	@Test
	public void unboxCharacter() {
		final Random random = RandomRegistry.getRandom();
		final Array<Character> array = new Array<>(1000);
		for (int i = 0; i < array.length(); ++i) {
			array.set(i, (char)random.nextInt());
		}

		final char[] unboxed = Array.unboxChar(array);

		for (int i = 0; i < array.length(); ++i) {
			Assert.assertEquals(unboxed[i], array.get(i).charValue());
		}
	}

	@Test
	public void unboxShort() {
		final Random random = RandomRegistry.getRandom();
		final Array<Short> array = new Array<>(1000);
		for (int i = 0; i < array.length(); ++i) {
			array.set(i, (short)random.nextInt());
		}

		final short[] unboxed = Array.unboxShort(array);

		for (int i = 0; i < array.length(); ++i) {
			Assert.assertEquals(unboxed[i], array.get(i).shortValue());
		}
	}

	@Test
	public void unboxInteger() {
		final Random random = RandomRegistry.getRandom();
		final Array<Integer> array = new Array<>(1000);
		for (int i = 0; i < array.length(); ++i) {
			array.set(i, random.nextInt());
		}

		final int[] unboxed = Array.unboxInt(array);

		for (int i = 0; i < array.length(); ++i) {
			Assert.assertEquals(unboxed[i], array.get(i).intValue());
		}
	}

	@Test
	public void unboxLong() {
		final Random random = RandomRegistry.getRandom();
		final Array<Long> array = new Array<>(1000);
		for (int i = 0; i < array.length(); ++i) {
			array.set(i, random.nextLong());
		}

		final long[] unboxed = Array.unboxLong(array);

		for (int i = 0; i < array.length(); ++i) {
			Assert.assertEquals(unboxed[i], array.get(i).longValue());
		}
	}

	@Test
	public void unboxFloat() {
		final Random random = RandomRegistry.getRandom();
		final Array<Float> array = new Array<>(1000);
		for (int i = 0; i < array.length(); ++i) {
			array.set(i, random.nextFloat());
		}

		final float[] unboxed = Array.unboxFloat(array);

		for (int i = 0; i < array.length(); ++i) {
			Assert.assertEquals(unboxed[i], array.get(i).floatValue());
		}
	}

	@Test
	public void unboxDouble() {
		final Random random = RandomRegistry.getRandom();
		final Array<Double> array = new Array<>(1000);
		for (int i = 0; i < array.length(); ++i) {
			array.set(i, random.nextDouble());
		}

		final double[] unboxed = Array.unboxDouble(array);

		for (int i = 0; i < array.length(); ++i) {
			Assert.assertEquals(unboxed[i], array.get(i).doubleValue());
		}
	}

	@Test
	public void sort() {
		final Array<Integer> integers = new Array<Integer>(10000).fill(Int());

		Assert.assertTrue(integers.isSorted());

		integers.sort();
		Assert.assertTrue(integers.isSorted());

		integers.shuffle(new Random());
		integers.sort();
		Assert.assertTrue(integers.isSorted());
	}

	@Test
	public void sort2() {
		final Random random = new Random();

		final Array<Integer> array = new Array<>(100);
		array.fill(() -> random.nextInt(10000));
		Assert.assertFalse(array.isSorted());

		final Array<Integer> clonedArray = array.copy();
		Assert.assertEquals(array, clonedArray);

		clonedArray.sort(30, 40);
		array.subSeq(30, 40).sort();
		Assert.assertEquals(array, clonedArray);
	}

	@Test
	public void map() {
		final Array<Integer> integers = new Array<Integer>(20).fill(Int());

		final Array<String> strings = integers.map(o -> o.toString());

		Assert.assertEquals(strings.length(), integers.length());
		for (int i = 0; i < strings.length(); ++i) {
			Assert.assertEquals(strings.get(i), Integer.toString(i));
		}
	}

	@Test
	public void reverse() {
		final Array<Integer> integers = new Array<Integer>(1000).fill(Int(999, -1));

		Assert.assertFalse(integers.isSorted());
		integers.reverse();
		Assert.assertTrue(integers.isSorted());
	}

	@Test
	public void swap() {
		final Array<Integer> array = new Array<Integer>(10).fill(Int());
		for (int i = 0; i < array.length(); ++i) {
			for (int j = i; j < array.length(); ++j) {
				final Array<Integer> copy = array.copy();
				copy.swap(i, j);

				Assert.assertEquals(copy.get(j), array.get(i));
			}
		}

		array.swap(4, 4);
	}

	@Test(expectedExceptions = ArrayIndexOutOfBoundsException.class)
	public void swap3() {
		final Array<Integer> array = new Array<Integer>(10).fill(Int());
		array.swap(5, 10);
	}

	@Test(expectedExceptions = ArrayIndexOutOfBoundsException.class)
	public void swap4() {
		final Array<Integer> array = new Array<Integer>(10).fill(Int());
		array.swap(-1, 8);
	}

	@Test
	public void swap5() {
		final Array<Integer> a1 = new Array<Integer>(50).fill(Int());
		final Array<Integer> a2 = new Array<Integer>(33).fill(Int());

		for (int i = 0; i < a1.length(); ++i) {
			for (int j = i; j < a1.length(); ++j) {
				for (int k = 0; k < a2.length() - (j - i); ++k) {
					final Array<Integer> ca1 = a1.copy();
					final Array<Integer> ca2 = a2.copy();

					ca1.swap(i, j, ca2, k);

					Assert.assertEquals(ca1.subSeq(i, j), a2.subSeq(k, k + (j - i)));
					Assert.assertEquals(ca2.subSeq(k, k + (j - i)), a1.subSeq(i, j));
				}
			}
		}
	}

	@Test
	public void asList() {
		final Array<Integer> integers = new Array<Integer>(1000).fill(Int());
		Assert.assertTrue(integers.isSorted());

		integers.shuffle(new Random());
		Assert.assertFalse(integers.isSorted());

		Collections.sort(integers.asList());
		Assert.assertTrue(integers.isSorted());
	}

	@Test
	public void fillConstant() {
		final ISeq<Integer> array = new Array<Integer>(10).setAll(10).toISeq();
		Assert.assertEquals(array.length(), 10);
		for (Integer i : array) {
			Assert.assertEquals(i, new Integer(10));
		}
	}

	@Test
	public void fillFactory() {
		final Array<Integer> array = new Array<Integer>(10).setAll(0);
		Assert.assertEquals(array.length(), 10);

		array.fill(Int());

		for (int i = 0; i < array.length(); ++i) {
			Assert.assertEquals(array.get(i), new Integer(i));
		}
	}

	static interface ArrayAlterer {
		void alter(final MSeq<Double> seq);
	}

	@Test
	void immutableFill() {
		immutable(new ArrayAlterer() {
			@Override public void alter(final MSeq<Double> seq) {
				seq.fill(() -> _random.nextDouble());
			}
		});
	}

	@Test
	void immutableSet() {
		immutable(new ArrayAlterer() {
			@Override public void alter(final MSeq<Double> seq) {
				for (int i = 0; i < seq.length(); ++i) {
					seq.set(i, Math.random());
				}
			}
		});
	}

	private void immutable(final ArrayAlterer alterer) {
		Array<Double> array = getFactory().newInstance();
		Array<Double> copy = array.copy();
		Assert.assertEquals(copy, array);

		int i = 0;
		int j = array.length();
		while (i < j) {
			final Array<Double> sub = array.subSeq(i, j);
			assertEquals(sub, 0, array, i, j - i);

			final ISeq<Double> iseq = sub.toISeq();
			final MSeq<Double> cseq = iseq.copy();
			assertEquals(iseq, 0, cseq, 0, iseq.length());

			alterer.alter(sub);
			Assert.assertEquals(sub, array.subSeq(i, j));
			Assert.assertEquals(iseq, cseq);

			++i; --j;
			array = copy.copy();
		}
	}

	static <T> void assertEquals(
		final Seq<T> actual, final int srcPos,
		final Seq<T> expected, final int desPos, final int length
	) {
		for (int i = 0; i < length; ++i) {
			Assert.assertEquals(actual.get(srcPos + i), expected.get(desPos + i));
		}
	}

	@Test
	public void foreach() {
		final Array<Integer> array = new Array<Integer>(10).setAll(123);
		array.toISeq();
		final AtomicInteger count = new AtomicInteger(0);
		boolean value = array.forall(object -> {
			Assert.assertEquals(object, new Integer(123));
			count.addAndGet(1);
			return true;
		});

		Assert.assertEquals(value, true);
		Assert.assertEquals(count.get(), 10);

		count.set(0);
		int result = array.indexWhere(o -> {
			Assert.assertEquals(o, new Integer(123));
			return count.addAndGet(1) == 5;
		});

		Assert.assertEquals(count.get(), 5);
		Assert.assertEquals(result, 4);
	}

	@Test
	public void append1() {
		final Array<Integer> a1 = Array.valueOf(0, 1, 2, 3, 4, 5);
		final Array<Integer> a2 = Array.valueOf(6, 7, 8, 9, 10);
		final Array<Integer> a3 = a1.add(a2);

		Assert.assertEquals(a3.length(), 11);
		Assert.assertEquals(a3,
				Array.valueOf(0, 1, 2, 3, 4, 5, 6, 7, 8, 9, 10)
			);
	}

	@Test
	public void append2() {
		final Array<Integer> a1 = Array.valueOf(0, 1, 2, 3, 4, 5);
		final Array<Integer> a3 = a1.add(Arrays.asList(6, 7, 8, 9, 10));

		Assert.assertEquals(a3.length(), 11);
		Assert.assertEquals(a3,
				Array.valueOf(0, 1, 2, 3, 4, 5, 6, 7, 8, 9, 10)
			);
	}

	@Test
	public void append3() {
		final Array<Integer> a1 = Array.valueOf(0, 1, 2, 3, 4, 5);
		final Array<Integer> a2 = a1.add(6);
		final Array<Integer> a3 = a1.add(6);

		Assert.assertEquals(a2.length(), a1.length() + 1);
		Assert.assertEquals(a3.length(), a1.length() + 1);
		Assert.assertNotSame(a2, a3);
		Assert.assertEquals(a2, a3);
	}

	@Test
	public void indexOf() {
		final Array<Integer> array = new Array<>(20);
		for (int i = 0; i < 10; ++i) {
			array.set(i, i);
		}
		for (int i = 10; i < 20; ++i) {
			array.set(i, i - 10);
		}

		int index = array.indexOf(5);
		Assert.assertEquals(index, 5);

		index = array.lastIndexOf(5);
		Assert.assertEquals(index, 15);

		index = array.lastIndexOf(25);
		Assert.assertEquals(index, -1);

		index = array.indexOf(-1);
		Assert.assertEquals(index, -1);

		index = array.indexOf(Integer.MIN_VALUE);
		Assert.assertEquals(index, -1);

		index = array.indexOf(Integer.MAX_VALUE);
		Assert.assertEquals(index, -1);
	}

	@Test
	public void copy() {
		final Array<Integer> array = new Array<>(10);
		for (int i = 0; i < array.length(); ++i) {
			array.set(i, i);
		}

		final Array<Integer> copy = array.subSeq(3, 8).copy();
		Assert.assertEquals(copy.length(), 5);
		for (int i = 0; i < 5; ++i) {
			Assert.assertEquals(copy.get(i), new Integer(i + 3));
		}
	}

	@Test
	public void subArray() {
		final Array<Integer> array = new Array<>(10);
		for (int i = 0; i < array.length(); ++i) {
			array.set(i, i);
		}

		final Array<Integer> sub = array.subSeq(3, 8);
		Assert.assertEquals(sub.length(), 5);
		for (int i = 0; i < 5; ++i) {
			Assert.assertEquals(sub.get(i), new Integer(i + 3));
			sub.set(i, i + 100);
		}

		for (int i = 3; i < 8; ++i) {
			Assert.assertEquals(array.get(i), new Integer(i + 97));
		}

		final Array<Integer> copy = sub.copy();
		Assert.assertEquals(copy.length(), 5);
		for (int i = 0; i < 5; ++i) {
			Assert.assertEquals(sub.get(i), new Integer(i + 100));
		}

		int count = 0;
		for (Integer i : sub) {
			Assert.assertEquals(i, new Integer(count + 100));
			++count;
		}
		Assert.assertEquals(count, 5);
	}

	@Test
	public void iterator() {
		final List<Integer> list = Arrays.asList(1, 2, 3, 4, 5, 6, 7, 8, 9, 0);
		final Array<Integer> array = Array.valueOf(list);

		final Iterator<Integer> ai = array.iterator();
		for (Integer i : list) {
			Assert.assertEquals(i, ai.next());
		}
		Assert.assertFalse(ai.hasNext());
	}

	@Test
	public void toObjectArray() {
		final Array<Integer> array = new Array<>(10);
		for (int i = 0; i < array.length(); ++i) {
			array.set(i, i);
		}

		Object[] oa = array.toArray();
		Assert.assertEquals(oa.length, array.length());
		Assert.assertEquals(oa.getClass(), Object[].class);
		for (int i = 0; i < oa.length; ++i) {
			Assert.assertEquals(oa[i], array.get(i));
		}
	}

	@Test
	public void toTypedArray() {
		final Array<Integer> array = new Array<>(10);
		for (int i = 0; i < array.length(); ++i) {
			array.set(i, i);
		}

		Integer[] oa = array.toArray(new Integer[0]);
		Assert.assertEquals(oa.length, array.length());
		Assert.assertEquals(oa.getClass(), Integer[].class);
		for (int i = 0; i < oa.length; ++i) {
			Assert.assertEquals(oa[i], array.get(i));
		}
		Assert.assertEquals(Array.valueOf(oa), array);
	}

}





<|MERGE_RESOLUTION|>--- conflicted
+++ resolved
@@ -37,11 +37,7 @@
 
 /**
  * @author <a href="mailto:franz.wilhelmstoetter@gmx.at">Franz Wilhelmstötter</a>
-<<<<<<< HEAD
- * @version <em>$Date: 2013-03-26 $</em>
-=======
- * @version <em>$Date: 2013-05-16 $</em>
->>>>>>> 6920ebcd
+ * @version <em>$Date: 2013-05-28 $</em>
  */
 public class ArrayTest extends ObjectTester<Array<Double>> {
 
