/*
 * Java Genetic Algorithm Library (@__identifier__@).
 * Copyright (c) @__year__@ Franz Wilhelmstötter
 *
 * This library is free software; you can redistribute it and/or
 * modify it under the terms of the GNU Lesser General Public
 * License as published by the Free Software Foundation; either
 * version 2.1 of the License, or (at your option) any later version.
 *
 * This library is distributed in the hope that it will be useful,
 * but WITHOUT ANY WARRANTY; without even the implied warranty of
 * MERCHANTABILITY or FITNESS FOR A PARTICULAR PURPOSE.  See the GNU
 * Lesser General Public License for more details.
 *
 * You should have received a copy of the GNU Lesser General Public
 * License along with this library; if not, write to the Free Software
 * Foundation, Inc., 51 Franklin St, Fifth Floor, Boston, MA  02110-1301  USA
 *
 * Author:
 *     Franz Wilhelmstötter (franz.wilhelmstoetter@gmx.at)
 *
 */
package org.jenetics.util;

import static org.jenetics.util.factories.Int;

import java.util.Arrays;
import java.util.Collections;
import java.util.Iterator;
import java.util.List;
import java.util.Random;
import java.util.concurrent.atomic.AtomicInteger;

import org.testng.Assert;
import org.testng.annotations.Test;


/**
 * @author <a href="mailto:franz.wilhelmstoetter@gmx.at">Franz Wilhelmstötter</a>
 * @version <em>$Date$</em>
 */
public class ArrayTest extends ObjectTester<Array<Double>> {

	private final Random _random = new Random();

	final Factory<Array<Double>> _factory = new Factory<Array<Double>>() {
		@Override
		public Array<Double> newInstance() {
			final Random random = RandomRegistry.getRandom();
			final Array<Double> array = new Array<>(random.nextInt(1000) + 100);
			for (int i = 0; i < array.length(); ++i) {
				array.set(i, random.nextDouble());
			}
			return array;
		}
	};
	@Override
	protected Factory<Array<Double>> getFactory() {
		return _factory;
	}

	@Test
	public void newFromCollection() {
		final Array<Integer> a1 = Array.box(1, 2, 3, 4, 5);
		final Array<Integer> a2 = Array.box(6, 7, 8, 9, 10, 11, 12, 13);
		final Array<Integer> a3 = a1.add(a2);

		Assert.assertEquals(a3.length(), a1.length() + a2.length());
		for (int i = 0; i < a1.length() + a2.length(); ++i) {
			Assert.assertEquals(a3.get(i), new Integer(i + 1));
		}
	}

	@Test
	public void newFromSubArray() {
		final Array<Integer> a1 = Array.box(0, 1, 2, 3, 4, 5, 6, 7);
		final Array<Integer> a2 = Array.box(6, 7, 8, 9, 10, 11, 12, 13);
		final Array<Integer> a3 = a1.subSeq(0, 6).add(a2);

		Assert.assertEquals(a3.length(), a1.length() + a2.length() - 2);
		for (int i = 0; i < a1.length() + a2.length() - 2; ++i) {
			Assert.assertEquals(a3.get(i), new Integer(i));
		}
	}

	@Test
	public void newFromOtherSubArray() {
		final Array<Integer> a1 = Array.box(0, 1, 2, 3, 4, 5, 6, 7);
		final Array<Integer> a2 = Array.box(6, 7, 8, 9, 10, 11, 12, 13);
		final Array<Integer> a3 = a1.subSeq(1, 6).add(a2);

		Assert.assertEquals(a3.length(), a1.length() + a2.length() - 3);
		for (int i = 1; i < a1.length() + a2.length() - 2; ++i) {
			Assert.assertEquals(a3.get(i - 1), new Integer(i));
		}
	}

	@Test
	public void create4() {
		final Array<Integer> a1 = Array.box(0, 1, 2, 3, 4, 5, 6, 7);
		final Array<Integer> a2 = Array.box(6, 7, 8, 9, 10, 11, 12, 13);
		final Array<Integer> a3 = a1.add(a2.subSeq(2, 7));

		Assert.assertEquals(a3.length(), a1.length() + a2.length() - 3);
		for (int i = 0; i < a1.length() + a2.length() - 3; ++i) {
			Assert.assertEquals(a3.get(i), new Integer(i));
		}
	}

	@Test
	public void setAllFromIterable() {
		final Random random = new LCG64ShiftRandom();
		final Array<Integer> elements = new Array<>(18181);
		for (int i = 0; i < elements.length(); ++i) {
			elements.set(i, random.nextInt());
		}

		final Array<Integer> array = new Array<>(elements.length());
		Assert.assertNotEquals(array, elements);

		array.setAll(elements);
		Assert.assertEquals(array, elements);
	}

	@Test
	public void setAllFromIterator() {
		final Random random = new LCG64ShiftRandom();
		final Array<Integer> elements = new Array<>(18181);
		for (int i = 0; i < elements.length(); ++i) {
			elements.set(i, random.nextInt());
		}

		final Array<Integer> array = new Array<>(elements.length());
		Assert.assertNotEquals(array, elements);

		array.setAll(elements.iterator());
		Assert.assertEquals(array, elements);
	}

	@Test
	public void setAllFromObject() {
		final Random random = new LCG64ShiftRandom();
		final Integer element = random.nextInt();

		final Array<Integer> elements = new Array<>(18181);
		for (int i = 0; i < elements.length(); ++i) {
			elements.set(i, element);
		}

		final Array<Integer> array = new Array<>(elements.length());
		Assert.assertNotEquals(array, elements);

		array.setAll(element);
		Assert.assertEquals(array, elements);
	}

	@Test
	public void setAllFromObjectArray() {
		final Random random = new LCG64ShiftRandom();
		final Array<Integer> elements = new Array<>(18181);
		for (int i = 0; i < elements.length(); ++i) {
			elements.set(i, random.nextInt());
		}

		final Array<Integer> array = new Array<>(elements.length());
		Assert.assertNotEquals(array, elements);

		array.setAll(elements.toArray(new Integer[0]));
		Assert.assertEquals(array, elements);
	}

	@Test
	public void filter() {
		final Array<Integer> array = new Array<>(20);
		array.setAll(100);
		array.set(18, null);
		array.set(19, null);

		final Array<Integer> filtered = array.filter(o -> o != null);
		Assert.assertEquals(filtered.length(), array.length() - 2);
	}

	@Test
	public void boxBoolean() {
		final Random random = RandomRegistry.getRandom();
		final boolean[] array = new boolean[1000];
		for (int i = 0; i < array.length; ++i) {
			array[i] = random.nextBoolean();
		}

		final Array<Boolean> boxed = Array.box(array);

		for (int i = 0; i < array.length; ++i) {
			Assert.assertEquals(boxed.get(i).booleanValue(), array[i]);
		}
	}

	@Test
	public void boxChar() {
		final Random random = RandomRegistry.getRandom();
		final char[] array = new char[1000];
		for (int i = 0; i < array.length; ++i) {
			array[i] = (char)random.nextInt();
		}

		final Array<Character> boxed = Array.box(array);

		for (int i = 0; i < array.length; ++i) {
			Assert.assertEquals(boxed.get(i).charValue(), array[i]);
		}
	}

	@Test
	public void boxShort() {
		final Random random = RandomRegistry.getRandom();
		final short[] array = new short[1000];
		for (int i = 0; i < array.length; ++i) {
			array[i] = (short)random.nextInt();
		}

		final Array<Short> boxed = Array.box(array);

		for (int i = 0; i < array.length; ++i) {
			Assert.assertEquals(boxed.get(i).shortValue(), array[i]);
		}
	}

	@Test
	public void boxInt() {
		final Random random = RandomRegistry.getRandom();
		final int[] array = new int[1000];
		for (int i = 0; i < array.length; ++i) {
			array[i] = random.nextInt();
		}

		final Array<Integer> boxed = Array.box(array);

		for (int i = 0; i < array.length; ++i) {
			Assert.assertEquals(boxed.get(i).intValue(), array[i]);
		}
	}

	@Test
	public void boxLong() {
		final Random random = RandomRegistry.getRandom();
		final long[] array = new long[1000];
		for (int i = 0; i < array.length; ++i) {
			array[i] = random.nextLong();
		}

		final Array<Long> boxed = Array.box(array);

		for (int i = 0; i < array.length; ++i) {
			Assert.assertEquals(boxed.get(i).longValue(), array[i]);
		}
	}

	@Test
	public void boxFloat() {
		final Random random = RandomRegistry.getRandom();
		final float[] array = new float[1000];
		for (int i = 0; i < array.length; ++i) {
			array[i] = random.nextFloat();
		}

		final Array<Float> boxed = Array.box(array);

		for (int i = 0; i < array.length; ++i) {
			Assert.assertEquals(boxed.get(i).floatValue(), array[i]);
		}
	}

	@Test
	public void boxDouble() {
		final Random random = RandomRegistry.getRandom();
		final double[] array = new double[1000];
		for (int i = 0; i < array.length; ++i) {
			array[i] = random.nextDouble();
		}

		final Array<Double> boxed = Array.box(array);

		for (int i = 0; i < array.length; ++i) {
			Assert.assertEquals(boxed.get(i).doubleValue(), array[i]);
		}
	}

	@Test
	public void unboxBoolean() {
		final Random random = RandomRegistry.getRandom();
		final Array<Boolean> array = new Array<>(1000);
		for (int i = 0; i < array.length(); ++i) {
			array.set(i, random.nextBoolean());
		}

		final boolean[] unboxed = Array.unboxBoolean(array);

		for (int i = 0; i < array.length(); ++i) {
			Assert.assertEquals(unboxed[i], array.get(i).booleanValue());
		}
	}

	@Test
	public void unboxCharacter() {
		final Random random = RandomRegistry.getRandom();
		final Array<Character> array = new Array<>(1000);
		for (int i = 0; i < array.length(); ++i) {
			array.set(i, (char)random.nextInt());
		}

		final char[] unboxed = Array.unboxChar(array);

		for (int i = 0; i < array.length(); ++i) {
			Assert.assertEquals(unboxed[i], array.get(i).charValue());
		}
	}

	@Test
	public void unboxShort() {
		final Random random = RandomRegistry.getRandom();
		final Array<Short> array = new Array<>(1000);
		for (int i = 0; i < array.length(); ++i) {
			array.set(i, (short)random.nextInt());
		}

		final short[] unboxed = Array.unboxShort(array);

		for (int i = 0; i < array.length(); ++i) {
			Assert.assertEquals(unboxed[i], array.get(i).shortValue());
		}
	}

	@Test
	public void unboxInteger() {
		final Random random = RandomRegistry.getRandom();
		final Array<Integer> array = new Array<>(1000);
		for (int i = 0; i < array.length(); ++i) {
			array.set(i, random.nextInt());
		}

		final int[] unboxed = Array.unboxInt(array);

		for (int i = 0; i < array.length(); ++i) {
			Assert.assertEquals(unboxed[i], array.get(i).intValue());
		}
	}

	@Test
	public void unboxLong() {
		final Random random = RandomRegistry.getRandom();
		final Array<Long> array = new Array<>(1000);
		for (int i = 0; i < array.length(); ++i) {
			array.set(i, random.nextLong());
		}

		final long[] unboxed = Array.unboxLong(array);

		for (int i = 0; i < array.length(); ++i) {
			Assert.assertEquals(unboxed[i], array.get(i).longValue());
		}
	}

	@Test
	public void unboxFloat() {
		final Random random = RandomRegistry.getRandom();
		final Array<Float> array = new Array<>(1000);
		for (int i = 0; i < array.length(); ++i) {
			array.set(i, random.nextFloat());
		}

		final float[] unboxed = Array.unboxFloat(array);

		for (int i = 0; i < array.length(); ++i) {
			Assert.assertEquals(unboxed[i], array.get(i).floatValue());
		}
	}

	@Test
	public void unboxDouble() {
		final Random random = RandomRegistry.getRandom();
		final Array<Double> array = new Array<>(1000);
		for (int i = 0; i < array.length(); ++i) {
			array.set(i, random.nextDouble());
		}

		final double[] unboxed = Array.unboxDouble(array);

		for (int i = 0; i < array.length(); ++i) {
			Assert.assertEquals(unboxed[i], array.get(i).doubleValue());
		}
	}

	@Test
	public void sort() {
		final Array<Integer> integers = new Array<Integer>(10000).fill(Int());

		Assert.assertTrue(integers.isSorted());

		integers.sort();
		Assert.assertTrue(integers.isSorted());

		integers.shuffle(new Random());
		integers.sort();
		Assert.assertTrue(integers.isSorted());
	}

	@Test
	public void sort2() {
		final Random random = new Random();

		final Array<Integer> array = new Array<>(100);
		array.fill(() -> random.nextInt(10000));
		Assert.assertFalse(array.isSorted());

		final Array<Integer> clonedArray = array.copy();
		Assert.assertEquals(array, clonedArray);

		clonedArray.sort(30, 40);
		array.subSeq(30, 40).sort();
		Assert.assertEquals(array, clonedArray);
	}

	@Test
	public void map() {
		final Array<Integer> integers = new Array<Integer>(20).fill(Int());

		final Array<String> strings = integers.map(o -> o.toString());

		Assert.assertEquals(strings.length(), integers.length());
		for (int i = 0; i < strings.length(); ++i) {
			Assert.assertEquals(strings.get(i), Integer.toString(i));
		}
	}

	@Test
	public void reverse() {
		final Array<Integer> integers = new Array<Integer>(1000).fill(Int(999, -1));

		Assert.assertFalse(integers.isSorted());
		integers.reverse();
		Assert.assertTrue(integers.isSorted());
	}

	@Test
	public void swap() {
		final Array<Integer> array = new Array<Integer>(10).fill(Int());
		for (int i = 0; i < array.length(); ++i) {
			for (int j = i; j < array.length(); ++j) {
				final Array<Integer> copy = array.copy();
				copy.swap(i, j);

				Assert.assertEquals(copy.get(j), array.get(i));
			}
		}

		array.swap(4, 4);
	}

	@Test(expectedExceptions = ArrayIndexOutOfBoundsException.class)
	public void swap3() {
		final Array<Integer> array = new Array<Integer>(10).fill(Int());
		array.swap(5, 10);
	}

	@Test(expectedExceptions = ArrayIndexOutOfBoundsException.class)
	public void swap4() {
		final Array<Integer> array = new Array<Integer>(10).fill(Int());
		array.swap(-1, 8);
	}

	@Test
	public void swapArray() {
		final Array<Integer> a1 = new Array<Integer>(50).fill(Int());
		final Array<Integer> a2 = new Array<Integer>(33).fill(Int());

		for (int i = 0; i < a1.length(); ++i) {
			for (int j = i; j < a1.length(); ++j) {
				for (int k = 0; k < a2.length() - (j - i); ++k) {
					final Array<Integer> ca1 = a1.copy();
					final Array<Integer> ca2 = a2.copy();

					ca1.swap(i, j, ca2, k);

					Assert.assertEquals(ca1.subSeq(i, j), a2.subSeq(k, k + (j - i)));
					Assert.assertEquals(ca2.subSeq(k, k + (j - i)), a1.subSeq(i, j));
				}
			}
		}
	}

	@Test
	public void swapMSeq() {
		final Array<Integer> a1 = new Array<Integer>(50).fill(Int());
		final Array<Integer> a2 = new Array<Integer>(33).fill(Int());

		for (int i = 0; i < a1.length(); ++i) {
			for (int j = i; j < a1.length(); ++j) {
				for (int k = 0; k < a2.length() - (j - i); ++k) {
					final MSeq<Integer> ca1 = a1.copy();
					final MSeq<Integer> ca2 = a2.copy();

					ca1.swap(i, j, ca2, k);

					Assert.assertEquals(ca1.subSeq(i, j), a2.subSeq(k, k + (j - i)));
					Assert.assertEquals(ca2.subSeq(k, k + (j - i)), a1.subSeq(i, j));
				}
			}
		}
	}

	@Test
	public void asList() {
		final Array<Integer> integers = new Array<Integer>(1000).fill(Int());
		Assert.assertTrue(integers.isSorted());

		integers.shuffle(new Random());
		Assert.assertFalse(integers.isSorted());

		Collections.sort(integers.asList());
		Assert.assertTrue(integers.isSorted());
	}

	@Test
	public void fillConstant() {
		final ISeq<Integer> array = new Array<Integer>(10).setAll(10).toISeq();
		Assert.assertEquals(array.length(), 10);
		for (Integer i : array) {
			Assert.assertEquals(i, new Integer(10));
		}
	}

	@Test
	public void fillFactory() {
		final Array<Integer> array = new Array<Integer>(10).setAll(0);
		Assert.assertEquals(array.length(), 10);

		array.fill(Int());

		for (int i = 0; i < array.length(); ++i) {
			Assert.assertEquals(array.get(i), new Integer(i));
		}
	}

	static interface ArrayAlterer {
		void alter(final MSeq<Double> seq);
	}

	@Test
	void immutableFill() {
		immutable(new ArrayAlterer() {
			@Override public void alter(final MSeq<Double> seq) {
				seq.fill(() -> _random.nextDouble());
			}
		});
	}

	@Test
	void immutableSet() {
		immutable(new ArrayAlterer() {
			@Override public void alter(final MSeq<Double> seq) {
				for (int i = 0; i < seq.length(); ++i) {
					seq.set(i, Math.random());
				}
			}
		});
	}

	private void immutable(final ArrayAlterer alterer) {
		Array<Double> array = getFactory().newInstance();
		Array<Double> copy = array.copy();
		Assert.assertEquals(copy, array);

		int i = 0;
		int j = array.length();
		while (i < j) {
			final Array<Double> sub = array.subSeq(i, j);
			assertEquals(sub, 0, array, i, j - i);

			final ISeq<Double> iseq = sub.toISeq();
			final MSeq<Double> cseq = iseq.copy();
			assertEquals(iseq, 0, cseq, 0, iseq.length());

			alterer.alter(sub);
			Assert.assertEquals(sub, array.subSeq(i, j));
			Assert.assertEquals(iseq, cseq);

			++i; --j;
			array = copy.copy();
		}
	}

	static <T> void assertEquals(
		final Seq<T> actual, final int srcPos,
		final Seq<T> expected, final int desPos, final int length
	) {
		for (int i = 0; i < length; ++i) {
			Assert.assertEquals(actual.get(srcPos + i), expected.get(desPos + i));
		}
	}

	@Test
	public void foreach() {
		final Array<Integer> array = new Array<Integer>(10).setAll(123);
		array.toISeq();
		final AtomicInteger count = new AtomicInteger(0);
<<<<<<< HEAD
		boolean value = array.forall(object -> {
			Assert.assertEquals(object, new Integer(123));
			count.addAndGet(1);
			return true;
=======
		boolean value = array.forAll(new Function<Integer, Boolean>() {
			@Override public Boolean apply(Integer object) {
				Assert.assertEquals(object, new Integer(123));
				count.addAndGet(1);
				return Boolean.TRUE;
			}
>>>>>>> 331ef51e
		});

		Assert.assertEquals(value, true);
		Assert.assertEquals(count.get(), 10);

		count.set(0);
		int result = array.indexWhere(o -> {
			Assert.assertEquals(o, new Integer(123));
			return count.addAndGet(1) == 5;
		});

		Assert.assertEquals(count.get(), 5);
		Assert.assertEquals(result, 4);
	}

	@Test
	public void append1() {
		final Array<Integer> a1 = Array.valueOf(0, 1, 2, 3, 4, 5);
		final Array<Integer> a2 = Array.valueOf(6, 7, 8, 9, 10);
		final Array<Integer> a3 = a1.add(a2);

		Assert.assertEquals(a3.length(), 11);
		Assert.assertEquals(a3,
				Array.valueOf(0, 1, 2, 3, 4, 5, 6, 7, 8, 9, 10)
			);
	}

	@Test
	public void append2() {
		final Array<Integer> a1 = Array.valueOf(0, 1, 2, 3, 4, 5);
		final Array<Integer> a3 = a1.add(Arrays.asList(6, 7, 8, 9, 10));

		Assert.assertEquals(a3.length(), 11);
		Assert.assertEquals(a3,
				Array.valueOf(0, 1, 2, 3, 4, 5, 6, 7, 8, 9, 10)
			);
	}

	@Test
	public void append3() {
		final Array<Integer> a1 = Array.valueOf(0, 1, 2, 3, 4, 5);
		final Array<Integer> a2 = a1.add(6);
		final Array<Integer> a3 = a1.add(6);

		Assert.assertEquals(a2.length(), a1.length() + 1);
		Assert.assertEquals(a3.length(), a1.length() + 1);
		Assert.assertNotSame(a2, a3);
		Assert.assertEquals(a2, a3);
	}

	@Test
	public void indexOf() {
		final Array<Integer> array = new Array<>(20);
		for (int i = 0; i < 10; ++i) {
			array.set(i, i);
		}
		for (int i = 10; i < 20; ++i) {
			array.set(i, i - 10);
		}

		int index = array.indexOf(5);
		Assert.assertEquals(index, 5);

		index = array.lastIndexOf(5);
		Assert.assertEquals(index, 15);

		index = array.lastIndexOf(25);
		Assert.assertEquals(index, -1);

		index = array.indexOf(-1);
		Assert.assertEquals(index, -1);

		index = array.indexOf(Integer.MIN_VALUE);
		Assert.assertEquals(index, -1);

		index = array.indexOf(Integer.MAX_VALUE);
		Assert.assertEquals(index, -1);
	}

	@Test
	public void copy() {
		final Array<Integer> array = new Array<>(10);
		for (int i = 0; i < array.length(); ++i) {
			array.set(i, i);
		}

		final Array<Integer> copy = array.subSeq(3, 8).copy();
		Assert.assertEquals(copy.length(), 5);
		for (int i = 0; i < 5; ++i) {
			Assert.assertEquals(copy.get(i), new Integer(i + 3));
		}
	}

	@Test
	public void subArray() {
		final Array<Integer> array = new Array<>(10);
		for (int i = 0; i < array.length(); ++i) {
			array.set(i, i);
		}

		final Array<Integer> sub = array.subSeq(3, 8);
		Assert.assertEquals(sub.length(), 5);
		for (int i = 0; i < 5; ++i) {
			Assert.assertEquals(sub.get(i), new Integer(i + 3));
			sub.set(i, i + 100);
		}

		for (int i = 3; i < 8; ++i) {
			Assert.assertEquals(array.get(i), new Integer(i + 97));
		}

		final Array<Integer> copy = sub.copy();
		Assert.assertEquals(copy.length(), 5);
		for (int i = 0; i < 5; ++i) {
			Assert.assertEquals(sub.get(i), new Integer(i + 100));
		}

		int count = 0;
		for (Integer i : sub) {
			Assert.assertEquals(i, new Integer(count + 100));
			++count;
		}
		Assert.assertEquals(count, 5);
	}

	@Test
	public void iterator() {
		final List<Integer> list = Arrays.asList(1, 2, 3, 4, 5, 6, 7, 8, 9, 0);
		final Array<Integer> array = Array.valueOf(list);

		final Iterator<Integer> ai = array.iterator();
		for (Integer i : list) {
			Assert.assertEquals(i, ai.next());
		}
		Assert.assertFalse(ai.hasNext());
	}

	@Test
	public void toObjectArray() {
		final Array<Integer> array = new Array<>(10);
		for (int i = 0; i < array.length(); ++i) {
			array.set(i, i);
		}

		Object[] oa = array.toArray();
		Assert.assertEquals(oa.length, array.length());
		Assert.assertEquals(oa.getClass(), Object[].class);
		for (int i = 0; i < oa.length; ++i) {
			Assert.assertEquals(oa[i], array.get(i));
		}
	}

	@Test
	public void toTypedArray() {
		final Array<Integer> array = new Array<>(10);
		for (int i = 0; i < array.length(); ++i) {
			array.set(i, i);
		}

		Integer[] oa = array.toArray(new Integer[0]);
		Assert.assertEquals(oa.length, array.length());
		Assert.assertEquals(oa.getClass(), Integer[].class);
		for (int i = 0; i < oa.length; ++i) {
			Assert.assertEquals(oa[i], array.get(i));
		}
		Assert.assertEquals(Array.valueOf(oa), array);
	}

}





<|MERGE_RESOLUTION|>--- conflicted
+++ resolved
@@ -603,19 +603,10 @@
 		final Array<Integer> array = new Array<Integer>(10).setAll(123);
 		array.toISeq();
 		final AtomicInteger count = new AtomicInteger(0);
-<<<<<<< HEAD
-		boolean value = array.forall(object -> {
+		boolean value = array.forAll(object -> {
 			Assert.assertEquals(object, new Integer(123));
 			count.addAndGet(1);
 			return true;
-=======
-		boolean value = array.forAll(new Function<Integer, Boolean>() {
-			@Override public Boolean apply(Integer object) {
-				Assert.assertEquals(object, new Integer(123));
-				count.addAndGet(1);
-				return Boolean.TRUE;
-			}
->>>>>>> 331ef51e
 		});
 
 		Assert.assertEquals(value, true);
