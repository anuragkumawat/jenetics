--- conflicted
+++ resolved
@@ -38,11 +38,7 @@
 
 /**
  * @author <a href="mailto:franz.wilhelmstoetter@gmx.at">Franz Wilhelmstötter</a>
-<<<<<<< HEAD
- * @version <em>$Date: 2013-09-02 $</em>
-=======
- * @version <em>$Date: 2013-10-17 $</em>
->>>>>>> 6dbb8b45
+ * @version <em>$Date: 2013-12-09 $</em>
  */
 public class ArrayTest extends ObjectTester<Array<Double>> {
 
