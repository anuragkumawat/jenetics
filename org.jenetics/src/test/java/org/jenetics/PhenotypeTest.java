--- conflicted
+++ resolved
@@ -30,11 +30,7 @@
 
 /**
  * @author <a href="mailto:franz.wilhelmstoetter@gmx.at">Franz Wilhelmstötter</a>
-<<<<<<< HEAD
- * @version <em>$Date: 2013-10-04 $</em>
-=======
- * @version <em>$Date: 2014-02-17 $</em>
->>>>>>> 8e41e5ca
+ * @version <em>$Date: 2014-03-07 $</em>
  */
 public class PhenotypeTest extends ObjectTester<Phenotype<DoubleGene, Double>> {
 
@@ -49,19 +45,6 @@
 		}
 	}
 
-<<<<<<< HEAD
-	private final Factory<Genotype<Float64Gene>> _genotype = Genotype.valueOf(
-			new Float64Chromosome(0, 1, 50),
-			new Float64Chromosome(0, 1, 500),
-			new Float64Chromosome(0, 1, 100),
-			new Float64Chromosome(0, 1, 50)
-		);
-	private final Function<Genotype<Float64Gene>, Float64> _ff = new FF();
-
-	@Override
-	protected Factory<Phenotype<Float64Gene, Float64>> getFactory() {
-		return () -> Phenotype.valueOf(_genotype.newInstance(), _ff, a -> a, 0);
-=======
 	private final Factory<Genotype<DoubleGene>> _genotype = Genotype.of(
 		DoubleChromosome.of(0, 1, 50),
 		DoubleChromosome.of(0, 1, 500),
@@ -79,7 +62,6 @@
 
 	@Override protected Factory<Phenotype<DoubleGene, Double>> getFactory() {
 		return _factory;
->>>>>>> 8e41e5ca
 	}
 
 }