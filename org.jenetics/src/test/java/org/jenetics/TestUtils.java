/*
 * Java Genetic Algorithm Library (@__identifier__@).
 * Copyright (c) @__year__@ Franz Wilhelmstötter
 *
 * Licensed under the Apache License, Version 2.0 (the "License");
 * you may not use this file except in compliance with the License.
 * You may obtain a copy of the License at
 *
 *      http://www.apache.org/licenses/LICENSE-2.0
 *
 * Unless required by applicable law or agreed to in writing, software
 * distributed under the License is distributed on an "AS IS" BASIS,
 * WITHOUT WARRANTIES OR CONDITIONS OF ANY KIND, either express or implied.
 * See the License for the specific language governing permissions and
 * limitations under the License.
 *
 * Author:
 *    Franz Wilhelmstötter (franz.wilhelmstoetter@gmx.at)
 */
package org.jenetics;

import java.io.Serializable;
import java.util.Random;

import org.jenetics.util.Array;
import org.jenetics.util.Function;
import org.jenetics.util.ISeq;
import org.jenetics.util.RandomRegistry;

/**
 * @author <a href="mailto:franz.wilhelmstoetter@gmx.at">Franz Wilhelmstötter</a>
<<<<<<< HEAD
 * @version <em>$Date: 2014-01-29 $</em>
=======
 * @version <em>$Date: 2014-02-11 $</em>
>>>>>>> 1ab18a33
 */
class TestUtils {

	private TestUtils() {
	}

	/**
	 * Data for alter count tests.
	 */
	public static Object[][] alterCountParameters() {
		return new Object[][] {
			//    ngenes,       nchromosomes     npopulation
			{ 1,   1,  100 },
			{ 5,   1,  100 },
			{ 80,  1,  100 },
			{ 1,   2,  100 },
			{ 5,   2,  100 },
			{ 80,  2,  100 },
			{ 1,   15, 100 },
			{ 5,   15, 100 },
			{ 80,  15, 100 },

			{ 1,   1,  150 },
			{ 5,   1,  150 },
			{ 80,  1,  150 },
			{ 1,   2,  150 },
			{ 5,   2,  150 },
			{ 80,  2,  150 },
			{ 1,   15, 150 },
			{ 5,   15, 150 },
			{ 80,  15, 150 },

			{ 1,   1,  500 },
			{ 5,   1,  500 },
			{ 80,  1,  500 },
			{ 1,   2,  500 },
			{ 5,   2,  500 },
			{ 80,  2,  500 },
			{ 1,   15, 500 },
			{ 5,   15, 500 },
			{ 80,  15, 500 }
		};
	}

	/**
	 * Data for alter probability tests.
	 */
	public static Object[][] alterProbabilityParameters() {
		return new Object[][] {
			//    ngenes,       nchromosomes     npopulation
			{ 20,   20,  20, 0.5 },
			{ 1,   1,  150, 0.15 },
			{ 5,   1,  150, 0.15 },
			{ 80,  1,  150, 0.15 },
			{ 1,   2,  150, 0.15 },
			{ 5,   2,  150, 0.15 },
			{ 80,  2,  150, 0.15 },
			{ 1,   15, 150, 0.15 },
			{ 5,   15, 150, 0.15 },
			{ 80,  15, 150, 0.15 },

			{ 1,   1,  150, 0.5 },
			{ 5,   1,  150, 0.5 },
			{ 80,  1,  150, 0.5 },
			{ 1,   2,  150, 0.5 },
			{ 5,   2,  150, 0.5 },
			{ 80,  2,  150, 0.5 },
			{ 1,   15, 150, 0.5 },
			{ 5,   15, 150, 0.5 },
			{ 80,  15, 150, 0.5 },

			{ 1,   1,  150, 0.85 },
			{ 5,   1,  150, 0.85 },
			{ 80,  1,  150, 0.85 },
			{ 1,   2,  150, 0.85 },
			{ 5,   2,  150, 0.85 },
			{ 80,  2,  150, 0.85 },
			{ 1,   15, 150, 0.85 },
			{ 5,   15, 150, 0.85 },
			{ 80,  15, 150, 0.85 }
		};
	}

	/**
	 *  Create a population of DoubleGenes
	 */
	public static final Population<DoubleGene, Double> newDoubleGenePopulation(
		final int ngenes,
		final int nchromosomes,
		final int npopulation
	) {
		final Array<DoubleChromosome> chromosomes =
			new Array<>(nchromosomes);

		for (int i = 0; i < nchromosomes; ++i) {
			chromosomes.set(i, DoubleChromosome.of(0, 10, ngenes));
		}

		final Genotype<DoubleGene> genotype = Genotype.valueOf(chromosomes.toISeq());
		final Population<DoubleGene, Double> population =
			new Population<>(npopulation);

		for (int i = 0; i < npopulation; ++i) {
			population.add(Phenotype.valueOf(genotype.newInstance(), FF, 0).evaluate());
		}

		return population;
	}

	public static final Population<EnumGene<Double>, Double> newPermutationDoubleGenePopulation(
		final int ngenes,
		final int nchromosomes,
		final int npopulation
	) {
		final Random random = RandomRegistry.getRandom();
		final Array<Double> alleles = new Array<>(ngenes);
		for (int i = 0; i < ngenes; ++i) {
			alleles.set(i, Double.valueOf(random.nextDouble()*10));
		}
		final ISeq<Double> ialleles = alleles.toISeq();

		final Array<PermutationChromosome<Double>> chromosomes =
			new Array<>(nchromosomes);

		for (int i = 0; i < nchromosomes; ++i) {
			chromosomes.set(i, new PermutationChromosome<>(ialleles));
		}

		final Genotype<EnumGene<Double>> genotype = Genotype.valueOf(chromosomes.toISeq());
		final Population<EnumGene<Double>, Double> population =
			new Population<>(npopulation);

		for (int i = 0; i < npopulation; ++i) {
			population.add(Phenotype.valueOf(genotype.newInstance(), PFF, 0));
		}

		return population;
	}

	private static final Function<Genotype<EnumGene<Double>>, Double>
	PFF = new Function<Genotype<EnumGene<Double>>, Double>() {
		@Override
		public Double apply(Genotype<EnumGene<Double>> value) {
			return value.getGene().getAllele();
		}
	};

	/**
	 * Count the number of different genes.
	 */
	public static int diff (
		final Population<DoubleGene, Double> p1,
		final Population<DoubleGene, Double> p2
	) {
		int count = 0;
		for (int i = 0; i < p1.size(); ++i) {
			final Genotype<?> gt1 = p1.get(i).getGenotype();
			final Genotype<?> gt2 = p2.get(i).getGenotype();

			for (int j = 0; j < gt1.length(); ++j) {
				final Chromosome<?> c1 = gt1.getChromosome(j);
				final Chromosome<?> c2 = gt2.getChromosome(j);

				for (int k = 0; k < c1.length(); ++k) {
					if (!c1.getGene(k).equals(c2.getGene(k))) {
						++count;
					}
				}
			}
		}
		return count;
	}

	/**
	 * @author <a href="mailto:franz.wilhelmstoetter@gmx.at">Franz Wilhelmstötter</a>
	 * @version $Id$
	 */
<<<<<<< HEAD
	private static final class Continuous
		implements Function<Genotype<Float64Gene>, Float64>,
=======
	private static final class Continous
		implements Function<Genotype<DoubleGene>, Double>,
>>>>>>> 1ab18a33
					Serializable
	{
		private static final long serialVersionUID = 1L;

		@Override
		public Double apply(Genotype<DoubleGene> genotype) {
			return genotype.getChromosome().getGene().getAllele();
		}
	}

	/**
	 * 'Identity' fitness function.
	 */
<<<<<<< HEAD
	public static final Function<Genotype<Float64Gene>, Float64> FF = new Continuous();
=======
	public static final Function<Genotype<DoubleGene>, Double> FF = new Continous();
>>>>>>> 1ab18a33

	public static GeneticAlgorithm<DoubleGene, Double> GA() {
		return new GeneticAlgorithm<>(
				Genotype.valueOf(DoubleChromosome.of(0, 1)), FF
			);
	}


	public static Phenotype<DoubleGene, Double> newDoublePhenotype(final double value) {
		return Phenotype.valueOf(Genotype.valueOf(
<<<<<<< HEAD
				new Float64Chromosome(Float64Gene.valueOf(value, 0, 10))), FF, 0
			).evaluate();
=======
				DoubleChromosome.of(DoubleGene.of(value, 0, 10))), FF, 0
			);
>>>>>>> 1ab18a33
	}

	public static Phenotype<DoubleGene, Double> newDoublePhenotype() {
		final Random random = RandomRegistry.getRandom();
		return newDoublePhenotype(random.nextDouble()*10);
	}

	public static Population<DoubleGene, Double> newDoublePopulation(final int length) {
		final Population<DoubleGene, Double> population =
			new Population<>(length);

		for (int i = 0; i < length; ++i) {
			population.add(newDoublePhenotype());
		}

		return population;
	}

}<|MERGE_RESOLUTION|>--- conflicted
+++ resolved
@@ -29,11 +29,7 @@
 
 /**
  * @author <a href="mailto:franz.wilhelmstoetter@gmx.at">Franz Wilhelmstötter</a>
-<<<<<<< HEAD
- * @version <em>$Date: 2014-01-29 $</em>
-=======
- * @version <em>$Date: 2014-02-11 $</em>
->>>>>>> 1ab18a33
+ * @version <em>$Date: 2014-02-14 $</em>
  */
 class TestUtils {
 
@@ -211,13 +207,8 @@
 	 * @author <a href="mailto:franz.wilhelmstoetter@gmx.at">Franz Wilhelmstötter</a>
 	 * @version $Id$
 	 */
-<<<<<<< HEAD
-	private static final class Continuous
-		implements Function<Genotype<Float64Gene>, Float64>,
-=======
 	private static final class Continous
 		implements Function<Genotype<DoubleGene>, Double>,
->>>>>>> 1ab18a33
 					Serializable
 	{
 		private static final long serialVersionUID = 1L;
@@ -231,11 +222,7 @@
 	/**
 	 * 'Identity' fitness function.
 	 */
-<<<<<<< HEAD
-	public static final Function<Genotype<Float64Gene>, Float64> FF = new Continuous();
-=======
 	public static final Function<Genotype<DoubleGene>, Double> FF = new Continous();
->>>>>>> 1ab18a33
 
 	public static GeneticAlgorithm<DoubleGene, Double> GA() {
 		return new GeneticAlgorithm<>(
@@ -246,13 +233,8 @@
 
 	public static Phenotype<DoubleGene, Double> newDoublePhenotype(final double value) {
 		return Phenotype.valueOf(Genotype.valueOf(
-<<<<<<< HEAD
-				new Float64Chromosome(Float64Gene.valueOf(value, 0, 10))), FF, 0
-			).evaluate();
-=======
 				DoubleChromosome.of(DoubleGene.of(value, 0, 10))), FF, 0
 			);
->>>>>>> 1ab18a33
 	}
 
 	public static Phenotype<DoubleGene, Double> newDoublePhenotype() {
