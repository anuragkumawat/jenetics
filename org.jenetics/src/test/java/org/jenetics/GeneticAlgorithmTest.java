--- conflicted
+++ resolved
@@ -70,17 +70,10 @@
 
 			final GeneticAlgorithm<DoubleGene, Double> ga = new GeneticAlgorithm<>(factory, ff);
 			ga.setPopulationSize(200);
-<<<<<<< HEAD
 			ga.setAlterer(new MeanAlterer<>());
 			ga.setOffspringFraction(0.3);
 			ga.setOffspringSelector(new RouletteWheelSelector<>());
 			ga.setSurvivorSelector(new TournamentSelector<>());
-=======
-			ga.setAlterer(new MeanAlterer<DoubleGene>());
-			ga.setOffspringFraction(0.3);
-			ga.setOffspringSelector(new RouletteWheelSelector<DoubleGene, Double>());
-			ga.setSurvivorSelector(new TournamentSelector<DoubleGene, Double>());
->>>>>>> df3d291b
 
 			ga.setup();
 			ga.evolve(100);
@@ -118,13 +111,8 @@
 
 	@SuppressWarnings("null")
 	public void evolve() {
-<<<<<<< HEAD
 		Predicate<Statistics<? extends Float64Gene, ? extends Base>> until = null;
 		GeneticAlgorithm<Float64Gene, Derived> ga = null;
-=======
-		Function<Statistics<? extends DoubleGene, ? extends Base>, Boolean> until = null;
-		GeneticAlgorithm<DoubleGene, Derived> ga = null;
->>>>>>> df3d291b
 
 		ga.evolve(until);
 		ga.evolve(termination.Generation(1));
@@ -143,17 +131,10 @@
 
 			final GeneticAlgorithm<DoubleGene, Double> ga = new GeneticAlgorithm<>(factory, ff);
 			ga.setPopulationSize(1000);
-<<<<<<< HEAD
 			ga.setAlterer(new MeanAlterer<>());
 			ga.setOffspringFraction(0.3);
 			ga.setOffspringSelector(new RouletteWheelSelector<>());
 			ga.setSurvivorSelector(new StochasticUniversalSelector<>());
-=======
-			ga.setAlterer(new MeanAlterer<DoubleGene>());
-			ga.setOffspringFraction(0.3);
-			ga.setOffspringSelector(new RouletteWheelSelector<DoubleGene, Double>());
-			ga.setSurvivorSelector(new StochasticUniversalSelector<DoubleGene, Double>());
->>>>>>> df3d291b
 
 			ga.setup();
 			for (int i = 0; i < 10; ++i) {
@@ -174,17 +155,10 @@
 
 			final GeneticAlgorithm<DoubleGene, Double> ga = new GeneticAlgorithm<>(factory, ff);
 			ga.setPopulationSize(1000);
-<<<<<<< HEAD
 			ga.setAlterer(new MeanAlterer<>());
 			ga.setOffspringFraction(0.3);
 			ga.setOffspringSelector(new BoltzmannSelector<>(0.001));
 			ga.setSurvivorSelector(new ExponentialRankSelector<>(0.675));
-=======
-			ga.setAlterer(new MeanAlterer<DoubleGene>());
-			ga.setOffspringFraction(0.3);
-			ga.setOffspringSelector(new BoltzmannSelector<DoubleGene, Double>(0.001));
-			ga.setSurvivorSelector(new ExponentialRankSelector<DoubleGene, Double>(0.675));
->>>>>>> df3d291b
 
 			ga.setup();
 			for (int i = 0; i < 10; ++i) {
@@ -202,17 +176,10 @@
 
 		final GeneticAlgorithm<DoubleGene, Double> ga = new GeneticAlgorithm<>(factory, ff);
 		ga.setPopulationSize(1000);
-<<<<<<< HEAD
 		ga.setAlterer(new MeanAlterer<>());
 		ga.setOffspringFraction(0.3);
 		ga.setOffspringSelector(new RouletteWheelSelector<>());
 		ga.setSurvivorSelector(new LinearRankSelector<>());
-=======
-		ga.setAlterer(new MeanAlterer<DoubleGene>());
-		ga.setOffspringFraction(0.3);
-		ga.setOffspringSelector(new RouletteWheelSelector<DoubleGene, Double>());
-		ga.setSurvivorSelector(new LinearRankSelector<DoubleGene, Double>());
->>>>>>> df3d291b
 
 		ga.setup();
 		for (int i = 0; i < 10; ++i) {
