/*
 * Java Genetic Algorithm Library (@__identifier__@).
 * Copyright (c) @__year__@ Franz Wilhelmstötter
 *
 * Licensed under the Apache License, Version 2.0 (the "License");
 * you may not use this file except in compliance with the License.
 * You may obtain a copy of the License at
 *
 *      http://www.apache.org/licenses/LICENSE-2.0
 *
 * Unless required by applicable law or agreed to in writing, software
 * distributed under the License is distributed on an "AS IS" BASIS,
 * WITHOUT WARRANTIES OR CONDITIONS OF ANY KIND, either express or implied.
 * See the License for the specific language governing permissions and
 * limitations under the License.
 *
 * Author:
 *    Franz Wilhelmstötter (franz.wilhelmstoetter@gmx.at)
 */
package org.jenetics;

import static org.jenetics.util.Accumulator.accumulate;

import org.testng.Assert;
import org.testng.annotations.Test;

import org.jenetics.stat.Distribution;
import org.jenetics.stat.Histogram;
import org.jenetics.stat.StatisticsAssert;
import org.jenetics.util.Factory;
import org.jenetics.util.Function;
import org.jenetics.util.ObjectTester;
import org.jenetics.util.Range;

/**
 * @author <a href="mailto:franz.wilhelmstoetter@gmx.at">Franz Wilhelmstötter</a>
<<<<<<< HEAD
 * @version <em>$Date: 2013-12-18 $</em>
=======
 * @version <em>$Date: 2014-02-17 $</em>
>>>>>>> 8e41e5ca
 */
public abstract class SelectorTester<S extends Selector<DoubleGene, Double>>
	extends ObjectTester<S>
{

	private final Range<Double> _domain = new Range<>(0.0, 100.0);
	protected Range<Double> getDomain() {
		return _domain;
	}

	protected abstract Distribution<Double> getDistribution();

	private final int _histogramSize = 37;
	protected int getHistogramSize() {
		return _histogramSize;
	}

	protected S getSelector() {
		return getFactory().newInstance();
	}

	protected boolean isCheckEnabled() {
		return true;
	}

	@Test(invocationCount = 20, successPercentage = 95)
	public void selectDistribution() {
		final int npopulation = 101;
		final int loops = 500;


		final Double min = getDomain().getMin();
		final Double max = getDomain().getMax();
		final Histogram<Double> histogram = Histogram.of(min, max, _histogramSize);

		final Factory<Genotype<DoubleGene>>
		gtf = Genotype.of(new DoubleChromosome(min, max));



		final Population<DoubleGene, Double>
		population = new Population<>(npopulation);

		final S selector = getSelector();

		for (int j = 0; j < loops; ++j) {
			for (int i = 0; i < npopulation; ++i) {
				population.add(Phenotype.of(gtf.newInstance(), TestUtils.FF, 12));
			}


			final Population<DoubleGene, Double> selection =
				selector.select(population, npopulation, Optimize.MAXIMUM);

			accumulate(
<<<<<<< HEAD
				selection,
				histogram
					.<Gene<Float64, Float64Gene>>map(g -> g.getAllele())
					.<Chromosome<Float64Gene>>map(ch -> ch.getGene())
					.<Genotype<Float64Gene>>map(gt -> gt.getChromosome())
					.<Phenotype<Float64Gene, Float64>>map(pt -> pt.getGenotype())
			);
=======
					selection,
					histogram
						.map(Allele)
						.map(Gene)
						.map(Genotype.<DoubleGene>Chromosome())
						.map(Phenotype.<DoubleGene>Genotype())
				);
>>>>>>> 8e41e5ca

			population.clear();
		}

		check(histogram, getDistribution());
	}

	private static final Function<DoubleGene, Double> Allele =
		new Function<DoubleGene, Double>() {
			@Override public Double apply(final DoubleGene value) {
				return value.getAllele();
			}
		};

	private static final Function<Chromosome<DoubleGene>, DoubleGene>
		Gene = AbstractChromosome.gene();

	protected double χ2(
		final Histogram<Double> histogram,
		final Distribution<Double> distribution
	) {
		return histogram.χ2(distribution.getCDF());
	}

	protected void check(
		final Histogram<Double> histogram,
		final Distribution<Double> distribution
	) {
		if (isCheckEnabled()) {
			final double χ2 =  χ2(histogram, distribution);
			final int degreeOfFreedom = histogram.length();
			assert (degreeOfFreedom > 0);

			final double maxChi = StatisticsAssert.chi(0.999, degreeOfFreedom)*2;

			if (χ2 > maxChi) {
				System.out.println(String.format(
					"The histogram %s doesn't follow the distribution %s. \n" +
					"χ2 must be smaller than %f but was %f",
					histogram, distribution,
					maxChi, χ2
				));
			}

			Assert.assertTrue(
				χ2 <= maxChi,
				String.format(
						"The histogram %s doesn't follow the distribution %s. \n" +
						"χ2 must be smaller than %f but was %f",
						histogram, distribution,
						maxChi, χ2
					)
			);
		}
	}

}<|MERGE_RESOLUTION|>--- conflicted
+++ resolved
@@ -34,11 +34,7 @@
 
 /**
  * @author <a href="mailto:franz.wilhelmstoetter@gmx.at">Franz Wilhelmstötter</a>
-<<<<<<< HEAD
- * @version <em>$Date: 2013-12-18 $</em>
-=======
- * @version <em>$Date: 2014-02-17 $</em>
->>>>>>> 8e41e5ca
+ * @version <em>$Date: 2014-03-07 $</em>
  */
 public abstract class SelectorTester<S extends Selector<DoubleGene, Double>>
 	extends ObjectTester<S>
@@ -94,7 +90,6 @@
 				selector.select(population, npopulation, Optimize.MAXIMUM);
 
 			accumulate(
-<<<<<<< HEAD
 				selection,
 				histogram
 					.<Gene<Float64, Float64Gene>>map(g -> g.getAllele())
@@ -102,15 +97,6 @@
 					.<Genotype<Float64Gene>>map(gt -> gt.getChromosome())
 					.<Phenotype<Float64Gene, Float64>>map(pt -> pt.getGenotype())
 			);
-=======
-					selection,
-					histogram
-						.map(Allele)
-						.map(Gene)
-						.map(Genotype.<DoubleGene>Chromosome())
-						.map(Phenotype.<DoubleGene>Genotype())
-				);
->>>>>>> 8e41e5ca
 
 			population.clear();
 		}
