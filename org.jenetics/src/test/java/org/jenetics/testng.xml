<?xml version="1.0" encoding="UTF-8"?>
<!--
 ###############################################################################
 #
 #
 # Java Genetic Algorithm Library (@__identifier__@).
 # Copyright (c) @__year__@ Franz Wilhelmstötter
 #
 # Licensed under the Apache License, Version 2.0 (the "License");
 # you may not use this file except in compliance with the License.
 # You may obtain a copy of the License at
 #
 #      http://www.apache.org/licenses/LICENSE-2.0
 #
 # Unless required by applicable law or agreed to in writing, software
 # distributed under the License is distributed on an "AS IS" BASIS,
 # WITHOUT WARRANTIES OR CONDITIONS OF ANY KIND, either express or implied.
 # See the License for the specific language governing permissions and
 # limitations under the License.
 #
 # Author:
 #    Franz Wilhelmstötter (franz.wilhelmstoetter@gmx.at)
 #
<<<<<<< HEAD
=======
 # Version: <em>$Date: 2013-07-10 $</em>
>>>>>>> 8ef00680
 #
 ###############################################################################
-->
<suite name="Jenetics" verbose="2" parallel="tests" thread-count="5" >
	<test name="org.jenetics.BitChromosome">
		<classes>
			<class name="org.jenetics.BitChromosomeTest" />
		</classes>
	</test>
	<test name="org.jenetics.BitGene">
		<classes>
			<class name="org.jenetics.BitGeneTest" />
		</classes>
	</test>
	<test name="org.jenetics.BoltzmannSelector">
		<classes>
			<class name="org.jenetics.BoltzmannSelectorTest" />
		</classes>
	</test>	
	<test name="org.jenetics.CharacterChromosome">
		<classes>
			<class name="org.jenetics.CharacterChromosomeTest" />
		</classes>
	</test>
	<test name="org.jenetics.CharacterGene">
		<classes>
			<class name="org.jenetics.CharacterGeneTest" />
		</classes>
	</test>
	<test name="org.jenetics.CompositeAlterer">
		<classes>
			<class name="org.jenetics.CompositeAltererTest" />
		</classes>
	</test>
	<test name="org.jenetics.Float64Chromosome">
		<classes>
			<class name="org.jenetics.Float64ChromosomeTest" />
		</classes>
	</test>
	<test name="org.jenetics.Float64Gene">
		<classes>
			<class name="org.jenetics.Float64GeneTest" />
		</classes>
	</test>
	<test name="org.jenetics.GaussianMutator">
		<classes>
			<class name="org.jenetics.GaussianMutatorTest" />
		</classes>
	</test>	
	<test name="org.jenetics.GeneticAlgorithm">
		<classes>
			<class name="org.jenetics.GeneticAlgorithmTest" />
		</classes>
	</test>	
	<test name="org.jenetics.ExponentialRankSelector">
		<classes>
			<class name="org.jenetics.ExponentialRankSelectorTest" />
		</classes>
	</test>	
	<test name="org.jenetics.ExponentialScaler">
		<classes>
			<class name="org.jenetics.ExponentialScalerTest" />
		</classes>
	</test>	
	<test name="org.jenetics.Genotype">
		<classes>
			<class name="org.jenetics.GenotypeTest" />
		</classes>
	</test>
	<test name="org.jenetics.Integer64Chromosome">
		<classes>
			<class name="org.jenetics.Integer64ChromosomeTest" />
		</classes>
	</test>
	<test name="org.jenetics.Integer64Gene">
		<classes>
			<class name="org.jenetics.Integer64GeneTest" />
		</classes>
	</test>
	<test name="org.jenetics.LinearRankSelector">
		<classes>
			<class name="org.jenetics.LinearRankSelectorTest" />
		</classes>
	</test>	
    <test name="org.jenetics.MeanAlterer">
        <classes>
            <class name="org.jenetics.MeanAltererTest" />
        </classes>
    </test>
	<test name="org.jenetics.MonteCarloSelector">
        <classes>
            <class name="org.jenetics.MonteCarloSelectorTest" />
        </classes>
    </test> 	
    <test name="org.jenetics.Mutator">
        <classes>
            <class name="org.jenetics.MutatorTest" />
        </classes>
    </test> 	
	<test name="org.jenetics.PartiallyMatchedCrossover">
		<classes>
			<class name="org.jenetics.PartiallyMatchedCrossoverTest" />
		</classes>
	</test>
	<test name="org.jenetics.PermutationChromosome">
		<classes>
			<class name="org.jenetics.PermutationChromosomeTest" />
			<class name="org.jenetics.PermutationChromosomeFloat64Test" />
			<class name="org.jenetics.PermutationChromosomeEnumTest" />
			<class name="org.jenetics.PermutationChromosomeCharacterTest" />
		</classes>
	</test>
	<test name="org.jenetics.EnumGene">
		<classes>
			<class name="org.jenetics.EnumGeneTest" />
		</classes>
	</test>	
	<test name="org.jenetics.Phenotype">
		<classes>
			<class name="org.jenetics.PhenotypeTest" />
		</classes>
	</test>
	<test name="org.jenetics.Population">
		<classes>
			<class name="org.jenetics.PopulationTest" />
		</classes>
	</test>
	<test name="org.jenetics.RouletteWheelSelector">
		<classes>
			<class name="org.jenetics.RouletteWheelSelectorTest" />
			<class name="org.jenetics.RouletteWheelSelector_range_1000_3000_Test" />
			<class name="org.jenetics.RouletteWheelSelector_range_m1000_3000_Test" />
		</classes>
	</test>		
	<test name="org.jenetics.Crossover">
		<classes>
			<class name="org.jenetics.SinglePointCrossoverTest" />
			<class name="org.jenetics.MultiPointCrossoverTest" />
		</classes>
	</test>	
	<test name="org.jenetics.Statistics">
		<classes>
			<class name="org.jenetics.StatisticsTest" />
			<class name="org.jenetics.StatisticsBuilderTest" />
			<class name="org.jenetics.StatisticsCalculatorTest" />
			<class name="org.jenetics.StatisticsTimeTest" />
		</classes>
	</test>		
	<test name="org.jenetics.NumberStatistics">
		<classes>
			<class name="org.jenetics.NumberStatisticsTest" />
			<class name="org.jenetics.NumberStatisticsCalculatorTest" />
			<class name="org.jenetics.NumberStatisticsBuilderTest" />
		</classes>
	</test>			
	<test name="org.jenetics.Optimize">
		<classes>
			<class name="org.jenetics.OptimizeTest" />
		</classes>
	</test>
	<test name="org.jenetics.StochasticUniversalSelector">
		<classes>
			<class name="org.jenetics.StochasticUniversalSelectorTest" />
		</classes>
	</test>	
	<test name="org.jenetics.SwapMutator">
		<classes>
			<class name="org.jenetics.SwapMutatorTest" />
		</classes>
	</test>
	<test name="org.jenetics.termination">
		<classes>
			<class name="org.jenetics.terminationTest" />
		</classes>
	</test>		
	<test name="org.jenetics.TournamentSelector">
		<classes>
			<class name="org.jenetics.TournamentSelectorTest" />
		</classes>
	</test>
	<test name="org.jenetics.TruncationSelector">
		<classes>
			<class name="org.jenetics.TruncationSelectorTest" />
		</classes>
	</test>			
	<test name="org.jenetics.stat.Accumulators">
		<classes>
			<class name="org.jenetics.stat.MeanTest" />
			<class name="org.jenetics.stat.VarianceTest" />
		</classes>
	</test>		
	<test name="org.jenetics.stat.Histogram">
		<classes>
			<class name="org.jenetics.stat.HistogramTest" />
		</classes>
	</test>
	<test name="org.jenetics.stat.LinearDistribution">
		<classes>
			<class name="org.jenetics.stat.LinearDistributionTest" />
		</classes>
	</test>		
    <test name="org.jenetics.stat.NormalDistribution">
        <classes>
            <class name="org.jenetics.stat.NormalDistributionTest" />
        </classes>
    </test> 	
	<test name="org.jenetics.stat.Quantile">
		<classes>
			<class name="org.jenetics.stat.QuantileTest" />
		</classes>
	</test>
    <test name="org.jenetics.stat.UniformDistribution">
        <classes>
            <class name="org.jenetics.stat.UniformDistributionTest" />
        </classes>
    </test>	
	<test name="org.jenetics.util.accumulatorsTest">
		<classes>
			<class name="org.jenetics.util.accumulatorsTest" />
			<class name="org.jenetics.util.accumulatorsMaxTest" />
			<class name="org.jenetics.util.accumulatorsMinMaxTest" />
			<class name="org.jenetics.util.accumulatorsMinTest" />
		</classes>
	</test>	
	<test name="org.jenetics.util.Array">
		<classes>
			<class name="org.jenetics.util.ArrayTest" />
			<class name="org.jenetics.util.ArraySeqIteratorTest" />
		</classes>
	</test>		
	<test name="org.jenetics.util.arrays">
		<classes>
			<class name="org.jenetics.util.arraysTest" />
		</classes>
	</test>	
	<test name="org.jenetics.util.bit">
		<classes>
			<class name="org.jenetics.util.bitTest" />
		</classes>
	</test>	
	<test name="org.jenetics.util.CharSeq">
		<classes>
			<class name="org.jenetics.util.CharSeqTest" />
		</classes>
	</test>	
	<test name="org.jenetics.util.ForkJoinContext">
		<classes>
			<class name="org.jenetics.util.ForkJoinContextTest" />
		</classes>
	</test>		
	<test name="org.jenetics.util.math">
		<classes>
			<class name="org.jenetics.util.mathProbabilityTest" />
			<class name="org.jenetics.util.mathRandomTest" />
			<class name="org.jenetics.util.mathTest" />
		</classes>
	</test>	
	<test name="org.jenetics.util.MurmurHashCodeBuilder">
		<classes>
			<class name="org.jenetics.util.MurmurHashCodeBuilderTest" />
		</classes>
	</test>			
	<test name="org.jenetics.util.Random">
		<classes>
			<class name="org.jenetics.util.LCG64ShiftRandomTest" />
			<class name="org.jenetics.util.LCG64ShiftRandomCompatibilityTest" />
			<class name="org.jenetics.util.PRNGTest" />
		</classes>
	</test>	
	<test name="org.jenetics.util.RandomIndexStream">
		<classes>
			<class name="org.jenetics.util.RandomIndexStreamTest" />
		</classes>
	</test>	
	<test name="org.jenetics.util.RandomRegistry">
		<classes>
			<class name="org.jenetics.util.RandomRegistryTest" />
		</classes>
	</test>			
	<test name="org.jenetics.util.StaticObject">
		<classes>
			<class name="org.jenetics.util.StaticObjectTest" />
		</classes>
	</test>		
	<test name="org.jenetics.util.Timer">
		<classes>
			<class name="org.jenetics.util.TimerTest" />
		</classes>
	</test>		
	<test name="org.jenetics.util.object">
		<classes>
			<class name="org.jenetics.util.objectTest" />
		</classes>
	</test>	
</suite>
<|MERGE_RESOLUTION|>--- conflicted
+++ resolved
@@ -1,7 +1,6 @@
 <?xml version="1.0" encoding="UTF-8"?>
 <!--
  ###############################################################################
- #
  #
  # Java Genetic Algorithm Library (@__identifier__@).
  # Copyright (c) @__year__@ Franz Wilhelmstötter
@@ -21,10 +20,7 @@
  # Author:
  #    Franz Wilhelmstötter (franz.wilhelmstoetter@gmx.at)
  #
-<<<<<<< HEAD
-=======
- # Version: <em>$Date: 2013-07-10 $</em>
->>>>>>> 8ef00680
+ # Version: <em>$Date: 2013-07-12 $</em>
  #
  ###############################################################################
 -->
