/*
 * Java Genetic Algorithm Library (@__identifier__@).
 * Copyright (c) @__year__@ Franz Wilhelmstötter
 *
 * Licensed under the Apache License, Version 2.0 (the "License");
 * you may not use this file except in compliance with the License.
 * You may obtain a copy of the License at
 *
 *      http://www.apache.org/licenses/LICENSE-2.0
 *
 * Unless required by applicable law or agreed to in writing, software
 * distributed under the License is distributed on an "AS IS" BASIS,
 * WITHOUT WARRANTIES OR CONDITIONS OF ANY KIND, either express or implied.
 * See the License for the specific language governing permissions and
 * limitations under the License.
 *
 * Author:
 *    Franz Wilhelmstötter (franz.wilhelmstoetter@gmx.at)
 */
package org.jenetics;

import static org.jenetics.stat.StatisticsAssert.assertDistribution;
import static org.testng.Assert.assertEquals;
import static org.testng.Assert.assertFalse;
import static org.testng.Assert.assertTrue;

import java.util.Random;

import org.testng.Assert;
import org.testng.annotations.Test;

import javolution.context.LocalContext;

import org.jscience.mathematics.number.Float64;

import org.jenetics.stat.Histogram;
import org.jenetics.stat.UniformDistribution;
import org.jenetics.stat.Variance;
import org.jenetics.util.Factory;
import org.jenetics.util.RandomRegistry;

/**
 * @author <a href="mailto:franz.wilhelmstoetter@gmx.at">Franz Wilhelmstötter</a>
<<<<<<< HEAD
 * @version <em>$Date: 2013-04-27 $</em>
=======
 * @version <em>$Date: 2013-06-13 $</em>
>>>>>>> 8ef00680
 */
public class Float64GeneTest extends NumberGeneTester<Float64, Float64Gene> {

	private final Factory<Float64Gene>
	_factory = Float64Gene.valueOf(0, Double.MAX_VALUE);
	@Override protected Factory<Float64Gene> getFactory() {
		return _factory;
	}

	@Test(invocationCount = 20, successPercentage = 95)
	public void newInstanceDistribution() {
		LocalContext.enter();
		try {
			RandomRegistry.setRandom(new Random(12345));

			final Float64 min = Float64.ZERO;
			final Float64 max = Float64.valueOf(100);
			final Factory<Float64Gene> factory = Float64Gene.valueOf(min, max);

			final Variance<Float64> variance = new Variance<>();

			final Histogram<Float64> histogram = Histogram.valueOf(min, max, 10);

			final int samples = 100000;
			for (int i = 0; i < samples; ++i) {
				final Float64Gene g1 = factory.newInstance();
				final Float64Gene g2 = factory.newInstance();

				assertTrue(g1.getAllele().compareTo(min) >= 0);
				assertTrue(g1.getAllele().compareTo(max) <= 0);
				assertTrue(g2.getAllele().compareTo(min) >= 0);
				assertTrue(g2.getAllele().compareTo(max) <= 0);
				assertFalse(g1.equals(g2));
				Assert.assertNotSame(g1, g2);

				variance.accumulate(g1.getAllele());
				variance.accumulate(g2.getAllele());
				histogram.accumulate(g1.getAllele());
				histogram.accumulate(g2.getAllele());
			}

			assertDistribution(histogram, new UniformDistribution<>(min, max));
		} finally {
			LocalContext.exit();
		}
	}

	@Test
    public void doubleGeneIntegerIntegerInteger() {
        Float64Gene gene = Float64Gene.valueOf(1.234, 0.345, 2.123);
        assertEquals(gene.getAllele().doubleValue(), 1.234);
        assertEquals(gene.getMin().doubleValue(), 0.345);
        assertEquals(gene.getMax().doubleValue(), 2.123);

        try {
            gene = Float64Gene.valueOf(0.1, 2.1, 4.1);
            assertFalse(gene.isValid());
        } catch (IllegalArgumentException e) {
            assertTrue(true);
        }
    }

	@Test
    public void doubleGeneIntegerInteger() {
        Float64Gene gene = Float64Gene.valueOf(-10.567, 10.567);
        assertEquals(gene.getMin().doubleValue(), -10.567);
        assertEquals(gene.getMax().doubleValue(), 10.567);
    }

	@Test
	public void divide() {
		for (int i = 0; i < 100; ++i) {
			final Float64Gene gene1 = getFactory().newInstance();
			final Float64Gene gene2 = getFactory().newInstance();
			final Float64Gene gene3 = gene1.divide(gene2);

			assertMinMax(gene1, gene2);
			assertMinMax(gene2, gene3);
			assertValid(gene3);
			Assert.assertEquals(
					gene3.getNumber(),
					gene1.getNumber().divide(gene2.getNumber())
				);
		}
	}

	@Test
	public void mean() {
		final double min = -Double.MAX_VALUE;
		final double max = Double.MAX_VALUE;
		final Float64Gene template = Float64Gene.valueOf(min, max);

		for (int i = 1; i < 500; ++i) {
			final Float64Gene a = template.newInstance(i - 50);
			final Float64Gene b = template.newInstance((i - 100)*3);
			final Float64Gene c = a.mean(b);

			assertEquals(a.getMin().doubleValue(), min);
			assertEquals(a.getMax().doubleValue(), max);
			assertEquals(b.getMin().doubleValue(), min);
			assertEquals(b.getMax().doubleValue(), max);
			assertEquals(c.getMin().doubleValue(), min);
			assertEquals(c.getMax().doubleValue(), max);
			assertEquals(
				c.getAllele().doubleValue(),
				((i - 50) + ((i - 100)*3))/2.0
			);
		}
	}

	@Test
    public void createNumber() {
        Float64Gene gene = Float64Gene.valueOf(1.2345, -1234.1234, 1234.1234);
        Float64Gene g2 = gene.newInstance(5);

        assertEquals(g2.getAllele().intValue(), 5);
        assertEquals(g2.getMin().doubleValue(), -1234.1234);
        assertEquals(g2.getMax().doubleValue(), 1234.1234);
    }

	@Test
	public void createInvalidNumber() {
		final Float64Gene gene = Float64Gene.valueOf(0, 1, 2);
		Assert.assertFalse(gene.isValid());
	}

	@Test
    public void getMinValue() {
        Float64Gene g1 = Float64Gene.valueOf(3.1, 0.1, 5.1);
        Float64Gene g2 = Float64Gene.valueOf(4.1, 1.1, 7.1);
        Float64Gene g3 = Float64Gene.valueOf(3.1, 0.1, 5.1);

        assertEquals(g1.getMin().doubleValue(), 0.1);
        assertEquals(g2.getMin().doubleValue(), 1.1);
        assertEquals(g3.getMin().doubleValue(), 0.1);
    }

	@Test
    public void getMaxValue() {
        Float64Gene g1 = Float64Gene.valueOf(3.2, 0.2, 5.2);
        Float64Gene g2 = Float64Gene.valueOf(4.2, 1.2, 7.2);
        Float64Gene g3 = Float64Gene.valueOf(3.2, 0.2, 5.2);

        assertEquals(g1.getMax().doubleValue(), 5.2);
        assertEquals(g2.getMax().doubleValue(), 7.2);
        assertEquals(g3.getMax().doubleValue(), 5.2);
    }

}






<|MERGE_RESOLUTION|>--- conflicted
+++ resolved
@@ -41,11 +41,7 @@
 
 /**
  * @author <a href="mailto:franz.wilhelmstoetter@gmx.at">Franz Wilhelmstötter</a>
-<<<<<<< HEAD
- * @version <em>$Date: 2013-04-27 $</em>
-=======
- * @version <em>$Date: 2013-06-13 $</em>
->>>>>>> 8ef00680
+ * @version <em>$Date: 2013-06-14 $</em>
  */
 public class Float64GeneTest extends NumberGeneTester<Float64, Float64Gene> {
 
