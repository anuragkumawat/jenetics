--- conflicted
+++ resolved
@@ -28,20 +28,11 @@
 
 import javolution.context.LocalContext;
 
-<<<<<<< HEAD
-import org.jscience.mathematics.number.Float64;
-
-=======
->>>>>>> 1ab18a33
 import org.jenetics.util.RandomRegistry;
 
 /**
  * @author <a href="mailto:franz.wilhelmstoetter@gmx.at">Franz Wilhelmstötter</a>
-<<<<<<< HEAD
- * @version <em>$Date: 2014-01-31 $</em>
-=======
- * @version <em>$Date: 2014-02-11 $</em>
->>>>>>> 1ab18a33
+ * @version <em>$Date: 2014-02-14 $</em>
  */
 public class StatisticsBuilderTest {
 
