/*
 * Java Genetic Algorithm Library (@__identifier__@).
 * Copyright (c) @__year__@ Franz Wilhelmstötter
 *
 * Licensed under the Apache License, Version 2.0 (the "License");
 * you may not use this file except in compliance with the License.
 * You may obtain a copy of the License at
 *
 *      http://www.apache.org/licenses/LICENSE-2.0
 *
 * Unless required by applicable law or agreed to in writing, software
 * distributed under the License is distributed on an "AS IS" BASIS,
 * WITHOUT WARRANTIES OR CONDITIONS OF ANY KIND, either express or implied.
 * See the License for the specific language governing permissions and
 * limitations under the License.
 *
 * Author:
 *    Franz Wilhelmstötter (franz.wilhelmstoetter@gmx.at)
 */
package org.jenetics;

import org.jenetics.stat.Distribution;
import org.jenetics.stat.UniformDistribution;
import org.jenetics.util.Factory;
import org.jenetics.util.Range;

/**
 * @author <a href="mailto:franz.wilhelmstoetter@gmx.at">Franz Wilhelmstötter</a>
<<<<<<< HEAD
 * @version <em>$Date: 2014-06-02 $</em>
=======
 * @version <em>$Date: 2014-08-12 $</em>
>>>>>>> f29b47d0
 */
public class TruncationSelectorTest
	extends SelectorTester<TruncationSelector<DoubleGene, Double>>
{

<<<<<<< HEAD
=======
	final Factory<TruncationSelector<DoubleGene, Double>>
	_factory = new Factory<TruncationSelector<DoubleGene,Double>>()
	{
		@Override
		public TruncationSelector<DoubleGene, Double> newInstance() {
			return new TruncationSelector<>();
		}
	};
>>>>>>> f29b47d0
	@Override
	protected Factory<TruncationSelector<DoubleGene, Double>> factory() {
		return () -> new TruncationSelector<>();
	}

	@Override
	protected Distribution<Double> getDistribution() {
		final Range<Double> domain = new Range<>(
				(getDomain().getMax() - getDomain().getMin())/2.0,
				getDomain().getMax()
			);
		return new UniformDistribution<>(domain);
	}

	@Override
	protected boolean isCheckEnabled() {
		return false;
	}

}<|MERGE_RESOLUTION|>--- conflicted
+++ resolved
@@ -26,27 +26,12 @@
 
 /**
  * @author <a href="mailto:franz.wilhelmstoetter@gmx.at">Franz Wilhelmstötter</a>
-<<<<<<< HEAD
- * @version <em>$Date: 2014-06-02 $</em>
-=======
  * @version <em>$Date: 2014-08-12 $</em>
->>>>>>> f29b47d0
  */
 public class TruncationSelectorTest
 	extends SelectorTester<TruncationSelector<DoubleGene, Double>>
 {
 
-<<<<<<< HEAD
-=======
-	final Factory<TruncationSelector<DoubleGene, Double>>
-	_factory = new Factory<TruncationSelector<DoubleGene,Double>>()
-	{
-		@Override
-		public TruncationSelector<DoubleGene, Double> newInstance() {
-			return new TruncationSelector<>();
-		}
-	};
->>>>>>> f29b47d0
 	@Override
 	protected Factory<TruncationSelector<DoubleGene, Double>> factory() {
 		return () -> new TruncationSelector<>();
