/*
 * Java Genetic Algorithm Library (@__identifier__@).
 * Copyright (c) @__year__@ Franz Wilhelmstötter
 *
 * Licensed under the Apache License, Version 2.0 (the "License");
 * you may not use this file except in compliance with the License.
 * You may obtain a copy of the License at
 *
 *      http://www.apache.org/licenses/LICENSE-2.0
 *
 * Unless required by applicable law or agreed to in writing, software
 * distributed under the License is distributed on an "AS IS" BASIS,
 * WITHOUT WARRANTIES OR CONDITIONS OF ANY KIND, either express or implied.
 * See the License for the specific language governing permissions and
 * limitations under the License.
 *
 * Author:
 *    Franz Wilhelmstötter (franz.wilhelmstoetter@gmx.at)
 */
package org.jenetics;

import static org.jenetics.TestUtils.newPermutationFloat64GenePopulation;
import static org.jenetics.stat.StatisticsAssert.assertDistribution;
import static org.jenetics.util.factories.Int;

import org.jscience.mathematics.number.Float64;
import org.testng.Assert;
import org.testng.annotations.DataProvider;
import org.testng.annotations.Test;

import org.jenetics.stat.Histogram;
import org.jenetics.stat.NormalDistribution;
import org.jenetics.stat.Variance;
import org.jenetics.util.Array;
import org.jenetics.util.ISeq;
import org.jenetics.util.Range;
import org.jenetics.util.shuffling;


/**
 * @author <a href="mailto:franz.wilhelmstoetter@gmx.at">Franz Wilhelmstötter</a>
<<<<<<< HEAD
 * @version <em>$Date: 2013-09-08 $</em>
=======
 * @version <em>$Date: 2013-10-17 $</em>
>>>>>>> 6dbb8b45
 */
public class PartiallyMatchedCrossoverTest {


	@Test(invocationCount = 10)
	public void crossover() {
		final PartiallyMatchedCrossover<Integer> pmco =
			new PartiallyMatchedCrossover<>(1);

		final int length = 1000;
		final Array<Integer> alleles = new Array<Integer>(length).fill(Int());
		final ISeq<Integer> ialleles = alleles.toISeq();

		final Array<EnumGene<Integer>> that = alleles.map(EnumGene.ToGene(ialleles));
		final Array<EnumGene<Integer>> other = alleles.map(EnumGene.ToGene(ialleles));

<<<<<<< HEAD
		that.shuffle();
		other.shuffle();
=======
		shuffling.shuffle(that);
		shuffling.shuffle(other);
>>>>>>> 6dbb8b45

		final PermutationChromosome<Integer> thatChrom1 = PermutationChromosome.valueOf(that.toISeq());
		Assert.assertTrue(thatChrom1.isValid(), "thatChrom1 not valid");

		final PermutationChromosome<Integer> otherChrom1 = PermutationChromosome.valueOf(other.toISeq());
		Assert.assertTrue(otherChrom1.isValid(), "otherChrom1 not valid");

		pmco.crossover(that, other);

		final PermutationChromosome<Integer> thatChrom2 = PermutationChromosome.valueOf(that.toISeq());
		Assert.assertTrue(thatChrom2.isValid(), "thatChrom2 not valid: " + thatChrom2.toSeq());

		final PermutationChromosome<Integer> otherChrom2 = PermutationChromosome.valueOf(other.toISeq());
		Assert.assertTrue(otherChrom2.isValid(), "otherChrom2 not valid: " + otherChrom2.toSeq());

		Assert.assertFalse(thatChrom1.equals(thatChrom2), "That chromosome must not be equal");
		Assert.assertFalse(otherChrom1.equals(otherChrom2), "That chromosome must not be equal");
	}

	@Test
	public void corssoverWithIllegalChromosome() {
		final PartiallyMatchedCrossover<Integer> pmco = new PartiallyMatchedCrossover<>(1);

		final int length = 1000;
		final Array<Integer> alleles = new Array<Integer>(length).fill(Int());
		final ISeq<Integer> ialleles = alleles.toISeq();

		final Array<EnumGene<Integer>> that = alleles.map(EnumGene.ToGene(ialleles));
		final Array<EnumGene<Integer>> other = alleles.map(EnumGene.ToGene(ialleles));

		pmco.crossover(that, other);

	}

	@Test(dataProvider = "alterProbabilityParameters")
	public void alterProbability(
		final Integer ngenes,
		final Integer nchromosomes,
		final Integer npopulation,
		final Double p
	) {
		final Population<EnumGene<Float64>, Float64> population = newPermutationFloat64GenePopulation(
				ngenes, nchromosomes, npopulation
			);

		// The mutator to test.
		final PartiallyMatchedCrossover<Float64> crossover = new PartiallyMatchedCrossover<>(p);

		final long nallgenes = ngenes*nchromosomes*npopulation;
		final long N = 100;
		final double mean = crossover.getOrder()*npopulation*p;

		final long min = 0;
		final long max = nallgenes;
		final Range<Long> domain = new Range<>(min, max);

		final Histogram<Long> histogram = Histogram.valueOf(min, max, 10);
		final Variance<Long> variance = new Variance<>();

		for (int i = 0; i < N; ++i) {
			final long alterations = crossover.alter(population, 1);
			histogram.accumulate(alterations);
			variance.accumulate(alterations);
		}

		// Normal distribution as approximation for binomial distribution.
		assertDistribution(histogram, new NormalDistribution<>(domain, mean, variance.getVariance()));
	}

	@DataProvider(name = "alterProbabilityParameters")
	public Object[][] alterProbabilityParameters() {
		return TestUtils.alterProbabilityParameters();
	}

}








<|MERGE_RESOLUTION|>--- conflicted
+++ resolved
@@ -39,11 +39,7 @@
 
 /**
  * @author <a href="mailto:franz.wilhelmstoetter@gmx.at">Franz Wilhelmstötter</a>
-<<<<<<< HEAD
- * @version <em>$Date: 2013-09-08 $</em>
-=======
- * @version <em>$Date: 2013-10-17 $</em>
->>>>>>> 6dbb8b45
+ * @version <em>$Date: 2013-12-18 $</em>
  */
 public class PartiallyMatchedCrossoverTest {
 
@@ -60,13 +56,8 @@
 		final Array<EnumGene<Integer>> that = alleles.map(EnumGene.ToGene(ialleles));
 		final Array<EnumGene<Integer>> other = alleles.map(EnumGene.ToGene(ialleles));
 
-<<<<<<< HEAD
 		that.shuffle();
 		other.shuffle();
-=======
-		shuffling.shuffle(that);
-		shuffling.shuffle(other);
->>>>>>> 6dbb8b45
 
 		final PermutationChromosome<Integer> thatChrom1 = PermutationChromosome.valueOf(that.toISeq());
 		Assert.assertTrue(thatChrom1.isValid(), "thatChrom1 not valid");
