/*
 * Java Genetic Algorithm Library (@__identifier__@).
 * Copyright (c) @__year__@ Franz Wilhelmstötter
 *
 * Licensed under the Apache License, Version 2.0 (the "License");
 * you may not use this file except in compliance with the License.
 * You may obtain a copy of the License at
 *
 *      http://www.apache.org/licenses/LICENSE-2.0
 *
 * Unless required by applicable law or agreed to in writing, software
 * distributed under the License is distributed on an "AS IS" BASIS,
 * WITHOUT WARRANTIES OR CONDITIONS OF ANY KIND, either express or implied.
 * See the License for the specific language governing permissions and
 * limitations under the License.
 *
 * Author:
 *    Franz Wilhelmstötter (franz.wilhelmstoetter@gmx.at)
 */
package org.jenetics;

import static org.jenetics.TestUtils.newPermutationFloat64GenePopulation;
import static org.jenetics.stat.StatisticsAssert.assertDistribution;
import static org.jenetics.util.factories.Int;

import org.jscience.mathematics.number.Float64;
import org.testng.Assert;
import org.testng.annotations.DataProvider;
import org.testng.annotations.Test;

import org.jenetics.stat.Histogram;
import org.jenetics.stat.NormalDistribution;
import org.jenetics.stat.Variance;
import org.jenetics.util.Array;
import org.jenetics.util.ISeq;
import org.jenetics.util.Range;
import org.jenetics.util.arrays;


/**
 * @author <a href="mailto:franz.wilhelmstoetter@gmx.at">Franz Wilhelmstötter</a>
<<<<<<< HEAD
 * @version <em>$Date: 2013-03-26 $</em>
=======
 * @version <em>$Date: 2013-09-01 $</em>
>>>>>>> 0fa9d783
 */
public class PartiallyMatchedCrossoverTest {


	@Test(invocationCount = 10)
	public void crossover() {
		final PartiallyMatchedCrossover<Integer> pmco =
			new PartiallyMatchedCrossover<>(1);

		final int length = 1000;
		final Array<Integer> alleles = new Array<Integer>(length).fill(Int());
		final ISeq<Integer> ialleles = alleles.toISeq();

		final Array<EnumGene<Integer>> that = alleles.map(EnumGene.ToGene(ialleles));
		final Array<EnumGene<Integer>> other = alleles.map(EnumGene.ToGene(ialleles));

		that.shuffle();
		other.shuffle();

		final PermutationChromosome<Integer> thatChrom1 = PermutationChromosome.valueOf(that.toISeq());
		Assert.assertTrue(thatChrom1.isValid(), "thatChrom1 not valid");

		final PermutationChromosome<Integer> otherChrom1 = PermutationChromosome.valueOf(other.toISeq());
		Assert.assertTrue(otherChrom1.isValid(), "otherChrom1 not valid");

		pmco.crossover(that, other);

		final PermutationChromosome<Integer> thatChrom2 = PermutationChromosome.valueOf(that.toISeq());
		Assert.assertTrue(thatChrom2.isValid(), "thatChrom2 not valid: " + thatChrom2.toSeq());

		final PermutationChromosome<Integer> otherChrom2 = PermutationChromosome.valueOf(other.toISeq());
		Assert.assertTrue(otherChrom2.isValid(), "otherChrom2 not valid: " + otherChrom2.toSeq());

		Assert.assertFalse(thatChrom1.equals(thatChrom2), "That chromosome must not be equal");
		Assert.assertFalse(otherChrom1.equals(otherChrom2), "That chromosome must not be equal");
	}

	@Test
	public void corssoverWithIllegalChromosome() {
		final PartiallyMatchedCrossover<Integer> pmco = new PartiallyMatchedCrossover<>(1);

		final int length = 1000;
		final Array<Integer> alleles = new Array<Integer>(length).fill(Int());
		final ISeq<Integer> ialleles = alleles.toISeq();

		final Array<EnumGene<Integer>> that = alleles.map(EnumGene.ToGene(ialleles));
		final Array<EnumGene<Integer>> other = alleles.map(EnumGene.ToGene(ialleles));

		pmco.crossover(that, other);

	}

	@Test(dataProvider = "alterProbabilityParameters")
	public void alterProbability(
		final Integer ngenes,
		final Integer nchromosomes,
		final Integer npopulation,
		final Double p
	) {
		final Population<EnumGene<Float64>, Float64> population = newPermutationFloat64GenePopulation(
				ngenes, nchromosomes, npopulation
			);

		// The mutator to test.
		final PartiallyMatchedCrossover<Float64> crossover = new PartiallyMatchedCrossover<>(p);

		final long nallgenes = ngenes*nchromosomes*npopulation;
		final long N = 100;
		final double mean = crossover.getOrder()*npopulation*p;

		final long min = 0;
		final long max = nallgenes;
		final Range<Long> domain = new Range<>(min, max);

		final Histogram<Long> histogram = Histogram.valueOf(min, max, 10);
		final Variance<Long> variance = new Variance<>();

		for (int i = 0; i < N; ++i) {
			final long alterations = crossover.alter(population, 1);
			histogram.accumulate(alterations);
			variance.accumulate(alterations);
		}

		// Normal distribution as approximation for binomial distribution.
		assertDistribution(histogram, new NormalDistribution<>(domain, mean, variance.getVariance()));
	}

	@DataProvider(name = "alterProbabilityParameters")
	public Object[][] alterProbabilityParameters() {
		return TestUtils.alterProbabilityParameters();
	}

}








<|MERGE_RESOLUTION|>--- conflicted
+++ resolved
@@ -39,11 +39,7 @@
 
 /**
  * @author <a href="mailto:franz.wilhelmstoetter@gmx.at">Franz Wilhelmstötter</a>
-<<<<<<< HEAD
- * @version <em>$Date: 2013-03-26 $</em>
-=======
- * @version <em>$Date: 2013-09-01 $</em>
->>>>>>> 0fa9d783
+ * @version <em>$Date: 2013-09-08 $</em>
  */
 public class PartiallyMatchedCrossoverTest {
 
