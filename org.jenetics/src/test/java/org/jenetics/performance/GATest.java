--- conflicted
+++ resolved
@@ -34,11 +34,6 @@
 import org.jenetics.RouletteWheelSelector;
 import org.jenetics.SinglePointCrossover;
 import org.jenetics.util.Array;
-<<<<<<< HEAD
-=======
-import org.jenetics.util.Function;
-import org.jenetics.util.ISeq;
->>>>>>> df3d291b
 
 /**
  * @author <a href="mailto:franz.wilhelmstoetter@gmx.at">Franz Wilhelmstötter</a>
@@ -115,20 +110,11 @@
 		String.format("CharacterGene[G=%s, C=%s]", NGENES, NCHROMOSOMES),
 		LOOPS, NGENES*NCHROMOSOMES
 	) {
-<<<<<<< HEAD
 		private final Array<CharacterChromosome> _chromosomes = new Array<>(NCHROMOSOMES);
 		{
 			_chromosomes.fill(() -> new CharacterChromosome(NGENES));
 		}
 		private final Genotype<CharacterGene> _gt = Genotype.valueOf(_chromosomes.toISeq());
-=======
-		private final ISeq<Chromosome<CharacterGene>> _chromosomes = 
-			new Array<Chromosome<CharacterGene>>(NCHROMOSOMES)
-				.fill(CharacterChromosome.of(NGENES))
-				.toISeq();
-
-		private final Genotype<CharacterGene> _gt = new Genotype<>(_chromosomes);
->>>>>>> df3d291b
 
 		private GeneticAlgorithm<CharacterGene, Double> _ga;
 
