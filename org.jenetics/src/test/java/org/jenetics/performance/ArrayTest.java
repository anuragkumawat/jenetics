--- conflicted
+++ resolved
@@ -26,13 +26,8 @@
 
 import org.jenetics.util.Array;
 import org.jenetics.util.Factory;
-<<<<<<< HEAD
-
-=======
-import org.jenetics.util.Function;
 import org.jenetics.util.arrays;
 import org.jenetics.util.shuffling;
->>>>>>> 2029f333
 
 /**
  * @author <a href="mailto:franz.wilhelmstoetter@gmx.at">Franz Wilhelmstötter</a>
@@ -144,11 +139,7 @@
 			for (int i = _array.length(); --i >= 0;) {
 				_array.set(i, i);
 			}
-<<<<<<< HEAD
 			_array.shuffle();
-=======
-			shuffling.shuffle(_array);
->>>>>>> 2029f333
 		}
 
 		@Override
@@ -171,11 +162,7 @@
 			for (int i = _array.length(); --i >= 0;) {
 				_array.set(i, i);
 			}
-<<<<<<< HEAD
 			_array.shuffle();
-=======
-			shuffling.shuffle(_array);
->>>>>>> 2029f333
 		}
 
 		@Override
