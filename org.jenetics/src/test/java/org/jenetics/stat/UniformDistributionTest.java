--- conflicted
+++ resolved
@@ -19,7 +19,6 @@
  */
 package org.jenetics.stat;
 
-<<<<<<< HEAD
 import java.util.function.Function;
 
 import org.jscience.mathematics.number.Float64;
@@ -31,19 +30,7 @@
 
 /**
  * @author <a href="mailto:franz.wilhelmstoetter@gmx.at">Franz Wilhelmstötter</a>
- * @version <em>$Date: 2013-09-08 $</em>
-=======
-import org.testng.Assert;
-import org.testng.annotations.Test;
-
-import org.jscience.mathematics.number.Float64;
-
-import org.jenetics.util.Function;
-
-/**
- * @author <a href="mailto:franz.wilhelmstoetter@gmx.at">Franz Wilhelmstötter</a>
- * @version <em>$Date: 2014-01-31 $</em>
->>>>>>> 8e41e5ca
+ * @version <em>$Date: 2014-03-07 $</em>
  */
 public class UniformDistributionTest {
 
