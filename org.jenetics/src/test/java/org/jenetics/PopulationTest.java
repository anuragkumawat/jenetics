--- conflicted
+++ resolved
@@ -36,6 +36,10 @@
 import org.testng.Assert;
 import org.testng.annotations.Test;
 
+import javolution.xml.XMLSerializable;
+
+import org.jscience.mathematics.number.Float64;
+
 import org.jenetics.util.IO;
 import org.jenetics.util.Serialize;
 import org.jenetics.util.lists;
@@ -43,11 +47,7 @@
 
 /**
  * @author <a href="mailto:franz.wilhelmstoetter@gmx.at">Franz Wilhelmstötter</a>
-<<<<<<< HEAD
- * @version <em>$Date: 2013-02-01 $</em>
-=======
- * @version <em>$Date: 2013-06-02 $</em>
->>>>>>> 8ef00680
+ * @version <em>$Date: 2013-07-12 $</em>
  */
 public class PopulationTest {
 
@@ -81,26 +81,16 @@
 			Assert.assertTrue(first.compareTo(second) >= 0);
 		}
 
-<<<<<<< HEAD
 		arrays.shuffle(population);
 		population.populationSort(Optimize.MAXIMUM.<Float64>descending());
-=======
-		lists.shuffle(population);
-		population.sort(Optimize.MAXIMUM.<Float64>descending());
->>>>>>> 8ef00680
 		for (int i = 0; i < population.size() - 1; ++i) {
 			Float64 first = _cf.apply(population.get(i).getGenotype());
 			Float64 second = _cf.apply(population.get(i + 1).getGenotype());
 			Assert.assertTrue(first.compareTo(second) >= 0, first + "<" + second);
 		}
 
-<<<<<<< HEAD
 		arrays.shuffle(population);
 		population.populationSort(Optimize.MINIMUM.<Float64>descending());
-=======
-		lists.shuffle(population);
-		population.sort(Optimize.MINIMUM.<Float64>descending());
->>>>>>> 8ef00680
 		for (int i = 0; i < population.size() - 1; ++i) {
 			Float64 first = _cf.apply(population.get(i).getGenotype());
 			Float64 second = _cf.apply(population.get(i + 1).getGenotype());
