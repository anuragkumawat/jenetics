--- conflicted
+++ resolved
@@ -35,6 +35,10 @@
 import org.jscience.mathematics.number.Float64;
 import org.testng.Assert;
 import org.testng.annotations.Test;
+
+import javolution.xml.XMLSerializable;
+
+import org.jscience.mathematics.number.Float64;
 
 import org.jenetics.util.IO;
 import org.jenetics.util.Serialize;
@@ -77,26 +81,16 @@
 			Assert.assertTrue(first.compareTo(second) >= 0);
 		}
 
-<<<<<<< HEAD
 		arrays.shuffle(population);
 		population.populationSort(Optimize.MAXIMUM.<Float64>descending());
-=======
-		lists.shuffle(population);
-		population.sort(Optimize.MAXIMUM.<Float64>descending());
->>>>>>> 331ef51e
 		for (int i = 0; i < population.size() - 1; ++i) {
 			Float64 first = _cf.apply(population.get(i).getGenotype());
 			Float64 second = _cf.apply(population.get(i + 1).getGenotype());
 			Assert.assertTrue(first.compareTo(second) >= 0, first + "<" + second);
 		}
 
-<<<<<<< HEAD
 		arrays.shuffle(population);
 		population.populationSort(Optimize.MINIMUM.<Float64>descending());
-=======
-		lists.shuffle(population);
-		population.sort(Optimize.MINIMUM.<Float64>descending());
->>>>>>> 331ef51e
 		for (int i = 0; i < population.size() - 1; ++i) {
 			Float64 first = _cf.apply(population.get(i).getGenotype());
 			Float64 second = _cf.apply(population.get(i + 1).getGenotype());
