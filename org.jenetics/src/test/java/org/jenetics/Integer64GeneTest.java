--- conflicted
+++ resolved
@@ -38,11 +38,7 @@
 
 /**
  * @author <a href="mailto:franz.wilhelmstoetter@gmx.at">Franz Wilhelmstötter</a>
-<<<<<<< HEAD
- * @version <em>$Date: 2013-04-27 $</em>
-=======
  * @version <em>$Date: 2013-08-29 $</em>
->>>>>>> 33bb45ce
  */
 public class Integer64GeneTest extends NumberGeneTester<Integer64, Integer64Gene> {
 
