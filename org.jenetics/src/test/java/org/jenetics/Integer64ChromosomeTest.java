/*
 * Java Genetic Algorithm Library (@__identifier__@).
 * Copyright (c) @__year__@ Franz Wilhelmstötter
 *
 * Licensed under the Apache License, Version 2.0 (the "License");
 * you may not use this file except in compliance with the License.
 * You may obtain a copy of the License at
 *
 *      http://www.apache.org/licenses/LICENSE-2.0
 *
 * Unless required by applicable law or agreed to in writing, software
 * distributed under the License is distributed on an "AS IS" BASIS,
 * WITHOUT WARRANTIES OR CONDITIONS OF ANY KIND, either express or implied.
 * See the License for the specific language governing permissions and
 * limitations under the License.
 *
 * Author:
 *    Franz Wilhelmstötter (franz.wilhelmstoetter@gmx.at)
 */
package org.jenetics;

import static org.jenetics.stat.StatisticsAssert.assertDistribution;
import static org.jenetics.util.Accumulator.accumulate;

import java.util.Random;

import org.testng.Assert;
import org.testng.annotations.Test;

import org.jscience.mathematics.number.Integer64;

import org.jenetics.stat.Histogram;
import org.jenetics.stat.UniformDistribution;
import org.jenetics.stat.Variance;
<<<<<<< HEAD
import org.jenetics.util.Accumulator.MinMax;
import org.jenetics.util.IO;
import org.jenetics.util.LCG64ShiftRandom;
import org.jenetics.util.RandomRegistry;

/**
 * @author <a href="mailto:franz.wilhelmstoetter@gmx.at">Franz Wilhelmstötter</a>
 * @version <em>$Date: 2013-09-10 $</em>
=======
import org.jenetics.util.RandomRegistry;
import org.jenetics.util.Scoped;
import org.jenetics.util.accumulators.MinMax;

/**
 * @author <a href="mailto:franz.wilhelmstoetter@gmx.at">Franz Wilhelmstötter</a>
 * @version <em>$Date: 2014-02-15 $</em>
>>>>>>> 8e41e5ca
 */
@SuppressWarnings("deprecation")
public class Integer64ChromosomeTest
	extends NumberChromosomeTester<Integer64, Integer64Gene>
{

	private final Integer64Chromosome
	_factory = new Integer64Chromosome(0, Long.MAX_VALUE, 500);
	@Override protected Integer64Chromosome getFactory() {
		return _factory;
	}

	@Test(invocationCount = 20, successPercentage = 95)
    public void newInstanceDistribution() {
		try (Scoped<Random> s = RandomRegistry.scope(new Random(12345))) {
			final Integer64 min = Integer64.ZERO;
			final Integer64 max = Integer64.valueOf(10000000);

			final MinMax<Integer64> mm = new MinMax<>();
			final Variance<Integer64> variance = new Variance<>();
			final Histogram<Integer64> histogram = Histogram.valueOf(min, max, 10);

			for (int i = 0; i < 1000; ++i) {
				final Integer64Chromosome chromosome = new Integer64Chromosome(min, max, 500);

				accumulate(
					chromosome,
					mm.<Gene<Integer64, Integer64Gene>>map(g -> g.getAllele()),
					variance.<Gene<Integer64, Integer64Gene>>map(g -> g.getAllele()),
					histogram.<Gene<Integer64, Integer64Gene>>map(g -> g.getAllele())
				);
			}

			Assert.assertTrue(mm.getMin().compareTo(0) >= 0);
			Assert.assertTrue(mm.getMax().compareTo(100) <= 100);
			assertDistribution(histogram, new UniformDistribution<>(min, max));
		}
    }

	@Test
<<<<<<< HEAD
	public void objectSerializationCompatibility() throws IOException {
		final Random random = new LCG64ShiftRandom.ThreadSafe(0);
		LocalContext.enter();
		try {
			RandomRegistry.setRandom(random);
			final Object chromosome = new Integer64Chromosome(Integer.MIN_VALUE, Integer.MAX_VALUE, 500);

			final String resource = "/org/jenetics/Integer64Chromosome.object";
			try (InputStream in = getClass().getResourceAsStream(resource)) {
				final Object object = IO.object.read(in);

				Assert.assertEquals(object, chromosome);
			}
		} finally {
			LocalContext.exit();
		}
	}

	@Test
	public void xmlSerializationCompatibility() throws IOException {
		final Random random = new LCG64ShiftRandom.ThreadSafe(0);
		LocalContext.enter();
		try {
			RandomRegistry.setRandom(random);
			final Object chromosome = new Integer64Chromosome(Integer.MIN_VALUE, Integer.MAX_VALUE, 500);

			final String resource = "/org/jenetics/Integer64Chromosome.xml";
			try (InputStream in = getClass().getResourceAsStream(resource)) {
				final Object object = IO.xml.read(in);

				Assert.assertEquals(object, chromosome);
			}
		} finally {
			LocalContext.exit();
		}
	}

	private static String Source = "/home/fwilhelm/Workspace/Development/Projects/Jenetics/" +
			"org.jenetics/src/test/resources/org/jenetics/";

	public static void main(final String[] args) throws Exception {
		final Random random = new LCG64ShiftRandom.ThreadSafe(0);

		LocalContext.enter();
		try {
			RandomRegistry.setRandom(random);
			Object c = new Integer64Chromosome(Integer.MIN_VALUE, Integer.MAX_VALUE, 500);

			IO.xml.write(c, Source + "Integer64Chromosome.xml");
			IO.object.write(c, Source + "Integer64Chromosome.object");
		} finally {
			LocalContext.exit();
		}
	}

}



=======
	public void firstGeneConverter() {
		final Integer64Chromosome c = getFactory().newInstance();

		Assert.assertEquals(Integer64Chromosome.Gene.apply(c), c.getGene(0));
	}

	@Test
	public void geneConverter() {
		final Integer64Chromosome c = getFactory().newInstance();

		for (int i = 0; i < c.length(); ++i) {
			Assert.assertEquals(
					Integer64Chromosome.Gene(i).apply(c),
					c.getGene(i)
				);
		}
	}

	@Test
	public void genesConverter() {
		final Integer64Chromosome c = getFactory().newInstance();
		Assert.assertEquals(
				Integer64Chromosome.Genes.apply(c),
				c.toSeq()
			);
	}

}
>>>>>>> 8e41e5ca
<|MERGE_RESOLUTION|>--- conflicted
+++ resolved
@@ -20,7 +20,7 @@
 package org.jenetics;
 
 import static org.jenetics.stat.StatisticsAssert.assertDistribution;
-import static org.jenetics.util.Accumulator.accumulate;
+import static org.jenetics.util.accumulators.accumulate;
 
 import java.util.Random;
 
@@ -32,24 +32,13 @@
 import org.jenetics.stat.Histogram;
 import org.jenetics.stat.UniformDistribution;
 import org.jenetics.stat.Variance;
-<<<<<<< HEAD
-import org.jenetics.util.Accumulator.MinMax;
-import org.jenetics.util.IO;
-import org.jenetics.util.LCG64ShiftRandom;
-import org.jenetics.util.RandomRegistry;
-
-/**
- * @author <a href="mailto:franz.wilhelmstoetter@gmx.at">Franz Wilhelmstötter</a>
- * @version <em>$Date: 2013-09-10 $</em>
-=======
 import org.jenetics.util.RandomRegistry;
 import org.jenetics.util.Scoped;
 import org.jenetics.util.accumulators.MinMax;
 
 /**
  * @author <a href="mailto:franz.wilhelmstoetter@gmx.at">Franz Wilhelmstötter</a>
- * @version <em>$Date: 2014-02-15 $</em>
->>>>>>> 8e41e5ca
+ * @version <em>$Date: 2014-03-07 $</em>
  */
 @SuppressWarnings("deprecation")
 public class Integer64ChromosomeTest
@@ -76,11 +65,11 @@
 				final Integer64Chromosome chromosome = new Integer64Chromosome(min, max, 500);
 
 				accumulate(
-					chromosome,
-					mm.<Gene<Integer64, Integer64Gene>>map(g -> g.getAllele()),
-					variance.<Gene<Integer64, Integer64Gene>>map(g -> g.getAllele()),
-					histogram.<Gene<Integer64, Integer64Gene>>map(g -> g.getAllele())
-				);
+						chromosome,
+						mm.map(Integer64Gene.Value),
+						variance.map(Integer64Gene.Value),
+						histogram.map(Integer64Gene.Value)
+					);
 			}
 
 			Assert.assertTrue(mm.getMin().compareTo(0) >= 0);
@@ -90,67 +79,6 @@
     }
 
 	@Test
-<<<<<<< HEAD
-	public void objectSerializationCompatibility() throws IOException {
-		final Random random = new LCG64ShiftRandom.ThreadSafe(0);
-		LocalContext.enter();
-		try {
-			RandomRegistry.setRandom(random);
-			final Object chromosome = new Integer64Chromosome(Integer.MIN_VALUE, Integer.MAX_VALUE, 500);
-
-			final String resource = "/org/jenetics/Integer64Chromosome.object";
-			try (InputStream in = getClass().getResourceAsStream(resource)) {
-				final Object object = IO.object.read(in);
-
-				Assert.assertEquals(object, chromosome);
-			}
-		} finally {
-			LocalContext.exit();
-		}
-	}
-
-	@Test
-	public void xmlSerializationCompatibility() throws IOException {
-		final Random random = new LCG64ShiftRandom.ThreadSafe(0);
-		LocalContext.enter();
-		try {
-			RandomRegistry.setRandom(random);
-			final Object chromosome = new Integer64Chromosome(Integer.MIN_VALUE, Integer.MAX_VALUE, 500);
-
-			final String resource = "/org/jenetics/Integer64Chromosome.xml";
-			try (InputStream in = getClass().getResourceAsStream(resource)) {
-				final Object object = IO.xml.read(in);
-
-				Assert.assertEquals(object, chromosome);
-			}
-		} finally {
-			LocalContext.exit();
-		}
-	}
-
-	private static String Source = "/home/fwilhelm/Workspace/Development/Projects/Jenetics/" +
-			"org.jenetics/src/test/resources/org/jenetics/";
-
-	public static void main(final String[] args) throws Exception {
-		final Random random = new LCG64ShiftRandom.ThreadSafe(0);
-
-		LocalContext.enter();
-		try {
-			RandomRegistry.setRandom(random);
-			Object c = new Integer64Chromosome(Integer.MIN_VALUE, Integer.MAX_VALUE, 500);
-
-			IO.xml.write(c, Source + "Integer64Chromosome.xml");
-			IO.object.write(c, Source + "Integer64Chromosome.object");
-		} finally {
-			LocalContext.exit();
-		}
-	}
-
-}
-
-
-
-=======
 	public void firstGeneConverter() {
 		final Integer64Chromosome c = getFactory().newInstance();
 
@@ -178,5 +106,4 @@
 			);
 	}
 
-}
->>>>>>> 8e41e5ca
+}