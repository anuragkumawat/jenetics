--- conflicted
+++ resolved
@@ -20,11 +20,7 @@
  # Author:
  #    Franz Wilhelmstötter (franz.wilhelmstoetter@gmx.at)
  #
-<<<<<<< HEAD
- # Version: <em>$Date: 2014-03-24 $</em>
-=======
- # Version: <em>$Date: 2014-04-05 $</em>
->>>>>>> c8b2e964
+ # Version: <em>$Date: 2014-04-09 $</em>
  #
  ###############################################################################
 -->
@@ -313,14 +309,6 @@
 			<class name="org.jenetics.util.CharSeqTest" />
 		</classes>
 	</test>
-<<<<<<< HEAD
-	<test name="org.jenetics.util.Concurrent">
-		<classes>
-			<class name="org.jenetics.util.ConcurrentTest" />
-		</classes>
-	</test>
-=======
->>>>>>> c8b2e964
 	<test name="org.jenetics.util.math">
 		<classes>
 			<class name="org.jenetics.util.mathRandomTest" />
