--- conflicted
+++ resolved
@@ -20,11 +20,7 @@
  # Author:
  #    Franz Wilhelmstötter (franz.wilhelmstoetter@gmx.at)
  #
-<<<<<<< HEAD
- # Version: <em>$Date: 2014-08-12 $</em>
-=======
- # Version: <em>$Date: 2014-08-25 $</em>
->>>>>>> 1a5f8e9a
+ # Version: <em>$Date: 2014-08-30 $</em>
  #
  ###############################################################################
 -->
