--- conflicted
+++ resolved
@@ -309,14 +309,6 @@
 			<class name="org.jenetics.util.CharSeqTest" />
 		</classes>
 	</test>
-<<<<<<< HEAD
-	<test name="org.jenetics.util.Concurrent">
-		<classes>
-			<class name="org.jenetics.util.ConcurrentTest" />
-		</classes>
-	</test>
-=======
->>>>>>> 3f905525
 	<test name="org.jenetics.util.math">
 		<classes>
 			<class name="org.jenetics.util.mathRandomTest" />
