--- conflicted
+++ resolved
@@ -27,184 +27,6 @@
  * @version 1.5 &mdash; <em>$Date$</em>
  */
 
-<<<<<<< HEAD
-//apply plugin: 'jacoco'
-apply plugin: 'osgi'
-apply plugin: 'eclipse'
-apply plugin: 'idea'
-
-apply from: "${rootDir}/gradle/commons.gradle"
-apply from: "${rootDir}/gradle/packaging.gradle"
-apply from: "${rootDir}/gradle/xlint.gradle"
-
-dependencies {
-	compile Include.JScience
-	
-	testCompile Include.TestNG
-	testCompile Include.Apache.Commons.Math
-}
-
-jar {
-	manifest {
-		version = version
-		symbolicName = project.name
-		name = project.name
-		instruction 'Export-Package',
-					'org.jenetics',
-					'org.jenetics.util',
-					'org.jenetics.stat'
-		instruction 'Bundle-Vendor', jenetics.author
-		instruction 'Bundle-Description', jenetics.description
-		instruction 'Bundle-DocURL', jenetics.url
-
-		attributes 'Implementation-Title': project.name,
-					'Implementation-Version': version,
-					'Implementation-URL': jenetics.url,
-					'Implementation-Vendor': jenetics.name,
-					'ProjectName': jenetics.name,
-					'Version': version,
-					'Maintainer': jenetics.author
-	}
-}
-
-task jarjar(type: Jar, dependsOn: build) {
-	baseName = "${project.name}-all"
-	from files(sourceSets.main.output.classesDir)
-	from {
-		configurations.compile.collect {
-			it.isDirectory() ? it : zipTree(it)
-		}
-	}
-
-	manifest {
-		attributes 'Implementation-Title': "${project.name}-all",
-					'Implementation-Versionv': version,
-					'Implementation-URL': jenetics.url,
-					'Implementation-Vendor': jenetics.name,
-					'ProjectName': jenetics.name,
-					'Version': version,
-					'Maintainer': jenetics.author
-	}
-}
-
-javadoc {
-	options.addStringOption('-Xdoclint:none')
-	
-	configure(options) {
-		memberLevel = 'PROTECTED'
-		version = true
-		author = true
-		docEncoding = 'UTF-8'
-		charSet = 'UTF-8'
-		linkSource = true
-		links = [
-			'http://download.oracle.com/javase/7/docs/api/',
-			'http://jscience.org/api/',
-			'http://javolution.org/target/site/apidocs/'
-		]
-		windowTitle = "Jenetics ${project.version}"
-		docTitle = "<h1>Jenetics ${project.version}</h1>"
-		bottom = "&copy; ${copyrightYear} Franz Wilhelmst&ouml;tter  &nbsp;<i>(${dateformat.format(now.time)})</i>"
-		stylesheetFile = file("${rootDir}/buildSrc/resources/javadoc/stylesheet.css")
-		
-		exclude 'org/jenetics/internal/**'
-
-	
-		//options.addStringOption('-subpackages', 'org.jenetics')
-		//options.addStringOption('-exclude', 'org.jenetics.internal.util')
-		
-		//group('Core API', ['org.jenetics']).
-		//group('Utilities', ['org.jenetics.util', 'org.jenetics.stat'])
-	}
-	
-
-}
-
-// javadoc.options.jflags
-
-task colorize(type: ColorizerTask) {
-	directory = file(javadoc.destinationDir.path)
-}
-
-task java2html {
-	def destination = javadoc.destinationDir.path
-	doLast {
-		javaexec {
-			main = 'de.java2html.Java2Html'
-			args = [
-				'-srcdir', 'src/main/java',
-				'-targetdir', "${destination}/src-html"
-			]
-			classpath = files("${rootDir}/buildSrc/lib/java2html.jar")
-		}
-		copy {
-			from 'src/main/java/org/jenetics/doc-files'
-			into "${destination}/org/jenetics/doc-files"
-		}
-		copy {
-			from 'src/main/java/org/jenetics/stat/doc-files'
-			into "${destination}/org/jenetics/stat/doc-files"
-		}
-		copy {
-			from 'src/main/java/org/jenetics/util/doc-files'
-			into "${destination}/org/jenetics/util/doc-files"
-		}
-	}
-}
-
-javadoc.finalizedBy([colorize, java2html])
-
-test {
-	useTestNG {
-		//parallel = 'tests' // 'methods'
-		//threadCount = Runtime.runtime.availableProcessors() + 1
-		//include '**/*Test.class'
-		suites 'src/test/resources/testng.xml'
-	}
-}
-
-/*
-jacocoTestReport{
-	reports {
-		xml.enabled true
-		csv.enabled true
-	}
-}
-*/
-
-packaging.dependsOn([jarjar/*, javadoc/*, jacocoTestReport*/])
-packaging << {
-	// Copy the javadoc
-	copy {
-		from("${buildDir}/docs/javadoc") {
-			include '**/*.html'
-		}
-		into exportJavadocDir
-		filter(ReplaceTokens, tokens: [
-			__identifier__: identifier,
-			__year__: copyrightYear
-		])
-	}
-	copy {
-		from("${buildDir}/docs/javadoc") {
-			exclude '**/*.html'
-		}
-		into exportJavadocDir
-	}
-
-	// Copy the test-report.
-	copy {
-		from("${buildDir}/reports") {
-			include 'tests/**'
-			include 'jacoco/**'
-			include '*.gradle'
-			exclude '.gradle'
-		}
-		into exportReportDir
-	}
-}
-
-=======
 apply plugin: 'packaging'
  
 dependencies {
@@ -213,7 +35,6 @@
 	testCompile Include.Apache.Commons.Math
 	testCompile Include.TestNG
 }
->>>>>>> 2029f333
 
 jar.manifest.instruction('Export-Package',
 	'org.jenetics',
