--- conflicted
+++ resolved
@@ -7605,27 +7605,6 @@
 \end_layout
 
 \begin_layout Part*
-Modules
-\end_layout
-
-\begin_layout Section
-
-\family typewriter
-org.jenetix
-\end_layout
-
-\begin_layout Standard
-Description about the jenetix module.
-\end_layout
-
-\begin_layout Standard
-\begin_inset Newpage pagebreak
-\end_inset
-
-
-\end_layout
-
-\begin_layout Part*
 Appendix
 \end_layout
 
@@ -8904,129 +8883,6 @@
 
 \series bold
 \emph on
-<<<<<<< HEAD
-JScience
-\begin_inset Index idx
-status collapsed
-
-\begin_layout Plain Layout
-JScience
-\end_layout
-
-\end_inset
-
-
-\end_layout
-
-\begin_deeper
-\begin_layout Itemize
-
-\series bold
-Version
-\series default
-:
-\emph on
- 4.3.1
-\end_layout
-
-\begin_layout Itemize
-
-\series bold
-Homepage
-\series default
-:
-\emph on
-
-\begin_inset Flex URL
-status open
-
-\begin_layout Plain Layout
-
- http://jscience.org
-\end_layout
-
-\end_inset
-
-
-\end_layout
-
-\begin_layout Itemize
-
-\series bold
-Download
-\series default
-:
-\emph on
- 
-\begin_inset Flex URL
-status collapsed
-
-\begin_layout Plain Layout
-
-http://jscience.org
-\end_layout
-
-\end_inset
-
-
-\end_layout
-
-\begin_layout Itemize
-
-\series bold
-Download
-\series default
-:
-\emph on
- 
-\begin_inset Flex URL
-status collapsed
-
-\begin_layout Plain Layout
-
-http://java.net/projects/jscience/downloads
-\end_layout
-
-\end_inset
-
-
-\end_layout
-
-\begin_layout Itemize
-
-\series bold
-License
-\series default
-:
-\emph on
- 
-\begin_inset CommandInset href
-LatexCommand href
-name "JScience BSD License"
-target "http://jscience.org/doc/license.txt"
-
-\end_inset
-
-
-\end_layout
-
-\begin_layout Itemize
-
-\series bold
-Scope
-\series default
-:
-\emph on
- compile, runtime
-\end_layout
-
-\end_deeper
-\begin_layout Itemize
-
-\series bold
-\emph on
-=======
->>>>>>> bdd351f0
 TestNG
 \begin_inset Index idx
 status collapsed
