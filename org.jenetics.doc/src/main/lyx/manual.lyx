--- conflicted
+++ resolved
@@ -6512,11 +6512,7 @@
 
 \begin_layout Plain Layout
 
-<<<<<<< HEAD
-    (Population<Float64Gene, Float64>)IO.jaxb.read(file);
-=======
-    (Population<DoubleGene, Double>)IO.xml.read(file);
->>>>>>> f323e6c9
+    (Population<DoubleGene, Double>)IO.jaxb.read(file);
 \end_layout
 
 \begin_layout Plain Layout
