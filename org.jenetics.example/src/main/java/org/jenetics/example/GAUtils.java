--- conflicted
+++ resolved
@@ -25,12 +25,8 @@
 
 /**
  * @author <a href="mailto:franz.wilhelmstoetter@gmx.at">Franz Wilhelmstötter</a>
-<<<<<<< HEAD
  * @since 1.0
- * @version 2.0 &mdash; <em>$Date: 2013-05-25 $</em>
-=======
- * @version 1.0 &mdash; <em>$Date: 2013-08-29 $</em>
->>>>>>> 0fa9d783
+ * @version 2.0 &mdash; <em>$Date: 2013-09-08 $</em>
  */
 final class GAUtils {
 
