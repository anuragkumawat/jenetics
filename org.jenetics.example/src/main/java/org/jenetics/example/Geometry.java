--- conflicted
+++ resolved
@@ -81,12 +81,8 @@
 
 /**
  * @author <a href="mailto:franz.wilhelmstoetter@gmx.at">Franz Wilhelmstötter</a>
-<<<<<<< HEAD
- * @version <em>$Date: 2014-03-07 $</em>
-=======
  * @since 1.0
- * @version 2.0 &mdash; <em>$Date: 2014-03-07 $</em>
->>>>>>> bdd351f0
+ * @version 2.0 &mdash; <em>$Date: 2014-04-16 $</em>
  */
 public class Geometry extends javax.swing.JFrame {
 	private static final long serialVersionUID = 1L;
@@ -655,7 +651,7 @@
 
 /**
  * @author <a href="mailto:franz.wilhelmstoetter@gmx.at">Franz Wilhelmstötter</a>
- * @version <em>$Date: 2014-03-07 $</em>
+ * @version <em>$Date: 2014-04-16 $</em>
  */
 class GeometryController implements StepListener {
 	private final Geometry _geometry;
@@ -919,7 +915,7 @@
 
 /**
  * @author <a href="mailto:franz.wilhelmstoetter@gmx.at">Franz Wilhelmstötter</a>
- * @version <em>$Date: 2014-03-07 $</em>
+ * @version <em>$Date: 2014-04-16 $</em>
  */
 class InitAction extends AbstractAction {
 	private static final long serialVersionUID = 1L;
@@ -940,7 +936,7 @@
 
 /**
  * @author <a href="mailto:franz.wilhelmstoetter@gmx.at">Franz Wilhelmstötter</a>
- * @version <em>$Date: 2014-03-07 $</em>
+ * @version <em>$Date: 2014-04-16 $</em>
  */
 class StartAction extends AbstractAction {
 	private static final long serialVersionUID = 1L;
@@ -961,7 +957,7 @@
 
 /**
  * @author <a href="mailto:franz.wilhelmstoetter@gmx.at">Franz Wilhelmstötter</a>
- * @version <em>$Date: 2014-03-07 $</em>
+ * @version <em>$Date: 2014-04-16 $</em>
  */
 class StopAction extends AbstractAction {
 	private static final long serialVersionUID = 1L;
@@ -982,7 +978,7 @@
 
 /**
  * @author <a href="mailto:franz.wilhelmstoetter@gmx.at">Franz Wilhelmstötter</a>
- * @version <em>$Date: 2014-03-07 $</em>
+ * @version <em>$Date: 2014-04-16 $</em>
  */
 class PauseAction extends AbstractAction {
 	private static final long serialVersionUID = 1L;
@@ -1003,7 +999,7 @@
 
 /**
  * @author <a href="mailto:franz.wilhelmstoetter@gmx.at">Franz Wilhelmstötter</a>
- * @version <em>$Date: 2014-03-07 $</em>
+ * @version <em>$Date: 2014-04-16 $</em>
  */
 class StepAction extends AbstractAction {
 	private static final long serialVersionUID = 1L;
@@ -1024,7 +1020,7 @@
 
 /**
  * @author <a href="mailto:franz.wilhelmstoetter@gmx.at">Franz Wilhelmstötter</a>
- * @version <em>$Date: 2014-03-07 $</em>
+ * @version <em>$Date: 2014-04-16 $</em>
  */
 class PopulationSpinnerModel extends SpinnerNumberModel implements ChangeListener {
 	private static final long serialVersionUID = 1L;
@@ -1049,7 +1045,7 @@
 
 /**
  * @author <a href="mailto:franz.wilhelmstoetter@gmx.at">Franz Wilhelmstötter</a>
- * @version <em>$Date: 2014-03-07 $</em>
+ * @version <em>$Date: 2014-04-16 $</em>
  */
 class MaximalPhenotypeAgeSpinnerModel extends SpinnerNumberModel
 	implements ChangeListener
@@ -1167,7 +1163,7 @@
 
 /**
  * @author <a href="mailto:franz.wilhelmstoetter@gmx.at">Franz Wilhelmstötter</a>
- * @version <em>$Date: 2014-03-07 $</em>
+ * @version <em>$Date: 2014-04-16 $</em>
  */
 class TransformPanel extends javax.swing.JPanel {
 	private static final long serialVersionUID = 1L;
@@ -1273,7 +1269,7 @@
  * The panel which draws the polygons.
  *
  * @author <a href="mailto:franz.wilhelmstoetter@gmx.at">Franz Wilhelmstötter</a>
- * @version <em>$Date: 2014-03-07 $</em>
+ * @version <em>$Date: 2014-04-16 $</em>
  */
 class DrawPanel extends JPanel {
 	private static final long serialVersionUID = 1L;
@@ -1404,7 +1400,7 @@
 
 /**
  * @author <a href="mailto:franz.wilhelmstoetter@gmx.at">Franz Wilhelmstötter</a>
- * @version <em>$Date: 2014-03-07 $</em>
+ * @version <em>$Date: 2014-04-16 $</em>
  */
 class Stepable implements Runnable {
 	private final Lock _lock = new ReentrantLock();
@@ -1518,7 +1514,7 @@
 
 /**
  * @author <a href="mailto:franz.wilhelmstoetter@gmx.at">Franz Wilhelmstötter</a>
- * @version <em>$Date: 2014-03-07 $</em>
+ * @version <em>$Date: 2014-04-16 $</em>
  */
 interface StepListener extends EventListener {
 
@@ -1532,7 +1528,7 @@
 
 /**
  * @author <a href="mailto:franz.wilhelmstoetter@gmx.at">Franz Wilhelmstötter</a>
- * @version <em>$Date: 2014-03-07 $</em>
+ * @version <em>$Date: 2014-04-16 $</em>
  */
 class GA {
 
