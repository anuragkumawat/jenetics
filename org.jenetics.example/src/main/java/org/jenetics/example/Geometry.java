/*
 * Java Genetic Algorithm Library (@__identifier__@).
 * Copyright (c) @__year__@ Franz Wilhelmstötter
 *
 * Licensed under the Apache License, Version 2.0 (the "License");
 * you may not use this file except in compliance with the License.
 * You may obtain a copy of the License at
 *
 *      http://www.apache.org/licenses/LICENSE-2.0
 *
 * Unless required by applicable law or agreed to in writing, software
 * distributed under the License is distributed on an "AS IS" BASIS,
 * WITHOUT WARRANTIES OR CONDITIONS OF ANY KIND, either express or implied.
 * See the License for the specific language governing permissions and
 * limitations under the License.
 *
 * Author:
 *    Franz Wilhelmstötter (franz.wilhelmstoetter@gmx.at)
 */
package org.jenetics.example;

import static java.awt.BasicStroke.CAP_BUTT;
import static java.awt.BasicStroke.JOIN_MITER;
import static java.awt.RenderingHints.KEY_ANTIALIASING;
import static java.awt.RenderingHints.VALUE_ANTIALIAS_ON;

import java.awt.BasicStroke;
import java.awt.Color;
import java.awt.Dimension;
import java.awt.Graphics;
import java.awt.Graphics2D;
import java.awt.Stroke;
import java.awt.event.ActionEvent;
import java.awt.event.ComponentAdapter;
import java.awt.event.ComponentEvent;
import java.awt.geom.AffineTransform;
import java.awt.geom.Point2D;
import java.io.Serializable;
import java.text.NumberFormat;
import java.util.Dictionary;
import java.util.EventListener;
import java.util.EventObject;
import java.util.Hashtable;
import java.util.List;
import java.util.Random;
import java.util.concurrent.CopyOnWriteArrayList;
import java.util.concurrent.ExecutorService;
import java.util.concurrent.Executors;
import java.util.concurrent.atomic.AtomicReference;
import java.util.concurrent.locks.Condition;
import java.util.concurrent.locks.Lock;
import java.util.concurrent.locks.ReentrantLock;

import javax.swing.AbstractAction;
import javax.swing.Action;
import javax.swing.BoundedRangeModel;
import javax.swing.DefaultBoundedRangeModel;
import javax.swing.JComponent;
import javax.swing.JLabel;
import javax.swing.JPanel;
import javax.swing.SpinnerModel;
import javax.swing.SpinnerNumberModel;
import javax.swing.SwingUtilities;
import javax.swing.event.ChangeEvent;
import javax.swing.event.ChangeListener;

import org.jscience.mathematics.number.Float64;

import org.jenetics.ExponentialScaler;
import org.jenetics.Float64Chromosome;
import org.jenetics.Float64Gene;
import org.jenetics.GeneticAlgorithm;
import org.jenetics.Genotype;
import org.jenetics.MeanAlterer;
import org.jenetics.Mutator;
import org.jenetics.NumberStatistics;
import org.jenetics.Optimize;
import org.jenetics.Phenotype;
import org.jenetics.TournamentSelector;
import org.jenetics.util.Factory;
import org.jenetics.util.Function;
import org.jenetics.util.RandomRegistry;


/**
 * @author <a href="mailto:franz.wilhelmstoetter@gmx.at">Franz Wilhelmstötter</a>
<<<<<<< HEAD
 * @version <em>$Date: 2013-08-15 $</em>
=======
 * @version <em>$Date: 2013-08-30 $</em>
>>>>>>> 9ab6fe68
 */
public class Geometry extends javax.swing.JFrame {
	private static final long serialVersionUID = 1L;


	public Geometry() {
		initComponents();
	}

	void setStartAction(final Action action) {
		_startButton.setAction(action);
	}

	void setStopAction(final Action action) {
		_stopButton.setAction(action);
	}

	void setInitAction(final Action action) {
		_initButton.setAction(action);
	}

	void setPauseAction(final Action action) {
		_pauseButton.setAction(action);
	}

	void setStepAction(final Action action) {
		_stepButton.setAction(action);
	}

	void setPopulationSpinnerModel(final SpinnerModel model) {
		_populationSizeSpinner.setModel(model);
	}

	void setMaximalPhenotypeAgeSpinnerModel(final SpinnerModel model) {
		_maxPTAgeSpinner.setModel(model);
	}

	void setOffspringFractionRangeModel(final LabeledBoundedRangeModel model) {
		_offspringFractionSlider.setModel(model);
		_offspringFractionSlider.setLabelTable(model.getLables());
	}

	void setMutationProbabilityRangeModel(final LabeledBoundedRangeModel model) {
		_mutationProbabilitySlider.setModel(model);
		_mutationProbabilitySlider.setLabelTable(model.getLables());
	}

	void setSourcePolygon(final Point2D[] polygon) {
		if (SwingUtilities.isEventDispatchThread()) {
			((DrawPanel)_drawPanel).setSourcePolygon(polygon);
		} else {
			SwingUtilities.invokeLater(new Runnable() {
				@Override public void run() {
					((DrawPanel)_drawPanel).setSourcePolygon(polygon);
				}
			});
		}
	}

	void setTargetPolygon(final Point2D[] polygon) {
		if (SwingUtilities.isEventDispatchThread()) {
			((DrawPanel)_drawPanel).setTargetPolygon(polygon);
		} else {
			SwingUtilities.invokeLater(new Runnable() {
				@Override public void run() {
					((DrawPanel)_drawPanel).setTargetPolygon(polygon);
				}
			});
		}
	}

	void setFitnessMean(final double mean) {
		if (SwingUtilities.isEventDispatchThread()) {
			_fitnessMeanTextField.setValue(format(mean));
		} else {
			SwingUtilities.invokeLater(new Runnable() {
				@Override public void run() {
					_fitnessMeanTextField.setValue(format(mean));
				}
			});
		}
	}

	void setFitnessVariance(final double variance) {
		if (SwingUtilities.isEventDispatchThread()) {
			_fitnessVarianceTextField.setValue(format(variance));
		} else {
			SwingUtilities.invokeLater(new Runnable() {
				@Override public void run() {
					_fitnessVarianceTextField.setValue(format(variance));
				}
			});
		}
	}

	void setGeneration(final int generation) {
		if (SwingUtilities.isEventDispatchThread()) {
			_generationTextField.setValue(generation);
		} else {
			SwingUtilities.invokeLater(new Runnable() {
				@Override public void run() {
					_generationTextField.setValue(generation);
				}
			});
		}
	}

	void setTargetTransform(final AffineTransform transform) {
		if (SwingUtilities.isEventDispatchThread()) {
			((TransformPanel)_targetTransformPanel).setAffineTransform(transform);
		} else {
			SwingUtilities.invokeLater(new Runnable() {
				@Override public void run() {
					((TransformPanel)_targetTransformPanel).setAffineTransform(transform);
				}
			});
		}
	}

	void setGABestTransform(final AffineTransform transform) {
		if (SwingUtilities.isEventDispatchThread()) {
			((DrawPanel)_drawPanel).setAlltimeBestTransform(transform);
			((TransformPanel)_gaBestTransformPanel).setAffineTransform(transform);
		} else {
			SwingUtilities.invokeLater(new Runnable() {
				@Override public void run() {
					((DrawPanel)_drawPanel).setAlltimeBestTransform(transform);
					((TransformPanel)_gaBestTransformPanel).setAffineTransform(transform);
				}
			});
		}
	}

	void setPopulationBestTransform(final AffineTransform transform) {
		if (SwingUtilities.isEventDispatchThread()) {
			((DrawPanel)_drawPanel).setPopulationBestTransform(transform);
			((TransformPanel)_populationBestTransformPanel).setAffineTransform(transform);
		} else {
			SwingUtilities.invokeLater(new Runnable() {
				@Override public void run() {
					((DrawPanel)_drawPanel).setPopulationBestTransform(transform);
					((TransformPanel)_populationBestTransformPanel).setAffineTransform(transform);
				}
			});
		}
	}

	private static String format(final double value) {
		final NumberFormat f = NumberFormat.getNumberInstance();
		f.setMaximumFractionDigits(2);
		f.setMinimumFractionDigits(2);

		return f.format(value);
	}

	@Override
	public void repaint() {
		if (SwingUtilities.isEventDispatchThread()) {
			super.repaint();
			_drawPanel.repaint();
		} else {
			SwingUtilities.invokeLater(new Runnable() {
				@Override public void run() {
					Geometry.super.repaint();
					_drawPanel.repaint();
				}
			});
		}
	}

	/**
	 * This method is called from within the constructor to initialize the form.
	 * WARNING: Do NOT modify this code. The content of this method is always
	 * regenerated by the Form Editor.
	 */
	// <editor-fold defaultstate="collapsed"
    // <editor-fold defaultstate="collapsed" desc="Generated Code">//GEN-BEGIN:initComponents
    private void initComponents() {
        java.awt.GridBagConstraints gridBagConstraints;

        _drawToolSplitPane = new javax.swing.JSplitPane();
        _toolBasePanel = new javax.swing.JPanel();
        _toolPanel = new javax.swing.JPanel();
        _startButton = new javax.swing.JButton();
        _stopButton = new javax.swing.JButton();
        _initButton = new javax.swing.JButton();
        _pauseButton = new javax.swing.JButton();
        _stepButton = new javax.swing.JButton();
        _generationLabel = new javax.swing.JLabel();
        _generationTextField = new javax.swing.JFormattedTextField();
        _populationBestTransformPanel = new TransformPanel();
        _gaBestTransformPanel = new TransformPanel();
        _populationSizeLabel = new javax.swing.JLabel();
        _populationSizeSpinner = new javax.swing.JSpinner();
        _maxPTAgeLabel = new javax.swing.JLabel();
        _maxPTAgeSpinner = new javax.swing.JSpinner();
        _offspringFractionSlider = new javax.swing.JSlider();
        _offspringFractionLabel = new javax.swing.JLabel();
        _populationTransformBestLabel = new javax.swing.JLabel();
        _gaBestTransformLabel = new javax.swing.JLabel();
        _targetTransformPanel = new TransformPanel();
        _targetTransformLabel = new javax.swing.JLabel();
        _mutationProbabilityLabel = new javax.swing.JLabel();
        _mutationProbabilitySlider = new javax.swing.JSlider();
        _fitenssMeanLabel = new javax.swing.JLabel();
        _fitnessMeanTextField = new javax.swing.JFormattedTextField();
        _fitnessVarianceLabel = new javax.swing.JLabel();
        _fitnessVarianceTextField = new javax.swing.JFormattedTextField();
        _drawPanel = new DrawPanel();

        setDefaultCloseOperation(javax.swing.WindowConstants.EXIT_ON_CLOSE);

        _drawToolSplitPane.setDividerLocation(500);
        _drawToolSplitPane.setResizeWeight(0.5);

        _toolBasePanel.setMinimumSize(new java.awt.Dimension(200, 200));
        _toolBasePanel.setLayout(new java.awt.GridBagLayout());

        _toolPanel.setLayout(new java.awt.GridBagLayout());

        _startButton.setFont(new java.awt.Font("Dialog", 0, 12)); // NOI18N
        _startButton.setText("Start");
        gridBagConstraints = new java.awt.GridBagConstraints();
        gridBagConstraints.gridx = 1;
        gridBagConstraints.gridy = 5;
        gridBagConstraints.fill = java.awt.GridBagConstraints.HORIZONTAL;
        gridBagConstraints.weightx = 1.0;
        gridBagConstraints.insets = new java.awt.Insets(0, 5, 3, 0);
        _toolPanel.add(_startButton, gridBagConstraints);

        _stopButton.setFont(new java.awt.Font("Dialog", 0, 12)); // NOI18N
        _stopButton.setText("Stop");
        gridBagConstraints = new java.awt.GridBagConstraints();
        gridBagConstraints.gridx = 1;
        gridBagConstraints.gridy = 6;
        gridBagConstraints.fill = java.awt.GridBagConstraints.HORIZONTAL;
        gridBagConstraints.weightx = 1.0;
        gridBagConstraints.insets = new java.awt.Insets(0, 5, 3, 0);
        _toolPanel.add(_stopButton, gridBagConstraints);

        _initButton.setFont(new java.awt.Font("Dialog", 0, 12)); // NOI18N
        _initButton.setText("Init");
        gridBagConstraints = new java.awt.GridBagConstraints();
        gridBagConstraints.gridx = 1;
        gridBagConstraints.gridy = 4;
        gridBagConstraints.fill = java.awt.GridBagConstraints.HORIZONTAL;
        gridBagConstraints.weightx = 1.0;
        gridBagConstraints.insets = new java.awt.Insets(20, 5, 3, 0);
        _toolPanel.add(_initButton, gridBagConstraints);

        _pauseButton.setFont(new java.awt.Font("Dialog", 0, 12)); // NOI18N
        _pauseButton.setText("Pause");
        gridBagConstraints = new java.awt.GridBagConstraints();
        gridBagConstraints.gridx = 1;
        gridBagConstraints.gridy = 8;
        gridBagConstraints.fill = java.awt.GridBagConstraints.HORIZONTAL;
        gridBagConstraints.weightx = 1.0;
        gridBagConstraints.insets = new java.awt.Insets(0, 5, 3, 0);
        _toolPanel.add(_pauseButton, gridBagConstraints);

        _stepButton.setFont(new java.awt.Font("Dialog", 0, 12)); // NOI18N
        _stepButton.setText("Step");
        gridBagConstraints = new java.awt.GridBagConstraints();
        gridBagConstraints.gridx = 1;
        gridBagConstraints.gridy = 7;
        gridBagConstraints.fill = java.awt.GridBagConstraints.HORIZONTAL;
        gridBagConstraints.weightx = 1.0;
        gridBagConstraints.insets = new java.awt.Insets(0, 5, 3, 0);
        _toolPanel.add(_stepButton, gridBagConstraints);

        _generationLabel.setFont(new java.awt.Font("Dialog", 0, 12)); // NOI18N
        _generationLabel.setText("Generation:");
        gridBagConstraints = new java.awt.GridBagConstraints();
        gridBagConstraints.gridx = 0;
        gridBagConstraints.gridy = 11;
        gridBagConstraints.fill = java.awt.GridBagConstraints.HORIZONTAL;
        gridBagConstraints.anchor = java.awt.GridBagConstraints.EAST;
        gridBagConstraints.weightx = 1.0;
        gridBagConstraints.insets = new java.awt.Insets(3, 0, 3, 0);
        _toolPanel.add(_generationLabel, gridBagConstraints);

        _generationTextField.setEditable(false);
        _generationTextField.setPreferredSize(new java.awt.Dimension(100, 24));
        gridBagConstraints = new java.awt.GridBagConstraints();
        gridBagConstraints.gridx = 1;
        gridBagConstraints.gridy = 11;
        gridBagConstraints.fill = java.awt.GridBagConstraints.HORIZONTAL;
        gridBagConstraints.anchor = java.awt.GridBagConstraints.WEST;
        gridBagConstraints.weightx = 1.0;
        gridBagConstraints.insets = new java.awt.Insets(3, 5, 3, 0);
        _toolPanel.add(_generationTextField, gridBagConstraints);

        _populationBestTransformPanel.setBorder(javax.swing.BorderFactory.createTitledBorder(""));
        gridBagConstraints = new java.awt.GridBagConstraints();
        gridBagConstraints.gridx = 1;
        gridBagConstraints.gridy = 13;
        gridBagConstraints.fill = java.awt.GridBagConstraints.BOTH;
        gridBagConstraints.weightx = 1.0;
        gridBagConstraints.weighty = 1.0;
        gridBagConstraints.insets = new java.awt.Insets(0, 5, 3, 0);
        _toolPanel.add(_populationBestTransformPanel, gridBagConstraints);

        _gaBestTransformPanel.setBorder(javax.swing.BorderFactory.createTitledBorder(""));
        gridBagConstraints = new java.awt.GridBagConstraints();
        gridBagConstraints.gridx = 1;
        gridBagConstraints.gridy = 14;
        gridBagConstraints.fill = java.awt.GridBagConstraints.BOTH;
        gridBagConstraints.weightx = 1.0;
        gridBagConstraints.weighty = 1.0;
        gridBagConstraints.insets = new java.awt.Insets(2, 5, 3, 0);
        _toolPanel.add(_gaBestTransformPanel, gridBagConstraints);

        _populationSizeLabel.setFont(new java.awt.Font("Dialog", 0, 12)); // NOI18N
        _populationSizeLabel.setText("Population size:");
        gridBagConstraints = new java.awt.GridBagConstraints();
        gridBagConstraints.gridx = 0;
        gridBagConstraints.gridy = 0;
        gridBagConstraints.fill = java.awt.GridBagConstraints.HORIZONTAL;
        gridBagConstraints.anchor = java.awt.GridBagConstraints.EAST;
        gridBagConstraints.weightx = 1.0;
        gridBagConstraints.insets = new java.awt.Insets(0, 0, 0, 5);
        _toolPanel.add(_populationSizeLabel, gridBagConstraints);
        gridBagConstraints = new java.awt.GridBagConstraints();
        gridBagConstraints.gridx = 1;
        gridBagConstraints.gridy = 0;
        gridBagConstraints.fill = java.awt.GridBagConstraints.HORIZONTAL;
        gridBagConstraints.weightx = 1.0;
        gridBagConstraints.insets = new java.awt.Insets(0, 5, 5, 0);
        _toolPanel.add(_populationSizeSpinner, gridBagConstraints);

        _maxPTAgeLabel.setFont(new java.awt.Font("Dialog", 0, 12)); // NOI18N
        _maxPTAgeLabel.setText("Maximal PT age:");
        gridBagConstraints = new java.awt.GridBagConstraints();
        gridBagConstraints.gridx = 0;
        gridBagConstraints.gridy = 1;
        gridBagConstraints.fill = java.awt.GridBagConstraints.HORIZONTAL;
        gridBagConstraints.anchor = java.awt.GridBagConstraints.EAST;
        gridBagConstraints.weightx = 1.0;
        gridBagConstraints.insets = new java.awt.Insets(0, 0, 0, 5);
        _toolPanel.add(_maxPTAgeLabel, gridBagConstraints);
        gridBagConstraints = new java.awt.GridBagConstraints();
        gridBagConstraints.gridx = 1;
        gridBagConstraints.gridy = 1;
        gridBagConstraints.fill = java.awt.GridBagConstraints.HORIZONTAL;
        gridBagConstraints.weightx = 1.0;
        gridBagConstraints.insets = new java.awt.Insets(0, 5, 5, 0);
        _toolPanel.add(_maxPTAgeSpinner, gridBagConstraints);

        _offspringFractionSlider.setFont(new java.awt.Font("Dialog", 0, 12)); // NOI18N
        _offspringFractionSlider.setMajorTickSpacing(10);
        _offspringFractionSlider.setMaximum(90);
        _offspringFractionSlider.setMinimum(10);
        _offspringFractionSlider.setMinorTickSpacing(5);
        _offspringFractionSlider.setPaintLabels(true);
        _offspringFractionSlider.setPaintTicks(true);
        _offspringFractionSlider.setValue(30);
        _offspringFractionSlider.setName(""); // NOI18N
        gridBagConstraints = new java.awt.GridBagConstraints();
        gridBagConstraints.gridx = 1;
        gridBagConstraints.gridy = 2;
        gridBagConstraints.fill = java.awt.GridBagConstraints.HORIZONTAL;
        gridBagConstraints.weightx = 1.0;
        gridBagConstraints.insets = new java.awt.Insets(5, 0, 5, 0);
        _toolPanel.add(_offspringFractionSlider, gridBagConstraints);

        _offspringFractionLabel.setFont(new java.awt.Font("Dialog", 0, 12)); // NOI18N
        _offspringFractionLabel.setText("Offspring fraction:");
        gridBagConstraints = new java.awt.GridBagConstraints();
        gridBagConstraints.gridx = 0;
        gridBagConstraints.gridy = 2;
        gridBagConstraints.fill = java.awt.GridBagConstraints.HORIZONTAL;
        gridBagConstraints.anchor = java.awt.GridBagConstraints.EAST;
        gridBagConstraints.weightx = 1.0;
        gridBagConstraints.insets = new java.awt.Insets(0, 0, 0, 5);
        _toolPanel.add(_offspringFractionLabel, gridBagConstraints);

        _populationTransformBestLabel.setFont(new java.awt.Font("Dialog", 0, 12)); // NOI18N
        _populationTransformBestLabel.setText("Population best:");
        gridBagConstraints = new java.awt.GridBagConstraints();
        gridBagConstraints.gridx = 0;
        gridBagConstraints.gridy = 13;
        gridBagConstraints.fill = java.awt.GridBagConstraints.HORIZONTAL;
        gridBagConstraints.anchor = java.awt.GridBagConstraints.NORTHEAST;
        gridBagConstraints.weightx = 1.0;
        gridBagConstraints.insets = new java.awt.Insets(0, 0, 0, 5);
        _toolPanel.add(_populationTransformBestLabel, gridBagConstraints);

        _gaBestTransformLabel.setFont(new java.awt.Font("Dialog", 0, 12)); // NOI18N
        _gaBestTransformLabel.setText("GA best:");
        gridBagConstraints = new java.awt.GridBagConstraints();
        gridBagConstraints.gridx = 0;
        gridBagConstraints.gridy = 14;
        gridBagConstraints.fill = java.awt.GridBagConstraints.HORIZONTAL;
        gridBagConstraints.anchor = java.awt.GridBagConstraints.NORTHEAST;
        gridBagConstraints.weightx = 1.0;
        gridBagConstraints.insets = new java.awt.Insets(0, 0, 0, 5);
        _toolPanel.add(_gaBestTransformLabel, gridBagConstraints);

        _targetTransformPanel.setBorder(javax.swing.BorderFactory.createTitledBorder(""));
        gridBagConstraints = new java.awt.GridBagConstraints();
        gridBagConstraints.gridx = 1;
        gridBagConstraints.gridy = 12;
        gridBagConstraints.fill = java.awt.GridBagConstraints.BOTH;
        gridBagConstraints.weightx = 1.0;
        gridBagConstraints.weighty = 1.0;
        gridBagConstraints.insets = new java.awt.Insets(0, 5, 3, 0);
        _toolPanel.add(_targetTransformPanel, gridBagConstraints);

        _targetTransformLabel.setFont(new java.awt.Font("Dialog", 0, 12)); // NOI18N
        _targetTransformLabel.setText("Target transform:");
        gridBagConstraints = new java.awt.GridBagConstraints();
        gridBagConstraints.gridx = 0;
        gridBagConstraints.gridy = 12;
        gridBagConstraints.fill = java.awt.GridBagConstraints.HORIZONTAL;
        gridBagConstraints.anchor = java.awt.GridBagConstraints.NORTHEAST;
        gridBagConstraints.weightx = 1.0;
        gridBagConstraints.insets = new java.awt.Insets(0, 0, 0, 4);
        _toolPanel.add(_targetTransformLabel, gridBagConstraints);

        _mutationProbabilityLabel.setFont(new java.awt.Font("Dialog", 0, 12)); // NOI18N
        _mutationProbabilityLabel.setText("Mutation probability:");
        gridBagConstraints = new java.awt.GridBagConstraints();
        gridBagConstraints.gridx = 0;
        gridBagConstraints.gridy = 3;
        gridBagConstraints.fill = java.awt.GridBagConstraints.HORIZONTAL;
        gridBagConstraints.anchor = java.awt.GridBagConstraints.EAST;
        gridBagConstraints.weightx = 1.0;
        gridBagConstraints.insets = new java.awt.Insets(0, 0, 0, 5);
        _toolPanel.add(_mutationProbabilityLabel, gridBagConstraints);

        _mutationProbabilitySlider.setFont(new java.awt.Font("Dialog", 0, 12)); // NOI18N
        _mutationProbabilitySlider.setMajorTickSpacing(100);
        _mutationProbabilitySlider.setMaximum(500);
        _mutationProbabilitySlider.setMinorTickSpacing(50);
        _mutationProbabilitySlider.setPaintLabels(true);
        _mutationProbabilitySlider.setPaintTicks(true);
        gridBagConstraints = new java.awt.GridBagConstraints();
        gridBagConstraints.gridx = 1;
        gridBagConstraints.gridy = 3;
        gridBagConstraints.fill = java.awt.GridBagConstraints.HORIZONTAL;
        gridBagConstraints.weightx = 1.0;
        gridBagConstraints.insets = new java.awt.Insets(5, 0, 5, 0);
        _toolPanel.add(_mutationProbabilitySlider, gridBagConstraints);

        _fitenssMeanLabel.setFont(new java.awt.Font("Dialog", 0, 12)); // NOI18N
        _fitenssMeanLabel.setText("Fitness mean:");
        gridBagConstraints = new java.awt.GridBagConstraints();
        gridBagConstraints.gridx = 0;
        gridBagConstraints.gridy = 9;
        gridBagConstraints.fill = java.awt.GridBagConstraints.HORIZONTAL;
        gridBagConstraints.anchor = java.awt.GridBagConstraints.EAST;
        gridBagConstraints.weightx = 1.0;
        gridBagConstraints.insets = new java.awt.Insets(20, 3, 0, 3);
        _toolPanel.add(_fitenssMeanLabel, gridBagConstraints);

        _fitnessMeanTextField.setEditable(false);
        gridBagConstraints = new java.awt.GridBagConstraints();
        gridBagConstraints.gridx = 1;
        gridBagConstraints.gridy = 9;
        gridBagConstraints.fill = java.awt.GridBagConstraints.HORIZONTAL;
        gridBagConstraints.weightx = 1.0;
        gridBagConstraints.insets = new java.awt.Insets(20, 5, 3, 0);
        _toolPanel.add(_fitnessMeanTextField, gridBagConstraints);

        _fitnessVarianceLabel.setFont(new java.awt.Font("Dialog", 0, 12)); // NOI18N
        _fitnessVarianceLabel.setText("Fitness variance:");
        gridBagConstraints = new java.awt.GridBagConstraints();
        gridBagConstraints.gridx = 0;
        gridBagConstraints.gridy = 10;
        gridBagConstraints.fill = java.awt.GridBagConstraints.HORIZONTAL;
        gridBagConstraints.anchor = java.awt.GridBagConstraints.EAST;
        gridBagConstraints.weightx = 1.0;
        gridBagConstraints.insets = new java.awt.Insets(0, 3, 0, 3);
        _toolPanel.add(_fitnessVarianceLabel, gridBagConstraints);

        _fitnessVarianceTextField.setEditable(false);
        gridBagConstraints = new java.awt.GridBagConstraints();
        gridBagConstraints.gridx = 1;
        gridBagConstraints.gridy = 10;
        gridBagConstraints.fill = java.awt.GridBagConstraints.HORIZONTAL;
        gridBagConstraints.anchor = java.awt.GridBagConstraints.WEST;
        gridBagConstraints.weightx = 1.0;
        gridBagConstraints.insets = new java.awt.Insets(3, 5, 3, 0);
        _toolPanel.add(_fitnessVarianceTextField, gridBagConstraints);

        gridBagConstraints = new java.awt.GridBagConstraints();
        gridBagConstraints.gridx = 0;
        gridBagConstraints.gridy = 0;
        gridBagConstraints.fill = java.awt.GridBagConstraints.HORIZONTAL;
        gridBagConstraints.anchor = java.awt.GridBagConstraints.NORTH;
        gridBagConstraints.weightx = 1.0;
        gridBagConstraints.insets = new java.awt.Insets(5, 10, 5, 10);
        _toolBasePanel.add(_toolPanel, gridBagConstraints);

        _drawToolSplitPane.setRightComponent(_toolBasePanel);

        _drawPanel.setBackground(java.awt.Color.white);
        _drawPanel.setBorder(javax.swing.BorderFactory.createLineBorder(new java.awt.Color(0, 0, 0)));

        javax.swing.GroupLayout _drawPanelLayout = new javax.swing.GroupLayout(_drawPanel);
        _drawPanel.setLayout(_drawPanelLayout);
        _drawPanelLayout.setHorizontalGroup(
            _drawPanelLayout.createParallelGroup(javax.swing.GroupLayout.Alignment.LEADING)
            .addGap(0, 434, Short.MAX_VALUE)
        );
        _drawPanelLayout.setVerticalGroup(
            _drawPanelLayout.createParallelGroup(javax.swing.GroupLayout.Alignment.LEADING)
            .addGap(0, 477, Short.MAX_VALUE)
        );

        _drawToolSplitPane.setLeftComponent(_drawPanel);

        getContentPane().add(_drawToolSplitPane, java.awt.BorderLayout.CENTER);

        pack();
    }// </editor-fold>//GEN-END:initComponents


	/**
	 * @param args
	 * 			  the command line arguments
	 */
	public static void main(String args[]) {
		java.awt.EventQueue.invokeLater(new Runnable() {
			@Override public void run() {
				final Geometry geometry = new Geometry();
				geometry.setVisible(true);
				new GeometryController(geometry);
			}
		});
	}

    // Variables declaration - do not modify//GEN-BEGIN:variables
    private javax.swing.JPanel _drawPanel;
    private javax.swing.JSplitPane _drawToolSplitPane;
    private javax.swing.JLabel _fitenssMeanLabel;
    private javax.swing.JFormattedTextField _fitnessMeanTextField;
    private javax.swing.JLabel _fitnessVarianceLabel;
    private javax.swing.JFormattedTextField _fitnessVarianceTextField;
    private javax.swing.JLabel _gaBestTransformLabel;
    private javax.swing.JPanel _gaBestTransformPanel;
    private javax.swing.JLabel _generationLabel;
    private javax.swing.JFormattedTextField _generationTextField;
    private javax.swing.JButton _initButton;
    private javax.swing.JLabel _maxPTAgeLabel;
    private javax.swing.JSpinner _maxPTAgeSpinner;
    private javax.swing.JLabel _mutationProbabilityLabel;
    private javax.swing.JSlider _mutationProbabilitySlider;
    private javax.swing.JLabel _offspringFractionLabel;
    private javax.swing.JSlider _offspringFractionSlider;
    private javax.swing.JButton _pauseButton;
    private javax.swing.JPanel _populationBestTransformPanel;
    private javax.swing.JLabel _populationSizeLabel;
    private javax.swing.JSpinner _populationSizeSpinner;
    private javax.swing.JLabel _populationTransformBestLabel;
    private javax.swing.JButton _startButton;
    private javax.swing.JButton _stepButton;
    private javax.swing.JButton _stopButton;
    private javax.swing.JLabel _targetTransformLabel;
    private javax.swing.JPanel _targetTransformPanel;
    private javax.swing.JPanel _toolBasePanel;
    private javax.swing.JPanel _toolPanel;
    // End of variables declaration//GEN-END:variables

}

/**
 * @author <a href="mailto:franz.wilhelmstoetter@gmx.at">Franz Wilhelmstötter</a>
<<<<<<< HEAD
 * @version <em>$Date: 2013-08-15 $</em>
=======
 * @version <em>$Date: 2013-08-30 $</em>
>>>>>>> 9ab6fe68
 */
class GeometryController implements StepListener {
	private final Geometry _geometry;

	private final InitAction _initAction = new InitAction(this);
	private final StartAction _startAction = new StartAction(this);
	private final StopAction _stopAction = new StopAction(this);
	private final StepAction _stepAction = new StepAction(this);
	private final PauseAction _pauseAction = new PauseAction(this);

	private final PopulationSpinnerModel
		_populationSizeSpinnerModel = new PopulationSpinnerModel(this);
	private final MaximalPhenotypeAgeSpinnerModel
		_maximalPhenotypeAgeSpinnerModel = new MaximalPhenotypeAgeSpinnerModel(this);
	private final OffspringFractionRangeModel
		_offspringFractionRangeModel = new OffspringFractionRangeModel(this);
	private final MutationProbabilityRangeModel
		_mutationProbabilityRangeModel = new MutationProbabilityRangeModel(this);

	private GeneticAlgorithm<Float64Gene, Float64> _ga;
	private AffineTransform _transform;
	private GA.GAFF _function;
	private Point2D[] _source;
	private Point2D[] _target;
	private Stepable _stepable;
	private Thread _thread;
	private ExecutorService _threads;

	private static final long MIN_REPAINT_TIME = 50;
	private long _lastRepaintTime = 0;
	private Phenotype<Float64Gene, Float64> _populationBestPhenotype;
	private Phenotype<Float64Gene, Float64> _gaBestPhenotype;
	private int _generation = 0;

	GeometryController(final Geometry geometry) {
		_geometry = geometry;

		_geometry.setInitAction(_initAction);
		_geometry.setStartAction(_startAction);
		_geometry.setStopAction(_stopAction);
		_geometry.setStepAction(_stepAction);
		_geometry.setPauseAction(_pauseAction);

		_geometry.setPopulationSpinnerModel(_populationSizeSpinnerModel);
		_geometry.setMaximalPhenotypeAgeSpinnerModel(_maximalPhenotypeAgeSpinnerModel);
		_geometry.setOffspringFractionRangeModel(_offspringFractionRangeModel);
		_geometry.setMutationProbabilityRangeModel(_mutationProbabilityRangeModel);

		init();
	}

	void init() {
		_source = GA.getSourcePolygon();
		_transform = GA.getTargetTransform();
		_target = GA.getTargetPolygon(_transform);
		_function = new GA.GAFF(_source, _target);

		_ga = GA.getGA(_function);
		_ga.setPopulationSize(_populationSizeSpinnerModel.getNumber().intValue());

		_geometry.setSourcePolygon(_source);
		_geometry.setTargetPolygon(_target);

		if (_stepable != null) {
			_stepable.removeStepListener(this);
		}
		_stepable = new Stepable(new Runnable() {
			@Override public void run() {
				if (_ga.getGeneration() == 0) {
					_ga.setup();
				} else {
					_ga.evolve();
				}
			}
		});
		_stepable.addStepListener(this);

		if (_thread != null) {
			_thread.interrupt();
		}
		_thread = new Thread(_stepable);
		_thread.setPriority(Thread.MIN_PRIORITY);
		_thread.start();

		_threads = Executors.newFixedThreadPool(2);

		_geometry.setTargetTransform(_transform);
		_geometry.setPopulationBestTransform(new AffineTransform());
		_geometry.setGABestTransform(new AffineTransform());
		_geometry.setGeneration(0);
		_geometry.repaint();

		_startAction.setEnabled(true);
		_stopAction.setEnabled(false);
		_pauseAction.setEnabled(false);
		_stepAction.setEnabled(true);
		_initAction.setEnabled(false);
	}

	void start() {
		_stepable.start();

		_startAction.setEnabled(false);
		_stopAction.setEnabled(true);
		_pauseAction.setEnabled(true);
		_stepAction.setEnabled(false);
		_initAction.setEnabled(false);
	}

	void stop() {
		_stepable.stop();
		_ga.getLock().lock();
		try {
			_thread.interrupt();
		} finally {
			_ga.getLock().unlock();
		}

		_startAction.setEnabled(false);
		_stopAction.setEnabled(false);
		_pauseAction.setEnabled(false);
		_stepAction.setEnabled(false);
		_initAction.setEnabled(true);
	}

	void pause() {
		_stepable.stop();

		_startAction.setEnabled(true);
		_stopAction.setEnabled(true);
		_pauseAction.setEnabled(false);
		_stepAction.setEnabled(true);
		_initAction.setEnabled(false);
	}

	void step() {
		_stepable.step();

		_startAction.setEnabled(true);
		_stopAction.setEnabled(true);
		_pauseAction.setEnabled(false);
		_stepAction.setEnabled(true);
		_initAction.setEnabled(false);
	}

	void setPopulationSize(final int size) {
		if (_ga != null) {
			_threads.submit(new Runnable() {
				@Override
				public void run() {
					_ga.getLock().lock();
					try {
						_ga.setPopulationSize(size);
						System.out.println("Population size: " + size);
					} finally {
						_ga.getLock().unlock();
					}
				}
			});
		}
	}

	void setMaximalPhenotypeAge(final int age) {
		if (_ga != null) {
			_threads.submit(new Runnable() {
				@Override
				public void run() {
					_ga.getLock().lock();
					try {
						_ga.setMaximalPhenotypeAge(age);
						System.out.println("Phenotype age: " + age);
					} finally {
						_ga.getLock().unlock();
					}
				}
			});
		}
	}

	void setOffspringFraction(final double fraction) {
		if (_ga != null) {
			_threads.submit(new Runnable() {
				@Override
				public void run() {
					_ga.getLock().lock();
					try {
						_ga.setOffspringFraction(fraction);
						System.out.println("Offspring fraction: " + fraction);
					} finally {
						_ga.getLock().unlock();
					}
				}
			});
		}
	}

	void setMutationProbability(final double probability) {
		if (_ga != null) {
			_threads.submit(new Runnable() {
				@Override
				public void run() {
					_ga.getLock().lock();
					try {
						_ga.setAlterers(
							new Mutator<Float64Gene>(probability),
							new MeanAlterer<Float64Gene>()
						);
						System.out.println("Mutation probability: " + probability);
					} finally {
						_ga.getLock().unlock();
					}
				}
			});
		}
	}

	@Override
	public void stepped(EventObject event) {
		final NumberStatistics<Float64Gene, Float64> statistics =
			(NumberStatistics<Float64Gene, Float64>)_ga.getStatistics();
		final Phenotype<Float64Gene, Float64> populationBest = statistics.getBestPhenotype();
		final Phenotype<Float64Gene, Float64> gaBest = _ga.getBestPhenotype();
		final int generation = _ga.getGeneration();


//		if (_populationBestPhenotype == null ||
//			_populationBestPhenotype.compareTo(populationBest) < 0)
//		{
			_populationBestPhenotype = populationBest;
			_gaBestPhenotype = gaBest;
			_generation = generation;
//		}

		//Prevent from extensive repainting.
		final long time = System.currentTimeMillis();
		if (time - _lastRepaintTime > MIN_REPAINT_TIME) {
			_geometry.setPopulationBestTransform(
					_function._converter.apply(_populationBestPhenotype.getGenotype())
				);
			_geometry.setGABestTransform(
					_function._converter.apply(_gaBestPhenotype.getGenotype())
				);
			_geometry.repaint();
			_geometry.setGeneration(_generation);
			_geometry.setFitnessMean(statistics.getFitnessMean());
			_geometry.setFitnessVariance(statistics.getFitnessVariance());

			_lastRepaintTime = time;
			_populationBestPhenotype = null;
			_gaBestPhenotype = null;
			_generation = 0;
		}
	}

	@Override
	public void finished(EventObject event) {
		System.out.println("GA finished");
	}

}

/**
 * @author <a href="mailto:franz.wilhelmstoetter@gmx.at">Franz Wilhelmstötter</a>
<<<<<<< HEAD
 * @version <em>$Date: 2013-08-15 $</em>
=======
 * @version <em>$Date: 2013-08-30 $</em>
>>>>>>> 9ab6fe68
 */
class InitAction extends AbstractAction {
	private static final long serialVersionUID = 1L;

	private final GeometryController _controller;

	public InitAction(final GeometryController controller) {
		super("Init");
		_controller = controller;
	}

	@Override
	public void actionPerformed(final ActionEvent e) {
		_controller.init();
	}

}

/**
 * @author <a href="mailto:franz.wilhelmstoetter@gmx.at">Franz Wilhelmstötter</a>
<<<<<<< HEAD
 * @version <em>$Date: 2013-08-15 $</em>
=======
 * @version <em>$Date: 2013-08-30 $</em>
>>>>>>> 9ab6fe68
 */
class StartAction extends AbstractAction {
	private static final long serialVersionUID = 1L;

	private final GeometryController _controller;

	public StartAction(final GeometryController controller) {
		super("Start");
		_controller = controller;
	}

	@Override
	public void actionPerformed(final ActionEvent e) {
		_controller.start();
	}

}

/**
 * @author <a href="mailto:franz.wilhelmstoetter@gmx.at">Franz Wilhelmstötter</a>
<<<<<<< HEAD
 * @version <em>$Date: 2013-08-15 $</em>
=======
 * @version <em>$Date: 2013-08-30 $</em>
>>>>>>> 9ab6fe68
 */
class StopAction extends AbstractAction {
	private static final long serialVersionUID = 1L;

	private final GeometryController _controller;

	public StopAction(final GeometryController controller) {
		super("Stop");
		_controller = controller;
	}

	@Override
	public void actionPerformed(final ActionEvent e) {
		_controller.stop();
	}

}

/**
 * @author <a href="mailto:franz.wilhelmstoetter@gmx.at">Franz Wilhelmstötter</a>
<<<<<<< HEAD
 * @version <em>$Date: 2013-08-15 $</em>
=======
 * @version <em>$Date: 2013-08-30 $</em>
>>>>>>> 9ab6fe68
 */
class PauseAction extends AbstractAction {
	private static final long serialVersionUID = 1L;

	private final GeometryController _controller;

	public PauseAction(final GeometryController controller) {
		super("Pause");
		_controller = controller;
	}

	@Override
	public void actionPerformed(final ActionEvent e) {
		_controller.pause();
	}

}

/**
 * @author <a href="mailto:franz.wilhelmstoetter@gmx.at">Franz Wilhelmstötter</a>
<<<<<<< HEAD
 * @version <em>$Date: 2013-08-15 $</em>
=======
 * @version <em>$Date: 2013-08-30 $</em>
>>>>>>> 9ab6fe68
 */
class StepAction extends AbstractAction {
	private static final long serialVersionUID = 1L;

	private final GeometryController _controller;

	public StepAction(final GeometryController controller) {
		super("Step");
		_controller = controller;
	}

	@Override
	public void actionPerformed(final ActionEvent e) {
		_controller.step();
	}

}

/**
 * @author <a href="mailto:franz.wilhelmstoetter@gmx.at">Franz Wilhelmstötter</a>
<<<<<<< HEAD
 * @version <em>$Date: 2013-08-15 $</em>
=======
 * @version <em>$Date: 2013-08-30 $</em>
>>>>>>> 9ab6fe68
 */
class PopulationSpinnerModel extends SpinnerNumberModel implements ChangeListener {
	private static final long serialVersionUID = 1L;

	private final GeometryController _controller;

	public PopulationSpinnerModel(final GeometryController controller) {
		setMinimum(5);
		setMaximum(Integer.MAX_VALUE);
		setValue(20);
		_controller = controller;

		addChangeListener(this);
	}

	@Override
	public void stateChanged(ChangeEvent e) {
		_controller.setPopulationSize(getNumber().intValue());
	}

}

/**
 * @author <a href="mailto:franz.wilhelmstoetter@gmx.at">Franz Wilhelmstötter</a>
<<<<<<< HEAD
 * @version <em>$Date: 2013-08-15 $</em>
=======
 * @version <em>$Date: 2013-08-30 $</em>
>>>>>>> 9ab6fe68
 */
class MaximalPhenotypeAgeSpinnerModel extends SpinnerNumberModel
	implements ChangeListener
{
	private static final long serialVersionUID = 1L;

	private final GeometryController _controller;

	public MaximalPhenotypeAgeSpinnerModel(final GeometryController controller) {
		setMinimum(1);
		setMaximum(Integer.MAX_VALUE);
		setValue(35);
		_controller = controller;

		addChangeListener(this);
	}

	@Override
	public void stateChanged(ChangeEvent e) {
		_controller.setMaximalPhenotypeAge(getNumber().intValue());
	}

}

interface LabeledBoundedRangeModel extends BoundedRangeModel {

	public Dictionary<Integer, JComponent> getLables();

}

class OffspringFractionRangeModel extends DefaultBoundedRangeModel
	implements ChangeListener, LabeledBoundedRangeModel
{

	private static final long serialVersionUID = 1L;

	private static final int MIN = 10;
	private static final int MAX = 90;
	private static final int VALUE = 20;

	private final GeometryController _controller;

	public OffspringFractionRangeModel(final GeometryController controller) {
		setMinimum(MIN);
		setMaximum(MAX);
		setValue(VALUE);
		_controller = controller;

		addChangeListener(this);
	}

	@Override
	public Dictionary<Integer, JComponent> getLables() {
		final Dictionary<Integer, JComponent> lables = new Hashtable<>();

		for (int i = MIN; i <= MAX; i += 10) {
			final JLabel label = new JLabel("." + i/10);
			lables.put(i, label);
		}

		return lables;
	}

	@Override
	public void stateChanged(ChangeEvent e) {
		new Thread(new Runnable() {
			@Override
			public void run() {
				_controller.setOffspringFraction(getValue()/100.0);
			}
		}).start();
	}

}

class MutationProbabilityRangeModel extends DefaultBoundedRangeModel
	implements ChangeListener, LabeledBoundedRangeModel
{

	private static final long serialVersionUID = 1L;

	private static final int MIN = 0;
	private static final int MAX = 800;
	private static final int VALUE = 50;

	private final GeometryController _controller;

	public MutationProbabilityRangeModel(final GeometryController controller) {
		setMinimum(MIN);
		setMaximum(MAX);
		setValue(VALUE);
		_controller = controller;

		addChangeListener(this);
	}

	@Override
	public Dictionary<Integer, JComponent> getLables() {
		final Dictionary<Integer, JComponent> lables = new Hashtable<>();

		for (int i = MIN; i <= MAX; i += 100) {
			final JLabel label = new JLabel("." + i/100);
			lables.put(i, label);
		}

		return lables;
	}

	@Override
	public void stateChanged(ChangeEvent e) {
		_controller.setMutationProbability(getValue()/1000.0);
	}

}

/**
 * @author <a href="mailto:franz.wilhelmstoetter@gmx.at">Franz Wilhelmstötter</a>
<<<<<<< HEAD
 * @version <em>$Date: 2013-08-15 $</em>
=======
 * @version <em>$Date: 2013-08-30 $</em>
>>>>>>> 9ab6fe68
 */
class TransformPanel extends javax.swing.JPanel {
	private static final long serialVersionUID = 1L;

	private AffineTransform _transform;

	 public TransformPanel() {
		  initComponents();
	 }

	 public void setAffineTransform(final AffineTransform transform) {
		if (!transform.equals(_transform)) {
			final double[] m = new double[6];
			transform.getMatrix(m);

			_m00.setValue(m[0]); _m01.setValue(m[2]); _m02.setValue(m[4]);
			_m10.setValue(m[1]); _m11.setValue(m[3]); _m12.setValue(m[5]);
			_m20.setValue(0); 	_m21.setValue(0); 	_m22.setValue(1);

			_transform = transform;
		}
	 }

	 private void initComponents() {
		  java.awt.GridBagConstraints gridBagConstraints;

		  _m00 = new javax.swing.JFormattedTextField();
		  _m01 = new javax.swing.JFormattedTextField();
		  _m02 = new javax.swing.JFormattedTextField();
		  _m10 = new javax.swing.JFormattedTextField();
		  _m11 = new javax.swing.JFormattedTextField();
		  _m12 = new javax.swing.JFormattedTextField();
		  _m20 = new javax.swing.JFormattedTextField();
		  _m21 = new javax.swing.JFormattedTextField();
		  _m22 = new javax.swing.JFormattedTextField();

		  setLayout(new java.awt.GridBagLayout());
		  gridBagConstraints = new java.awt.GridBagConstraints();
		  gridBagConstraints.fill = java.awt.GridBagConstraints.HORIZONTAL;
		  gridBagConstraints.weightx = 1.0;
		  add(_m00, gridBagConstraints);
		  gridBagConstraints = new java.awt.GridBagConstraints();
		  gridBagConstraints.fill = java.awt.GridBagConstraints.HORIZONTAL;
		  gridBagConstraints.weightx = 1.0;
		  add(_m01, gridBagConstraints);
		  gridBagConstraints = new java.awt.GridBagConstraints();
		  gridBagConstraints.fill = java.awt.GridBagConstraints.HORIZONTAL;
		  gridBagConstraints.weightx = 1.0;
		  add(_m02, gridBagConstraints);
		  gridBagConstraints = new java.awt.GridBagConstraints();
		  gridBagConstraints.gridx = 0;
		  gridBagConstraints.gridy = 1;
		  gridBagConstraints.fill = java.awt.GridBagConstraints.HORIZONTAL;
		  gridBagConstraints.weightx = 1.0;
		  add(_m10, gridBagConstraints);
		  gridBagConstraints = new java.awt.GridBagConstraints();
		  gridBagConstraints.gridx = 1;
		  gridBagConstraints.gridy = 1;
		  gridBagConstraints.fill = java.awt.GridBagConstraints.HORIZONTAL;
		  gridBagConstraints.weightx = 1.0;
		  add(_m11, gridBagConstraints);
		  gridBagConstraints = new java.awt.GridBagConstraints();
		  gridBagConstraints.gridx = 2;
		  gridBagConstraints.gridy = 1;
		  gridBagConstraints.fill = java.awt.GridBagConstraints.HORIZONTAL;
		  gridBagConstraints.weightx = 1.0;
		  add(_m12, gridBagConstraints);
		  gridBagConstraints = new java.awt.GridBagConstraints();
		  gridBagConstraints.gridx = 0;
		  gridBagConstraints.gridy = 2;
		  gridBagConstraints.fill = java.awt.GridBagConstraints.HORIZONTAL;
		  gridBagConstraints.weightx = 1.0;
		  add(_m20, gridBagConstraints);
		  gridBagConstraints = new java.awt.GridBagConstraints();
		  gridBagConstraints.gridx = 1;
		  gridBagConstraints.gridy = 2;
		  gridBagConstraints.fill = java.awt.GridBagConstraints.HORIZONTAL;
		  gridBagConstraints.weightx = 1.0;
		  add(_m21, gridBagConstraints);
		  gridBagConstraints = new java.awt.GridBagConstraints();
		  gridBagConstraints.gridx = 2;
		  gridBagConstraints.gridy = 2;
		  gridBagConstraints.fill = java.awt.GridBagConstraints.HORIZONTAL;
		  gridBagConstraints.weightx = 1.0;
		  add(_m22, gridBagConstraints);

	 }


	 private javax.swing.JFormattedTextField _m00;
	 private javax.swing.JFormattedTextField _m01;
	 private javax.swing.JFormattedTextField _m02;
	 private javax.swing.JFormattedTextField _m10;
	 private javax.swing.JFormattedTextField _m11;
	 private javax.swing.JFormattedTextField _m12;
	 private javax.swing.JFormattedTextField _m20;
	 private javax.swing.JFormattedTextField _m21;
	 private javax.swing.JFormattedTextField _m22;

}

/**
 * The panel which draws the polygons.
 *
 * @author <a href="mailto:franz.wilhelmstoetter@gmx.at">Franz Wilhelmstötter</a>
<<<<<<< HEAD
 * @version <em>$Date: 2013-08-15 $</em>
=======
 * @version <em>$Date: 2013-08-30 $</em>
>>>>>>> 9ab6fe68
 */
class DrawPanel extends JPanel {
	private static final long serialVersionUID = 1L;

	private static final Stroke THICK = new BasicStroke(
			3.5f, BasicStroke.CAP_BUTT, BasicStroke.JOIN_MITER
		);
//	private static final Stroke NORMAL = new BasicStroke(
//			1.8f, BasicStroke.CAP_BUTT, BasicStroke.JOIN_MITER
//		);
	private static final Stroke THIN = new BasicStroke(
			1.0f, BasicStroke.CAP_BUTT, BasicStroke.JOIN_MITER
		);
	private static final Stroke DASHED = new BasicStroke(
		1.0f, CAP_BUTT, JOIN_MITER, 1f, new float[]{6, 3}, 0f
	);

	private Point2D[] _sourcePolygon;
	private Point2D[] _targetPolygon;

	private final AtomicReference<AffineTransform> _populationBestTransform =
		new AtomicReference<>();

	private final AtomicReference<AffineTransform> _alltimeBestTransform =
		new AtomicReference<>();

	public DrawPanel() {
		addComponentListener(new ComponentAdapter() {
			@Override public void componentResized(ComponentEvent e) {
				DrawPanel.this.repaint();
			}
		});
	}

	@Override
	public void paintComponent(final Graphics graphics) {
		super.paintComponent(graphics);

		final Graphics2D g2d = (Graphics2D)graphics;
		g2d.setRenderingHint(KEY_ANTIALIASING, VALUE_ANTIALIAS_ON);


		paintCoordinates(g2d);

		final AffineTransform transform = AffineTransform.getScaleInstance(1.0, 1.0);

		if (_sourcePolygon != null) {
			paint(g2d, _sourcePolygon, Color.LIGHT_GRAY, THICK, transform);
		}

		if (_targetPolygon != null) {
			paint(g2d, _targetPolygon, Color.GREEN, DASHED, transform);

			AffineTransform at = _alltimeBestTransform.get();
			if (at != null) {
				paint(g2d, _targetPolygon, Color.GREEN, THICK, at);
			} else {
				paint(g2d, _targetPolygon, Color.GREEN, THICK, transform);
			}

			at = _populationBestTransform.get();
			if (at != null) {
				paint(g2d, _targetPolygon, Color.BLUE, THIN,  at);
			} else {
				paint(g2d, _targetPolygon, Color.BLUE, THIN, transform);
			}
		}
	}

	private void paintCoordinates(final Graphics2D graphics) {
		final Dimension size = getSize();
		final int ox = size.width/2;
		final int oy = size.height/2;

		graphics.drawLine(ox, 0, ox, size.height);
		graphics.drawLine(0, oy, size.width, oy);
	}


	private void paint(
		final Graphics2D graphics,
		final Point2D[] polygon,
		final Color color,
		final Stroke stroke,
		final AffineTransform transform
	) {
		final Color oldColor = graphics.getColor();
		final Stroke oldStroke = graphics.getStroke();

		graphics.setColor(color);
		graphics.setStroke(stroke);

		final Dimension size = getSize();
		final int ox = size.width/2;
		final int oy = size.height/2;

		for (int i = 0; i < polygon.length; ++i) {
			final Point2D p1 = transform.transform(polygon[i], null);
			final Point2D p2 = transform.transform(polygon[(i + 1)%polygon.length], null);

			graphics.drawLine(
				(int)p1.getX() + ox, -(int)p1.getY() + oy,
				(int)p2.getX() + ox, -(int)p2.getY() + oy
			);
		}

		graphics.setColor(oldColor);
		graphics.setStroke(oldStroke);
	}

	public void setSourcePolygon(final Point2D[] polygon) {
		_sourcePolygon = polygon;
	}

	public void setTargetPolygon(final Point2D[] polygon) {
		_targetPolygon = polygon;
	}

	public void setPopulationBestTransform(final AffineTransform transform) {
		_populationBestTransform.set(transform);
	}

	public void setAlltimeBestTransform(final AffineTransform transform) {
		_alltimeBestTransform.set(transform);
	}

}

/**
 * @author <a href="mailto:franz.wilhelmstoetter@gmx.at">Franz Wilhelmstötter</a>
<<<<<<< HEAD
 * @version <em>$Date: 2013-08-15 $</em>
=======
 * @version <em>$Date: 2013-08-30 $</em>
>>>>>>> 9ab6fe68
 */
class Stepable implements Runnable {
	private final Lock _lock = new ReentrantLock();
	private final Condition _run = _lock.newCondition();

	private final List<StepListener> _listeners = new CopyOnWriteArrayList<>();

	private volatile int _steps = 0;
	private final Runnable _stepTask;

	public Stepable(final Runnable stepTask) {
		_stepTask = stepTask;
	}

	public void start() {
		_lock.lock();
		try {
			_steps = Integer.MAX_VALUE;
			_run.signalAll();
		} finally {
			_lock.unlock();
		}
	}

	public void stop() {
		_lock.lock();
		try {
			_steps = 0;
			_run.signalAll();
		} finally {
			_lock.unlock();
		}
	}

	public void step(int steps) {
		_lock.lock();
		try {
			_steps += steps;
			_run.signalAll();
		} finally {
			_lock.unlock();
		}
	}

	public void step() {
		step(1);
	}

	private void waiting() throws InterruptedException {
		_lock.lock();
		try {
			while (_steps <= 0) {
				_run.await();
			}
		} finally {
			_lock.unlock();
		}
	}

	private boolean canExecute() {
		_lock.lock();
		try {
			return _steps > 0;
		} finally {
			_lock.unlock();
		}
	}

	private void execute() {
		_stepTask.run();

		_lock.lock();
		--_steps;
		_lock.unlock();

		final EventObject event = new EventObject(this);
		for (StepListener listener : _listeners) {
			listener.stepped(event);
		}
	}

	@Override
	public void run() {
		try {
			while (!Thread.currentThread().isInterrupted()) {
				waiting();

				while (canExecute()) {
					execute();
				}
			}
		} catch (InterruptedException e) {
			Thread.currentThread().interrupt();
		} finally {
			final EventObject event = new EventObject(this);
			for (StepListener listener : _listeners) {
				listener.finished(event);
			}
		}
	}

	public void addStepListener(final StepListener listener) {
		_listeners.add(listener);
	}

	public void removeStepListener(final StepListener listener) {
		_listeners.remove(listener);
	}

}

/**
 * @author <a href="mailto:franz.wilhelmstoetter@gmx.at">Franz Wilhelmstötter</a>
<<<<<<< HEAD
 * @version <em>$Date: 2013-08-15 $</em>
=======
 * @version <em>$Date: 2013-08-30 $</em>
>>>>>>> 9ab6fe68
 */
interface StepListener extends EventListener {

	public void stepped(EventObject event);

	public void finished(EventObject event);

}



/**
 * @author <a href="mailto:franz.wilhelmstoetter@gmx.at">Franz Wilhelmstötter</a>
<<<<<<< HEAD
 * @version <em>$Date: 2013-08-15 $</em>
=======
 * @version <em>$Date: 2013-08-30 $</em>
>>>>>>> 9ab6fe68
 */
class GA {

	static class GAFF
		implements Function<Genotype<Float64Gene>, Float64>,
					Serializable
	{
		private static final long serialVersionUID = 1L;

		private final Point2D[] _source;
		private final Point2D[] _target;

		public GAFF() {
			this(null, null);
		}

		public GAFF(final Point2D[] source, final Point2D[] target) {
			_source = source != null ? source.clone() : source;
			_target = target != null ? target.clone() : target;
		}

		@Override
		public Float64 apply(final Genotype<Float64Gene> genotype) {
			return distance(genotype);
			//return area(genotype);
		}

		Float64 distance(final Genotype<Float64Gene> genotype) {
			final AffineTransform transform = _converter.apply(genotype);

			double error = 0;
			Point2D point = new Point2D.Double();
			for (int i = 0; i < _source.length; ++i) {
				point = transform.transform(_target[i], point);

				error += Math.abs(_source[i].distance(point));
			}

			return Float64.valueOf(error);
		}

		Float64 area(final Genotype<Float64Gene> genotype) {
			final AffineTransform transform = _converter.apply(genotype);

			final Point2D[] points = new Point2D.Double[_source.length];
			for (int i = 0; i < _source.length; ++i) {
				points[i]  = transform.transform(_target[i], null);
			}

			return Float64.valueOf(GeometryUtils.area(_source, points));
		}

		public final Function<Genotype<Float64Gene>, AffineTransform>
		_converter = new Function<Genotype<Float64Gene>, AffineTransform>() {

			@Override
			public AffineTransform apply(final Genotype<Float64Gene> genotype) {
				System.out.println(genotype);
				final double theta = genotype.getChromosome(0).getGene().doubleValue();
				final double tx = genotype.getChromosome(1).getGene(0).doubleValue();
				final double ty = genotype.getChromosome(1).getGene(1).doubleValue();
				final double shx = genotype.getChromosome(2).getGene(0).doubleValue();
				final double shy = genotype.getChromosome(2).getGene(1).doubleValue();

				final AffineTransform rotate = AffineTransform.getRotateInstance(theta);
				final AffineTransform translate = AffineTransform.getTranslateInstance(tx, ty);
				final AffineTransform shear = AffineTransform.getShearInstance(shx,shy);

				final AffineTransform transform = new AffineTransform();
				transform.concatenate(shear);
				transform.concatenate(rotate);
				transform.concatenate(translate);

				return transform;
			}
		};

	}


	private static final Point2D[] SOURCE_POLYGON = new Point2D[] {
			new Point2D.Double(-100, -100),
			new Point2D.Double(100, -100),
			new Point2D.Double(100, 100),
			new Point2D.Double(-100, 100)
		};

	private GA() {
	}

	public static Factory<Genotype<Float64Gene>> getGenotypeFactory() {
		return Genotype.valueOf(
			//Rotation
			new Float64Chromosome(-Math.PI, Math.PI),

			//Translation
			new Float64Chromosome(-300.0, 300.0, 2),

			//Shear
			new Float64Chromosome(-0.5, 0.5, 2)
		);
	}

	public static Point2D[] getSourcePolygon() {
		return SOURCE_POLYGON;
	}

	public static AffineTransform getTargetTransform() {
		final Random random = RandomRegistry.getRandom();
		final double theta = random.nextDouble()*2*Math.PI - Math.PI;
		final double tx = random.nextInt(600) - 300;
		final double ty = random.nextInt(600) - 300;
		final double shx = random.nextDouble() - 0.5;
		final double shy = random.nextDouble() - 0.5;

		final AffineTransform rotate = AffineTransform.getRotateInstance(theta);
		final AffineTransform translate = AffineTransform.getTranslateInstance(tx, ty);
		final AffineTransform shear = AffineTransform.getShearInstance(shx, shy);

		final AffineTransform transform = new AffineTransform();
		transform.concatenate(shear);
		transform.concatenate(rotate);
		transform.concatenate(translate);

		return transform;
	}

	public static Point2D[] getTargetPolygon(final AffineTransform transform) {
		final Point2D[] target = new Point2D[SOURCE_POLYGON.length];
		try {
			for (int i = 0; i < SOURCE_POLYGON.length; ++i) {
				target[i]  = transform.inverseTransform(SOURCE_POLYGON[i], null);
			}
		} catch (Exception ignore) {
		}

		return target;
	}

	public static GeneticAlgorithm<Float64Gene, Float64> getGA(final GAFF function) {
		final GeneticAlgorithm<Float64Gene, Float64> ga =
			new GeneticAlgorithm<>(
				GA.getGenotypeFactory(), function, new ExponentialScaler(2), Optimize.MINIMUM
			);
		ga.setAlterers(
			new MeanAlterer<Float64Gene>(),
			new Mutator<Float64Gene>(0.1)
		);
		ga.setSelectors(new TournamentSelector<Float64Gene, Float64>(5));
		ga.setPopulationSize(25);
		ga.setMaximalPhenotypeAge(30);
		ga.setOffspringFraction(0.3);
		ga.setStatisticsCalculator(new NumberStatistics.Calculator<Float64Gene, Float64>());

		return ga;
	}

}




<|MERGE_RESOLUTION|>--- conflicted
+++ resolved
@@ -84,11 +84,7 @@
 
 /**
  * @author <a href="mailto:franz.wilhelmstoetter@gmx.at">Franz Wilhelmstötter</a>
-<<<<<<< HEAD
- * @version <em>$Date: 2013-08-15 $</em>
-=======
- * @version <em>$Date: 2013-08-30 $</em>
->>>>>>> 9ab6fe68
+ * @version <em>$Date: 2013-09-01 $</em>
  */
 public class Geometry extends javax.swing.JFrame {
 	private static final long serialVersionUID = 1L;
@@ -657,11 +653,7 @@
 
 /**
  * @author <a href="mailto:franz.wilhelmstoetter@gmx.at">Franz Wilhelmstötter</a>
-<<<<<<< HEAD
- * @version <em>$Date: 2013-08-15 $</em>
-=======
- * @version <em>$Date: 2013-08-30 $</em>
->>>>>>> 9ab6fe68
+ * @version <em>$Date: 2013-09-01 $</em>
  */
 class GeometryController implements StepListener {
 	private final Geometry _geometry;
@@ -925,11 +917,7 @@
 
 /**
  * @author <a href="mailto:franz.wilhelmstoetter@gmx.at">Franz Wilhelmstötter</a>
-<<<<<<< HEAD
- * @version <em>$Date: 2013-08-15 $</em>
-=======
- * @version <em>$Date: 2013-08-30 $</em>
->>>>>>> 9ab6fe68
+ * @version <em>$Date: 2013-09-01 $</em>
  */
 class InitAction extends AbstractAction {
 	private static final long serialVersionUID = 1L;
@@ -950,11 +938,7 @@
 
 /**
  * @author <a href="mailto:franz.wilhelmstoetter@gmx.at">Franz Wilhelmstötter</a>
-<<<<<<< HEAD
- * @version <em>$Date: 2013-08-15 $</em>
-=======
- * @version <em>$Date: 2013-08-30 $</em>
->>>>>>> 9ab6fe68
+ * @version <em>$Date: 2013-09-01 $</em>
  */
 class StartAction extends AbstractAction {
 	private static final long serialVersionUID = 1L;
@@ -975,11 +959,7 @@
 
 /**
  * @author <a href="mailto:franz.wilhelmstoetter@gmx.at">Franz Wilhelmstötter</a>
-<<<<<<< HEAD
- * @version <em>$Date: 2013-08-15 $</em>
-=======
- * @version <em>$Date: 2013-08-30 $</em>
->>>>>>> 9ab6fe68
+ * @version <em>$Date: 2013-09-01 $</em>
  */
 class StopAction extends AbstractAction {
 	private static final long serialVersionUID = 1L;
@@ -1000,11 +980,7 @@
 
 /**
  * @author <a href="mailto:franz.wilhelmstoetter@gmx.at">Franz Wilhelmstötter</a>
-<<<<<<< HEAD
- * @version <em>$Date: 2013-08-15 $</em>
-=======
- * @version <em>$Date: 2013-08-30 $</em>
->>>>>>> 9ab6fe68
+ * @version <em>$Date: 2013-09-01 $</em>
  */
 class PauseAction extends AbstractAction {
 	private static final long serialVersionUID = 1L;
@@ -1025,11 +1001,7 @@
 
 /**
  * @author <a href="mailto:franz.wilhelmstoetter@gmx.at">Franz Wilhelmstötter</a>
-<<<<<<< HEAD
- * @version <em>$Date: 2013-08-15 $</em>
-=======
- * @version <em>$Date: 2013-08-30 $</em>
->>>>>>> 9ab6fe68
+ * @version <em>$Date: 2013-09-01 $</em>
  */
 class StepAction extends AbstractAction {
 	private static final long serialVersionUID = 1L;
@@ -1050,11 +1022,7 @@
 
 /**
  * @author <a href="mailto:franz.wilhelmstoetter@gmx.at">Franz Wilhelmstötter</a>
-<<<<<<< HEAD
- * @version <em>$Date: 2013-08-15 $</em>
-=======
- * @version <em>$Date: 2013-08-30 $</em>
->>>>>>> 9ab6fe68
+ * @version <em>$Date: 2013-09-01 $</em>
  */
 class PopulationSpinnerModel extends SpinnerNumberModel implements ChangeListener {
 	private static final long serialVersionUID = 1L;
@@ -1079,11 +1047,7 @@
 
 /**
  * @author <a href="mailto:franz.wilhelmstoetter@gmx.at">Franz Wilhelmstötter</a>
-<<<<<<< HEAD
- * @version <em>$Date: 2013-08-15 $</em>
-=======
- * @version <em>$Date: 2013-08-30 $</em>
->>>>>>> 9ab6fe68
+ * @version <em>$Date: 2013-09-01 $</em>
  */
 class MaximalPhenotypeAgeSpinnerModel extends SpinnerNumberModel
 	implements ChangeListener
@@ -1201,11 +1165,7 @@
 
 /**
  * @author <a href="mailto:franz.wilhelmstoetter@gmx.at">Franz Wilhelmstötter</a>
-<<<<<<< HEAD
- * @version <em>$Date: 2013-08-15 $</em>
-=======
- * @version <em>$Date: 2013-08-30 $</em>
->>>>>>> 9ab6fe68
+ * @version <em>$Date: 2013-09-01 $</em>
  */
 class TransformPanel extends javax.swing.JPanel {
 	private static final long serialVersionUID = 1L;
@@ -1311,11 +1271,7 @@
  * The panel which draws the polygons.
  *
  * @author <a href="mailto:franz.wilhelmstoetter@gmx.at">Franz Wilhelmstötter</a>
-<<<<<<< HEAD
- * @version <em>$Date: 2013-08-15 $</em>
-=======
- * @version <em>$Date: 2013-08-30 $</em>
->>>>>>> 9ab6fe68
+ * @version <em>$Date: 2013-09-01 $</em>
  */
 class DrawPanel extends JPanel {
 	private static final long serialVersionUID = 1L;
@@ -1446,11 +1402,7 @@
 
 /**
  * @author <a href="mailto:franz.wilhelmstoetter@gmx.at">Franz Wilhelmstötter</a>
-<<<<<<< HEAD
- * @version <em>$Date: 2013-08-15 $</em>
-=======
- * @version <em>$Date: 2013-08-30 $</em>
->>>>>>> 9ab6fe68
+ * @version <em>$Date: 2013-09-01 $</em>
  */
 class Stepable implements Runnable {
 	private final Lock _lock = new ReentrantLock();
@@ -1564,11 +1516,7 @@
 
 /**
  * @author <a href="mailto:franz.wilhelmstoetter@gmx.at">Franz Wilhelmstötter</a>
-<<<<<<< HEAD
- * @version <em>$Date: 2013-08-15 $</em>
-=======
- * @version <em>$Date: 2013-08-30 $</em>
->>>>>>> 9ab6fe68
+ * @version <em>$Date: 2013-09-01 $</em>
  */
 interface StepListener extends EventListener {
 
@@ -1582,11 +1530,7 @@
 
 /**
  * @author <a href="mailto:franz.wilhelmstoetter@gmx.at">Franz Wilhelmstötter</a>
-<<<<<<< HEAD
- * @version <em>$Date: 2013-08-15 $</em>
-=======
- * @version <em>$Date: 2013-08-30 $</em>
->>>>>>> 9ab6fe68
+ * @version <em>$Date: 2013-09-01 $</em>
  */
 class GA {
 
