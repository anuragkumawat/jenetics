--- conflicted
+++ resolved
@@ -84,11 +84,7 @@
 
 /**
  * @author <a href="mailto:franz.wilhelmstoetter@gmx.at">Franz Wilhelmstötter</a>
-<<<<<<< HEAD
- * @version 1.0 &mdash; <em>$Date: 2013-04-27 $</em>
-=======
- * @version <em>$Date: 2013-06-03 $</em>
->>>>>>> 190e97b4
+ * @version <em>$Date: 2013-06-14 $</em>
  */
 public class Geometry extends javax.swing.JFrame {
 	private static final long serialVersionUID = 1L;
@@ -657,7 +653,7 @@
 
 /**
  * @author <a href="mailto:franz.wilhelmstoetter@gmx.at">Franz Wilhelmstötter</a>
- * @version <em>$Date: 2013-06-03 $</em>
+ * @version <em>$Date: 2013-06-14 $</em>
  */
 class GeometryController implements StepListener {
 	private final Geometry _geometry;
@@ -921,7 +917,7 @@
 
 /**
  * @author <a href="mailto:franz.wilhelmstoetter@gmx.at">Franz Wilhelmstötter</a>
- * @version <em>$Date: 2013-06-03 $</em>
+ * @version <em>$Date: 2013-06-14 $</em>
  */
 class InitAction extends AbstractAction {
 	private static final long serialVersionUID = 1L;
@@ -942,7 +938,7 @@
 
 /**
  * @author <a href="mailto:franz.wilhelmstoetter@gmx.at">Franz Wilhelmstötter</a>
- * @version <em>$Date: 2013-06-03 $</em>
+ * @version <em>$Date: 2013-06-14 $</em>
  */
 class StartAction extends AbstractAction {
 	private static final long serialVersionUID = 1L;
@@ -963,7 +959,7 @@
 
 /**
  * @author <a href="mailto:franz.wilhelmstoetter@gmx.at">Franz Wilhelmstötter</a>
- * @version <em>$Date: 2013-06-03 $</em>
+ * @version <em>$Date: 2013-06-14 $</em>
  */
 class StopAction extends AbstractAction {
 	private static final long serialVersionUID = 1L;
@@ -984,7 +980,7 @@
 
 /**
  * @author <a href="mailto:franz.wilhelmstoetter@gmx.at">Franz Wilhelmstötter</a>
- * @version <em>$Date: 2013-06-03 $</em>
+ * @version <em>$Date: 2013-06-14 $</em>
  */
 class PauseAction extends AbstractAction {
 	private static final long serialVersionUID = 1L;
@@ -1005,7 +1001,7 @@
 
 /**
  * @author <a href="mailto:franz.wilhelmstoetter@gmx.at">Franz Wilhelmstötter</a>
- * @version <em>$Date: 2013-06-03 $</em>
+ * @version <em>$Date: 2013-06-14 $</em>
  */
 class StepAction extends AbstractAction {
 	private static final long serialVersionUID = 1L;
@@ -1026,7 +1022,7 @@
 
 /**
  * @author <a href="mailto:franz.wilhelmstoetter@gmx.at">Franz Wilhelmstötter</a>
- * @version <em>$Date: 2013-06-03 $</em>
+ * @version <em>$Date: 2013-06-14 $</em>
  */
 class PopulationSpinnerModel extends SpinnerNumberModel implements ChangeListener {
 	private static final long serialVersionUID = 1L;
@@ -1051,7 +1047,7 @@
 
 /**
  * @author <a href="mailto:franz.wilhelmstoetter@gmx.at">Franz Wilhelmstötter</a>
- * @version <em>$Date: 2013-06-03 $</em>
+ * @version <em>$Date: 2013-06-14 $</em>
  */
 class MaximalPhenotypeAgeSpinnerModel extends SpinnerNumberModel
 	implements ChangeListener
@@ -1169,7 +1165,7 @@
 
 /**
  * @author <a href="mailto:franz.wilhelmstoetter@gmx.at">Franz Wilhelmstötter</a>
- * @version <em>$Date: 2013-06-03 $</em>
+ * @version <em>$Date: 2013-06-14 $</em>
  */
 class TransformPanel extends javax.swing.JPanel {
 	private static final long serialVersionUID = 1L;
@@ -1275,7 +1271,7 @@
  * The panel which draws the polygons.
  *
  * @author <a href="mailto:franz.wilhelmstoetter@gmx.at">Franz Wilhelmstötter</a>
- * @version <em>$Date: 2013-06-03 $</em>
+ * @version <em>$Date: 2013-06-14 $</em>
  */
 class DrawPanel extends JPanel {
 	private static final long serialVersionUID = 1L;
@@ -1406,7 +1402,7 @@
 
 /**
  * @author <a href="mailto:franz.wilhelmstoetter@gmx.at">Franz Wilhelmstötter</a>
- * @version <em>$Date: 2013-06-03 $</em>
+ * @version <em>$Date: 2013-06-14 $</em>
  */
 class Stepable implements Runnable {
 	private final Lock _lock = new ReentrantLock();
@@ -1520,7 +1516,7 @@
 
 /**
  * @author <a href="mailto:franz.wilhelmstoetter@gmx.at">Franz Wilhelmstötter</a>
- * @version <em>$Date: 2013-06-03 $</em>
+ * @version <em>$Date: 2013-06-14 $</em>
  */
 interface StepListener extends EventListener {
 
@@ -1534,7 +1530,7 @@
 
 /**
  * @author <a href="mailto:franz.wilhelmstoetter@gmx.at">Franz Wilhelmstötter</a>
- * @version <em>$Date: 2013-06-03 $</em>
+ * @version <em>$Date: 2013-06-14 $</em>
  */
 class GA {
 
