/*
 * Java Genetic Algorithm Library (@__identifier__@).
 * Copyright (c) @__year__@ Franz Wilhelmstötter
 *
 * Licensed under the Apache License, Version 2.0 (the "License");
 * you may not use this file except in compliance with the License.
 * You may obtain a copy of the License at
 *
 *      http://www.apache.org/licenses/LICENSE-2.0
 *
 * Unless required by applicable law or agreed to in writing, software
 * distributed under the License is distributed on an "AS IS" BASIS,
 * WITHOUT WARRANTIES OR CONDITIONS OF ANY KIND, either express or implied.
 * See the License for the specific language governing permissions and
 * limitations under the License.
 *
 * Author:
 *    Franz Wilhelmstötter (franz.wilhelmstoetter@gmx.at)
 */
package org.jenetics.example;

import static java.lang.Math.cos;
import static java.lang.Math.sin;
import static java.lang.Math.toRadians;

import java.io.Serializable;
import java.util.function.Function;

import javax.measure.Measure;
import javax.measure.unit.SI;

import org.jenetics.DoubleChromosome;
import org.jenetics.DoubleGene;
import org.jenetics.Genotype;
import org.jenetics.Phenotype;
import org.jenetics.Population;
import org.jenetics.util.Factory;

/**
 * @author <a href="mailto:franz.wilhelmstoetter@gmx.at">Franz Wilhelmstötter</a>
 * @version 1.0 &mdash; <em>$Date$</em>
 */
public class Performance {

	private static final class Perf
		implements Function<Genotype<DoubleGene>, Double>,
					Serializable
	{
		private static final long serialVersionUID = 1L;

		@Override
		public Double apply(final Genotype<DoubleGene> genotype) {
			final DoubleGene gene = genotype.getChromosome().getGene(0);
			final double radians = toRadians(gene.doubleValue());
			return Math.log(sin(radians)*cos(radians));
		}
	}

	public static void main(String[] args) {
		final Perf ff = new Perf();
<<<<<<< HEAD
		final Factory<Genotype<Float64Gene>> gtf = Genotype.valueOf(new Float64Chromosome(0, 360));
		final Function<Float64, Float64> fs = a -> a;
=======
		final Factory<Genotype<DoubleGene>> gtf = Genotype.of(DoubleChromosome.of(0, 360));
		final Function<Double, Double> fs = functions.Identity();
>>>>>>> df3d291b

		final int size = 1000000;
		final Population<DoubleGene, Double> population = new Population<>(size);
		for (int i = 0; i < size; ++i) {
			final Phenotype<DoubleGene, Double> pt = Phenotype.of(
				gtf.newInstance(), ff, fs, 0
			);
			population.add(pt);
		}

		long start = System.currentTimeMillis();
		for (int i = 0; i < size; ++i) {
			population.get(i).getFitness();
		}
		long stop = System.currentTimeMillis();
		System.out.println(Measure.valueOf(stop - start, SI.MILLI(SI.SECOND)));

		start = System.currentTimeMillis();
		for (int i = 0; i < size; ++i) {
			population.get(i).getFitness();
		}
		stop = System.currentTimeMillis();
		System.out.println(Measure.valueOf(stop - start, SI.MILLI(SI.SECOND)));


	}


}<|MERGE_RESOLUTION|>--- conflicted
+++ resolved
@@ -58,13 +58,8 @@
 
 	public static void main(String[] args) {
 		final Perf ff = new Perf();
-<<<<<<< HEAD
 		final Factory<Genotype<Float64Gene>> gtf = Genotype.valueOf(new Float64Chromosome(0, 360));
 		final Function<Float64, Float64> fs = a -> a;
-=======
-		final Factory<Genotype<DoubleGene>> gtf = Genotype.of(DoubleChromosome.of(0, 360));
-		final Function<Double, Double> fs = functions.Identity();
->>>>>>> df3d291b
 
 		final int size = 1000000;
 		final Population<DoubleGene, Double> population = new Population<>(size);
