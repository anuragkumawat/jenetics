/*
 * Java Genetic Algorithm Library (@__identifier__@).
 * Copyright (c) @__year__@ Franz Wilhelmstötter
 *
 * Licensed under the Apache License, Version 2.0 (the "License");
 * you may not use this file except in compliance with the License.
 * You may obtain a copy of the License at
 *
 *      http://www.apache.org/licenses/LICENSE-2.0
 *
 * Unless required by applicable law or agreed to in writing, software
 * distributed under the License is distributed on an "AS IS" BASIS,
 * WITHOUT WARRANTIES OR CONDITIONS OF ANY KIND, either express or implied.
 * See the License for the specific language governing permissions and
 * limitations under the License.
 *
 * Author:
 *    Franz Wilhelmstötter (franz.wilhelmstoetter@gmx.at)
 */
package org.jenetics.example;

import java.util.function.Function;

import org.jenetics.BitChromosome;
import org.jenetics.BitGene;
import org.jenetics.GeneticAlgorithm;
import org.jenetics.Genotype;
import org.jenetics.Mutator;
import org.jenetics.NumberStatistics;
import org.jenetics.Optimize;
import org.jenetics.RouletteWheelSelector;
import org.jenetics.SinglePointCrossover;
import org.jenetics.util.Factory;

<<<<<<< HEAD
public class OnesCounting {
	public static void main(String[] args) {
		final Factory<Genotype<BitGene>> gtf = Genotype.valueOf(
			new BitChromosome(20, 0.15)
		);
		final Function<Genotype<BitGene>, Integer> ff = genotype -> {
			final Chromosome<BitGene> chromosome = genotype.getChromosome();

			int count = 0;
			if (chromosome instanceof BitChromosome) {
				count = ((BitChromosome)chromosome).bitCount();
			} else {
				for (BitGene gene : genotype.getChromosome()) {
					if (gene.getBit()) {
						++count;
					}
				}
			}

			return count;
		};

		GeneticAlgorithm<BitGene, Integer> ga = new GeneticAlgorithm<>(
=======
final class OneCounter
	implements Function<Genotype<BitGene>, Integer>
{
	@Override
	public Integer apply(final Genotype<BitGene> genotype) {
		return ((BitChromosome)genotype.getChromosome()).bitCount();
	}
}

public class OnesCounting {
	public static void main(String[] args) {
		Factory<Genotype<BitGene>> gtf = Genotype.of(
			BitChromosome.of(20, 0.15)
		);
		Function<Genotype<BitGene>, Integer> ff = new OneCounter();
		GeneticAlgorithm<BitGene, Integer> ga =
		new GeneticAlgorithm<>(
>>>>>>> df3d291b
			gtf, ff, Optimize.MAXIMUM
		);

		ga.setStatisticsCalculator(new NumberStatistics.Calculator<>());
		ga.setPopulationSize(500);
		ga.setSelectors(new RouletteWheelSelector<>());
		ga.setAlterers(
			new Mutator<BitGene>(0.55),
			new SinglePointCrossover<BitGene>(0.06)
		);

		ga.setup();
		ga.evolve(100);
		System.out.println(ga.getBestStatistics());
		System.out.println(ga.getBestPhenotype());
	}
}<|MERGE_RESOLUTION|>--- conflicted
+++ resolved
@@ -31,12 +31,21 @@
 import org.jenetics.RouletteWheelSelector;
 import org.jenetics.SinglePointCrossover;
 import org.jenetics.util.Factory;
+import org.jenetics.util.Function;
 
-<<<<<<< HEAD
+final class OneCounter
+	implements Function<Genotype<BitGene>, Integer>
+{
+	@Override
+	public Integer apply(final Genotype<BitGene> genotype) {
+		return ((BitChromosome)genotype.getChromosome()).bitCount();
+	}
+}
+
 public class OnesCounting {
 	public static void main(String[] args) {
-		final Factory<Genotype<BitGene>> gtf = Genotype.valueOf(
-			new BitChromosome(20, 0.15)
+		Factory<Genotype<BitGene>> gtf = Genotype.of(
+			BitChromosome.of(20, 0.15)
 		);
 		final Function<Genotype<BitGene>, Integer> ff = genotype -> {
 			final Chromosome<BitGene> chromosome = genotype.getChromosome();
@@ -56,25 +65,6 @@
 		};
 
 		GeneticAlgorithm<BitGene, Integer> ga = new GeneticAlgorithm<>(
-=======
-final class OneCounter
-	implements Function<Genotype<BitGene>, Integer>
-{
-	@Override
-	public Integer apply(final Genotype<BitGene> genotype) {
-		return ((BitChromosome)genotype.getChromosome()).bitCount();
-	}
-}
-
-public class OnesCounting {
-	public static void main(String[] args) {
-		Factory<Genotype<BitGene>> gtf = Genotype.of(
-			BitChromosome.of(20, 0.15)
-		);
-		Function<Genotype<BitGene>, Integer> ff = new OneCounter();
-		GeneticAlgorithm<BitGene, Integer> ga =
-		new GeneticAlgorithm<>(
->>>>>>> df3d291b
 			gtf, ff, Optimize.MAXIMUM
 		);
 
