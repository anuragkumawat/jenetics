--- conflicted
+++ resolved
@@ -37,12 +37,8 @@
 
 /**
  * @author <a href="mailto:franz.wilhelmstoetter@gmx.at">Franz Wilhelmstötter</a>
-<<<<<<< HEAD
- * @version 1.0 &mdash; <em>$Date: 2014-03-07 $</em>
-=======
  * @since 1.0
- * @version 2.0 &mdash; <em>$Date: 2014-03-07 $</em>
->>>>>>> 2f47a4a7
+ * @version 2.0 &mdash; <em>$Date: 2014-03-31 $</em>
  */
 public class Transformation {
 
