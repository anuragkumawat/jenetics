/*
 * Java Genetic Algorithm Library (@__identifier__@).
 * Copyright (c) @__year__@ Franz Wilhelmstötter
 *
 * Licensed under the Apache License, Version 2.0 (the "License");
 * you may not use this file except in compliance with the License.
 * You may obtain a copy of the License at
 *
 *      http://www.apache.org/licenses/LICENSE-2.0
 *
 * Unless required by applicable law or agreed to in writing, software
 * distributed under the License is distributed on an "AS IS" BASIS,
 * WITHOUT WARRANTIES OR CONDITIONS OF ANY KIND, either express or implied.
 * See the License for the specific language governing permissions and
 * limitations under the License.
 *
 * Author:
 *    Franz Wilhelmstötter (franz.wilhelmstoetter@gmx.at)
 */
package org.jenetics.example;

import static java.lang.Math.PI;
import static java.lang.Math.abs;
import static java.lang.Math.sin;

import java.io.Serializable;

import org.jenetics.Chromosome;
import org.jenetics.EnumGene;
import org.jenetics.GeneticAlgorithm;
import org.jenetics.Genotype;
import org.jenetics.NumberStatistics.Calculator;
import org.jenetics.Optimize;
import org.jenetics.PartiallyMatchedCrossover;
import org.jenetics.PermutationChromosome;
import org.jenetics.SwapMutator;
import org.jenetics.util.Factory;
import org.jenetics.util.Function;

<<<<<<< HEAD
/**
 * The classical <a href="http://en.wikipedia.org/wiki/Travelling_salesman_problem">TSP</a>.
 *
 * @author <a href="mailto:franz.wilhelmstoetter@gmx.at">Franz Wilhelmstötter</a>
 * @since 1.0
 * @version 2.0 &mdash; <em>$Date$</em>
 */
=======
>>>>>>> df3d291b
public class TravelingSalesman {

	private static class FF
		implements Function<Genotype<EnumGene<Integer>>, Double>,
					Serializable
	{
		private static final long serialVersionUID = 1L;

		private final double[][] adjacence;

		public FF(final double[][] adjacence) {
			this.adjacence = adjacence;
		}

		@Override
		public Double apply(Genotype<EnumGene<Integer>> gt) {
			final Chromosome<EnumGene<Integer>>
				path = gt.getChromosome();

			double length = 0.0;
			for (int i = 0, n = path.length(); i < n; ++i) {
				final int from = path.getGene(i).getAllele();
				final int to = path.getGene((i + 1)%n).getAllele();
				length += adjacence[from][to];
			}
			return length;
		}

		@Override
		public String toString() {
			return "Point distance";
		}
	}

	public static void main(String[] args) {
		final int stops = 20;

		final Function<Genotype<EnumGene<Integer>>, Double> ff =
			new FF(adjacencyMatrix(stops));
		final Factory<Genotype<EnumGene<Integer>>> gtf = Genotype.of(
			PermutationChromosome.ofInteger(stops)
		);
		final GeneticAlgorithm<EnumGene<Integer>, Double>
			ga = new GeneticAlgorithm<>(gtf, ff, Optimize.MINIMUM);
		ga.setStatisticsCalculator(
				new Calculator<EnumGene<Integer>, Double>()
			);
		ga.setPopulationSize(500);
		ga.setAlterers(
			new SwapMutator<EnumGene<Integer>>(0.2),
			new PartiallyMatchedCrossover<Integer>(0.3)
		);

		ga.setup();
		ga.evolve(100);
		System.out.println(ga.getBestStatistics());
		System.out.println(ga.getBestPhenotype());
	}

	private static double[][] adjacencyMatrix(int stops) {
		double[][] matrix = new double[stops][stops];
		for (int i = 0; i < stops; ++i) {
			for (int j = 0; j < stops; ++j) {
				matrix[i][j] = chord(stops, abs(i - j), RADIUS);
			}
		}
		return matrix;
	}
	private static double chord(int stops, int i, double r) {
		return 2.0*r*abs(sin((PI*i)/stops));
	}
	private static double RADIUS = 10.0;
}<|MERGE_RESOLUTION|>--- conflicted
+++ resolved
@@ -37,7 +37,6 @@
 import org.jenetics.util.Factory;
 import org.jenetics.util.Function;
 
-<<<<<<< HEAD
 /**
  * The classical <a href="http://en.wikipedia.org/wiki/Travelling_salesman_problem">TSP</a>.
  *
@@ -45,8 +44,6 @@
  * @since 1.0
  * @version 2.0 &mdash; <em>$Date$</em>
  */
-=======
->>>>>>> df3d291b
 public class TravelingSalesman {
 
 	private static class FF
