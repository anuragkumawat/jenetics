/*
 * Java Genetic Algorithm Library (@__identifier__@).
 * Copyright (c) @__year__@ Franz Wilhelmstötter
 *
 * Licensed under the Apache License, Version 2.0 (the "License");
 * you may not use this file except in compliance with the License.
 * You may obtain a copy of the License at
 *
 *      http://www.apache.org/licenses/LICENSE-2.0
 *
 * Unless required by applicable law or agreed to in writing, software
 * distributed under the License is distributed on an "AS IS" BASIS,
 * WITHOUT WARRANTIES OR CONDITIONS OF ANY KIND, either express or implied.
 * See the License for the specific language governing permissions and
 * limitations under the License.
 *
 * Author:
 *    Franz Wilhelmstötter (franz.wilhelmstoetter@gmx.at)
 */
package org.jenetics.example;

import static java.lang.Math.PI;
import static java.lang.Math.abs;
import static java.lang.Math.sin;

import java.io.Serializable;

import org.jenetics.Chromosome;
import org.jenetics.EnumGene;
import org.jenetics.GeneticAlgorithm;
import org.jenetics.Genotype;
import org.jenetics.NumberStatistics.Calculator;
import org.jenetics.Optimize;
import org.jenetics.PartiallyMatchedCrossover;
import org.jenetics.PermutationChromosome;
import org.jenetics.SwapMutator;
import org.jenetics.util.Factory;
import org.jenetics.util.Function;

/**
 * The classical <a href="http://en.wikipedia.org/wiki/Travelling_salesman_problem">TSP</a>.
 *
 * @author <a href="mailto:franz.wilhelmstoetter@gmx.at">Franz Wilhelmstötter</a>
<<<<<<< HEAD
 * @version 1.0 &mdash; <em>$Date: 2013-04-27 $</em>
=======
 * @version 1.0 &mdash; <em>$Date: 2013-08-29 $</em>
>>>>>>> 33bb45ce
 */
public class TravelingSalesman {

	private static class FF
		implements Function<Genotype<EnumGene<Integer>>, Double>,
					Serializable
	{
		private static final long serialVersionUID = 1L;

		private final double[][] _adjacence;

		public FF(final double[][] adjacence) {
			_adjacence = adjacence;
		}

		@Override
		public Double apply(final Genotype<EnumGene<Integer>> genotype) {
			final Chromosome<EnumGene<Integer>> path = genotype.getChromosome();

			double length = 0.0;
			for (int i = 0, n = path.length(); i < n; ++i) {
				final int from = path.getGene(i).getAllele();
				final int to = path.getGene((i + 1)%n).getAllele();
				length += _adjacence[from][to];
			}
			return length;
		}

		@Override
		public String toString() {
			return "Point distance";
		}
	}

	public static void main(String[] args) {
		final int stops = 20;

		final Function<Genotype<EnumGene<Integer>>, Double> ff = new FF(adjacencyMatrix(stops));
		final Factory<Genotype<EnumGene<Integer>>> gtf = Genotype.valueOf(
			PermutationChromosome.ofInteger(stops)
		);
		final GeneticAlgorithm<EnumGene<Integer>, Double>
			ga = new GeneticAlgorithm<>(gtf, ff, Optimize.MINIMUM);
		ga.setStatisticsCalculator(
				new Calculator<EnumGene<Integer>, Double>()
			);
		ga.setPopulationSize(500);
		ga.setAlterers(
			new SwapMutator<EnumGene<Integer>>(0.2),
			new PartiallyMatchedCrossover<Integer>(0.3)
		);

		ga.setup();
		ga.evolve(100);
		System.out.println(ga.getBestStatistics());
		System.out.println(ga.getBestPhenotype());
	}

	/**
	 * All points in the created adjacency matrix lie on a circle. So it is easy
	 * to check the quality of the solution found by the GA.
	 */
	private static double[][] adjacencyMatrix(int stops) {
		double[][] matrix = new double[stops][stops];
		for (int i = 0; i < stops; ++i) {
			for (int j = 0; j < stops; ++j) {
				matrix[i][j] = chord(stops, abs(i - j), RADIUS);
			}
		}
		return matrix;
	}
	private static double chord(int stops, int i, double r) {
		return 2.0*r*abs(sin((PI*i)/stops));
	}
	private static double RADIUS = 10.0;
}




<|MERGE_RESOLUTION|>--- conflicted
+++ resolved
@@ -41,11 +41,7 @@
  * The classical <a href="http://en.wikipedia.org/wiki/Travelling_salesman_problem">TSP</a>.
  *
  * @author <a href="mailto:franz.wilhelmstoetter@gmx.at">Franz Wilhelmstötter</a>
-<<<<<<< HEAD
- * @version 1.0 &mdash; <em>$Date: 2013-04-27 $</em>
-=======
  * @version 1.0 &mdash; <em>$Date: 2013-08-29 $</em>
->>>>>>> 33bb45ce
  */
 public class TravelingSalesman {
 
