# Jenetics


Jenetics is an Genetic Algorithm, respectively an Evolutionary Algorithm, library written in Java. It is designed with a clear separation of the several  algorithm concepts, e. g. `Gene`, `Chromosome`, `Genotype`, `Phenotype`, `Population` and  fitness `Function`. Jenetics allows you to minimize or maximize the given fitness  function without tweaking it.


## Requirements

### Build time
*  **JDK 7**: The `JAVA_HOME` variable must be set to your java installation directory.
<<<<<<< HEAD
*  **Gradle 1.9**: [Gradle](http://www.gradle.org/) is used for building the library. (Gradle is download automatically, if you are using the Gradle Wrapper script `gradlew`, located in the base directory, for building the library.)

### Test compile/execution
*  **TestNG 8.7**: Jenetics uses [TestNG](http://testng.org/doc/index.html) framework for unit tests. 
*  **Apache Commons Math 3.2**: [Library](http://commons.apache.org/proper/commons-math/) is used for testing statistical accumulators.
=======
*  **Gradle 1.10**: [Gradle](http://www.gradle.org/) is used for building the library. (Gradle is download automatically, if you are using the Gradle Wrapper script `gradlew`, located in the base directory, for building the library.)
>>>>>>> 3b4cf1b3

### Runtime
*  **JRE 7**: Java runtime version 7 is needed for using the library, respectively for running the examples.
*  **JScience** library, <http://jscience.org>: This library is  included and lies in the `buildSrc/lib` directory.

## Download
*  **Sourceforge**:  <https://sourceforge.net/projects/jenetics/files/latest/download>
*  **Bitbucket**:  <https://bitbucket.org/fwilhelm/jenetics/downloads>

## Build Jenetics


For building the Jenetics library from source, download the most recent, stable package version from [Sourceforge](https://sourceforge.net/projects/jenetics/files/latest/download) or [Bitbucket](https://bitbucket.org/fwilhelm/jenetics/downloads) and extract it to some build directory.

    $ unzip jenetics-<version>.zip -d <builddir>

`<version>` denotes the actual Jenetics version and `<builddir>` the actual build directory. Alternatively you can check out the latest-unstable-version from the Mercurial default branch.

    $ hg clone https://bitbucket.org/fwilhelm/jenetics <builddir>
    # or
    $ hg clone http://hg.code.sf.net/p/jenetics/main <builddir>
    # or
    $ git clone https://github.com/jenetics/jenetics.git <builddir>

Jenetics uses [Gradle](http://www.gradle.org/downloads) as build system and organizes the source into *sub*-projects (modules). Each sub-project is located in it’s own sub-directory:

* **org.jenetics**: This project contains the source code and tests for the Jenetics core-module.
* **org.jenetics.example**: This project contains example code for the *core*-module.
* **org.jenetics.doc**: Contains the code of the web-site and the manual.

For building the library change into the `<builddir>` directory (or one of the module directory) and call one of the available tasks:

* **compileJava**: Compiles the Jenetics sources and copies the class files to the `<builddir>/<module-dir>/build/classes/main` directory.
* **test**: Compiles and executes the unit tests. The test results are printed onto the console and a test-report, created by TestNG, is written to `<builddir>/<module-dir>` directory.
* **javadoc**: Generates the API documentation. The Javadoc is stored in the `<builddir>/<module-dir>/build/docs` directory
* **jar**: Compiles the sources and creates the JAR files. The artifacts are copied to the `<builddir>/<module-dir>/build/libs` directory.
* **packaging**: Compiles the sources of all modules, creates the JAR files and the Javadoc and creates a complete library package--the same which you can download from the home page. The build artifacts are copied into the `<builddir>/build/package/jenetics-<version>` directory.
* **clean**: Deletes the `<builddir>/build/*` directories and removes all generated artifacts.

For packaging (building)  the source call

    $ cd <build-dir>
    $ ./gradlew packaging



**IDE Integration**

Gradle has tasks which creates the project file for Eclipse and IntelliJ IDEA. Call

    $ ./gradlew [eclipse|idea]

for creating the project files for Eclipse or IntelliJ, respectively.

## Examples

### Ones Counting

Ones counting is one of the simplest model-problem and consists of a binary chromosome. The fitness of a `Genotype` is proportional to the number of ones. The fitness `Function` looks like this:

	import org.jenetics.BitChromosome;
	import org.jenetics.BitGene;
	import org.jenetics.GeneticAlgorithm;
	import org.jenetics.Genotype;
	import org.jenetics.Mutator;
	import org.jenetics.NumberStatistics;
	import org.jenetics.Optimize;
	import org.jenetics.RouletteWheelSelector;
	import org.jenetics.SinglePointCrossover;
	import org.jenetics.util.Factory;
	import org.jenetics.util.Function;

	final class OneCounter
		implements Function<Genotype<BitGene>, Integer>
	{
		@Override
		public Integer apply(Genotype<BitGene> genotype) {
			int count = 0;
			for (BitGene gene : genotype.getChromosome()) {
				if (gene.getBit()) {
					++count;
				}
			}
			return count;
		}
	}

	public class OnesCounting {
		public static void main(String[] args) {
			final Factory<Genotype<BitGene>> gtf = Genotype.valueOf(
				new BitChromosome(20, 0.15)
			);
			final Function<Genotype<BitGene>, Integer> ff = new OneCounter();
			final GeneticAlgorithm<BitGene, Integer> ga =
				new GeneticAlgorithm<>(gtf, ff, Optimize.MAXIMUM);

			ga.setStatisticsCalculator(
				new NumberStatistics.Calculator<BitGene, Integer>()
			);
			ga.setPopulationSize(50);
			ga.setSelectors(
				new RouletteWheelSelector<BitGene, Integer>()
			);
			ga.setAlterers(
				new Mutator<BitGene>(0.55),
				new SinglePointCrossover<BitGene>(0.06)
			);

			ga.setup();
			ga.evolve(100);
			System.out.println(ga.getBestStatistics());
		}
	}


The genotype in this example consists of one `BitChromosome` with a ones probability of 0.15. The altering of the offspring population is performed by mutation, with mutation probability of 0.55, and then by a single-point crossover, with crossover probability of 0.06. After creating the initial population, with the `ga.setup()` call, 100 generations are evolved. The tournament selector is used for both, the offspring- and the survivor selection-this is the default selector.

	+---------------------------------------------------------+
	|  Population Statistics                                  |
	+---------------------------------------------------------+
	|                     Age mean: 1.36000000000             |
	|                 Age variance: 3.74530612245             |
	|                      Samples: 50                        |
	|                 Best fitness: 18                        |
	|                Worst fitness: 5                         |
	+---------------------------------------------------------+
	+---------------------------------------------------------+
	|  Fitness Statistics                                     |
	+---------------------------------------------------------+
	|                 Fitness mean: 12.30000000000            |
	|             Fitness variance: 8.25510204082             |
	|        Fitness error of mean: 1.73948268172             |
	+---------------------------------------------------------+


The given example will print the overall timing statistics onto the console.

### 0/1 Knapsack Problem

In the [knapsack problem](http://en.wikipedia.org/wiki/Knapsack_problem) a set of items, together with their size and value, is given. The task is to select a disjoint subset so that the total size does not exeed the knapsacks size. For the 0/1 knapsack problem we define a `BitChromosome`, one bit for each item. If the ith `BitGene` is set to one the ith item is selected.

	import org.jscience.mathematics.number.Float64;

	import org.jenetics.BitChromosome;
	import org.jenetics.BitGene;
	import org.jenetics.Chromosome;
	import org.jenetics.GeneticAlgorithm;
	import org.jenetics.Genotype;
	import org.jenetics.Mutator;
	import org.jenetics.NumberStatistics;
	import org.jenetics.RouletteWheelSelector;
	import org.jenetics.SinglePointCrossover;
	import org.jenetics.util.Factory;
	import org.jenetics.util.Function;

	final class Item {
		public double size;
		public double value;
	}

	final class KnappsackFunction
		implements Function<Genotype<BitGene>, Float64>
	{
		private final Item[] _items;
		private final double _size;

		public KnappsackFunction(final Item[] items, double size) {
			_items = items;
			_size = size;
		}

		public Item[] getItems() {
			return _items;
		}

		@Override
		public Float64 apply(final Genotype<BitGene> genotype) {
			final Chromosome<BitGene> ch = genotype.getChromosome();

			double size = 0;
			double value = 0;
			for (int i = 0, n = ch.length(); i < n; ++i) {
				if (ch.getGene(i).getBit()) {
					size += _items[i].size;
					value += _items[i].value;
				}
			}

			if (size > _size) {
				return Float64.ZERO;
			} else {
				return Float64.valueOf(value);
			}
		}
	}

	public class Knapsack {

		private static KnappsackFunction FF(int n, double size) {
			Item[] items = new Item[n];
			for (int i = 0; i < items.length; ++i) {
				items[i] = new Item();
				items[i].size = (Math.random() + 1)*10;
				items[i].value = (Math.random() + 1)*15;
			}

			return new KnappsackFunction(items, size);
		}

		public static void main(String[] argv) throws Exception {
			final KnappsackFunction ff = FF(15, 100);
			final Factory<Genotype<BitGene>> genotype = Genotype.valueOf(
				new BitChromosome(15, 0.5)
			);

			final GeneticAlgorithm<BitGene, Float64> ga =
				new GeneticAlgorithm<>(genotype, ff);

			ga.setMaximalPhenotypeAge(30);
			ga.setPopulationSize(100);
			ga.setStatisticsCalculator(
				new NumberStatistics.Calculator<BitGene, Float64>()
			);
			ga.setSelectors(
				new RouletteWheelSelector<BitGene, Float64>()
			);
			ga.setAlterers(
				new Mutator<BitGene>(0.115),
				new SinglePointCrossover<BitGene>(0.16)
			);

			ga.setup();
			ga.evolve(100);
			System.out.println(ga.getBestStatistics());
		}
	}


The console out put for the Knapsack GA will look like the listing beneath.

	+---------------------------------------------------------+
	|  Population Statistics                                  |
	+---------------------------------------------------------+
	|                     Age mean: 1.55000000000             |
	|                 Age variance: 2.69444444444             |
	|                      Samples: 100                       |
	|                 Best fitness: 188.57227213871303        |
	|                Worst fitness: 0.0                       |
	+---------------------------------------------------------+
	+---------------------------------------------------------+
	|  Fitness Statistics                                     |
	+---------------------------------------------------------+
	|                 Fitness mean: 157.60654768894           |
	|             Fitness variance: 1486.23455609328          |
	|        Fitness error of mean: 15.76065476889            |
	+---------------------------------------------------------+



## Traveling Salesman Problem (TSP)

The Traveling Salesman problem is a very good example which shows you how to solve combinatorial problems with an GA. Jenetics contains several classes which will work very well with this kind of problems. Wrapping the base type into an `EnumGene` is the first thing to do. In our example, every city has an unique number, that means we are wrapping an Integer into an `EnumGene`. Creating a genotype for integer values is very easy with the factory method of the `PermutationChromosome`. For other data types you have to use one of the constructors of the permutation chromosome. As alterers, we are using a swap-mutator and a partially-matched crossover. These alterers guarantees that no invalid solutions are created—every city exists exactly once in the altered chromosomes.

	import static java.lang.Math.PI;
	import static java.lang.Math.abs;
	import static java.lang.Math.sin;

	import org.jenetics.Chromosome;
	import org.jenetics.EnumGene;
	import org.jenetics.GeneticAlgorithm;
	import org.jenetics.Genotype;
	import org.jenetics.NumberStatistics.Calculator;
	import org.jenetics.Optimize;
	import org.jenetics.PartiallyMatchedCrossover;
	import org.jenetics.PermutationChromosome;
	import org.jenetics.SwapMutator;
	import org.jenetics.util.Factory;
	import org.jenetics.util.Function;

	class FF
		implements Function<Genotype<EnumGene<Integer>>, Float64>
	{
		private final double[][] _adjacence;
		public FF(final double[][] adjacence) {
			_adjacence = adjacence;
		}
		@Override
		public Float64 apply(Genotype<EnumGene<Integer>> genotype) {
			final Chromosome<EnumGene<Integer>> path =
				genotype.getChromosome();

			double length = 0.0;
			for (int i = 0, n = path.length(); i < n; ++i) {
				final int from = path.getGene(i).getAllele();
				final int to = path.getGene((i + 1)%n).getAllele();
				length += _adjacence[from][to];
			}
			return Float64.valueOf(length);
		}
	}

	public class TravelingSalesman {

		public static void main(String[] args) {
			final int stops = 20;

			final Function<Genotype<EnumGene<Integer>>, Float64> ff =
				new FF(adjacencyMatrix(stops));
			final Factory<Genotype<EnumGene<Integer>>> gt = Genotype.valueOf(
				PermutationChromosome.ofInteger(stops)
			);
			final GeneticAlgorithm<EnumGene<Integer>, Float64>
				ga = new GeneticAlgorithm<>(gt, ff, Optimize.MINIMUM);
			ga.setStatisticsCalculator(
				new Calculator<EnumGene<Integer>, Float64>()
			);
			ga.setPopulationSize(300);
			ga.setAlterers(
				new SwapMutator<EnumGene<Integer>>(0.2),
				new PartiallyMatchedCrossover<Integer>(0.3)
			);

			ga.setup();
			ga.evolve(700);
			System.out.println(ga.getBestStatistics());
			System.out.println(ga.getBestPhenotype());
		}

		private static double[][] adjacencyMatrix(int stops) {
			double[][] matrix = new double[stops][stops];
			for (int i = 0; i < stops; ++i) {
				for (int j = 0; j < stops; ++j) {
					matrix[i][j] = chord(stops, abs(i - j), RADIUS);
				}
			}
			return matrix;
		}
		private static double chord(int stops, int i, double r) {
			return 2.0*r*abs(sin((PI*i)/stops));
		}
		private static final double RADIUS = 10.0;
	}


The listing above shows the output generated by our example. The last line represents the phenotype of the best solution found by the GA, which represents the traveling path. As you can see, the GA has found the shortest path, in reverse order.

	+---------------------------------------------------------+
	|  Population Statistics                                  |
	+---------------------------------------------------------+
	|                     Age mean: 1.48333333333             |
	|                 Age variance: 3.72212931996             |
	|                      Samples: 300                       |
	|                 Best fitness: 62.573786016092335        |
	|                Worst fitness: 315.49784819824816        |
	+---------------------------------------------------------+
	+---------------------------------------------------------+
	|  Fitness Statistics                                     |
	+---------------------------------------------------------+
	|                 Fitness mean: 118.87334461782           |
	|             Fitness variance: 6464.82405084876          |
	|        Fitness error of mean: 6.86315575146             |
	+---------------------------------------------------------+
	[19|18|17|16|15|14|13|12|11|10|9|8|7|6|5|4|3|2|1|0] --> 62.573786016092335


## Coding standards

Beside the Java coding standards as given in <http://www.oracle.com/technetwork/java/javase/documentation/codeconvtoc-136057.html> the following extensions are used.

- All non-constant variables members start with underscore.
- Variable name for arrays or collections are plural.
- All helper classes which only contains static methods are lower-case. This  indicates that the given class can not be used as type, because no instance can be created.

## License

The library is licensed under the [Apache License, Version 2.0](http://www.apache.org/licenses/LICENSE-2.0.html).

	Copyright 2007-2013 Franz Wilhelmstötter

	Licensed under the Apache License, Version 2.0 (the "License");
	you may not use this file except in compliance with the License.
	You may obtain a copy of the License at

	http://www.apache.org/licenses/LICENSE-2.0

	Unless required by applicable law or agreed to in writing, software
	distributed under the License is distributed on an "AS IS" BASIS,
	WITHOUT WARRANTIES OR CONDITIONS OF ANY KIND, either express or implied.
	See the License for the specific language governing permissions and
	limitations under the License.<|MERGE_RESOLUTION|>--- conflicted
+++ resolved
@@ -8,15 +8,11 @@
 
 ### Build time
 *  **JDK 7**: The `JAVA_HOME` variable must be set to your java installation directory.
-<<<<<<< HEAD
-*  **Gradle 1.9**: [Gradle](http://www.gradle.org/) is used for building the library. (Gradle is download automatically, if you are using the Gradle Wrapper script `gradlew`, located in the base directory, for building the library.)
+*  **Gradle 1.10**: [Gradle](http://www.gradle.org/) is used for building the library. (Gradle is download automatically, if you are using the Gradle Wrapper script `gradlew`, located in the base directory, for building the library.)
 
 ### Test compile/execution
 *  **TestNG 8.7**: Jenetics uses [TestNG](http://testng.org/doc/index.html) framework for unit tests. 
 *  **Apache Commons Math 3.2**: [Library](http://commons.apache.org/proper/commons-math/) is used for testing statistical accumulators.
-=======
-*  **Gradle 1.10**: [Gradle](http://www.gradle.org/) is used for building the library. (Gradle is download automatically, if you are using the Gradle Wrapper script `gradlew`, located in the base directory, for building the library.)
->>>>>>> 3b4cf1b3
 
 ### Runtime
 *  **JRE 7**: Java runtime version 7 is needed for using the library, respectively for running the examples.
