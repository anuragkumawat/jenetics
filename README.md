<<<<<<< HEAD
# Jenetics (_3.0.0_)
=======
# Jenetics (_2.0.1_)
>>>>>>> da43f063


Jenetics is an Genetic Algorithm, respectively an Evolutionary Algorithm, library written in Java. It is designed with a clear separation of the several  algorithm concepts, e. g. `Gene`, `Chromosome`, `Genotype`, `Phenotype`, `Population` and  fitness `Function`. Jenetics allows you to minimize or maximize the given fitness  function without tweaking it.


## Requirements

### Build time
*  **JDK 8**: The `JAVA_HOME` variable must be set to your java installation directory.
*  **Gradle 1.10**: [Gradle](http://www.gradle.org/) is used for building the library. (Gradle is download automatically, if you are using the Gradle Wrapper script `gradlew`, located in the base directory, for building the library.)

### Test compile/execution
*  **TestNG 8.8**: Jenetics uses [TestNG](http://testng.org/doc/index.html) framework for unit tests.
*  **Apache Commons Math 3.2**: [Library](http://commons.apache.org/proper/commons-math/) is used for testing statistical accumulators.

### Runtime
*  **JRE 8**: Java runtime version 8 is needed for using the library, respectively for running the examples.

## Download
*  **Sourceforge**:  <https://sourceforge.net/projects/jenetics/files/latest/download>
*  **Bitbucket**:  <https://bitbucket.org/fwilhelm/jenetics/downloads>
*  **Maven**: `org.bitbucket.fwilhelm:org.jenetics:3.0.0` on [Maven Central](http://search.maven.org/#search|ga|1|a%3A%22org.jenetics%22)

## Build Jenetics


For building the Jenetics library from source, download the most recent, stable package version from [Sourceforge](https://sourceforge.net/projects/jenetics/files/latest/download) or [Bitbucket](https://bitbucket.org/fwilhelm/jenetics/downloads) and extract it to some build directory.

    $ unzip jenetics-<version>.zip -d <builddir>

`<version>` denotes the actual Jenetics version and `<builddir>` the actual build directory. Alternatively you can check out the latest-unstable-version from the Mercurial default branch.

    $ hg clone https://bitbucket.org/fwilhelm/jenetics <builddir>
    # or
    $ hg clone http://hg.code.sf.net/p/jenetics/main <builddir>
    # or
    $ git clone https://github.com/jenetics/jenetics.git <builddir>

Jenetics uses [Gradle](http://www.gradle.org/downloads) as build system and organizes the source into *sub*-projects (modules). Each sub-project is located in it’s own sub-directory:

* **org.jenetics**: This project contains the source code and tests for the Jenetics core-module.
* **org.jenetics.example**: This project contains example code for the *core*-module.
* **org.jenetics.doc**: Contains the code of the web-site and the manual.

For building the library change into the `<builddir>` directory (or one of the module directory) and call one of the available tasks:

* **compileJava**: Compiles the Jenetics sources and copies the class files to the `<builddir>/<module-dir>/build/classes/main` directory.
* **test**: Compiles and executes the unit tests. The test results are printed onto the console and a test-report, created by TestNG, is written to `<builddir>/<module-dir>` directory.
* **javadoc**: Generates the API documentation. The Javadoc is stored in the `<builddir>/<module-dir>/build/docs` directory
* **jar**: Compiles the sources and creates the JAR files. The artifacts are copied to the `<builddir>/<module-dir>/build/libs` directory.
* **packaging**: Compiles the sources of all modules, creates the JAR files and the Javadoc and creates a complete library package--the same which you can download from the home page. The build artifacts are copied into the `<builddir>/build/package/jenetics-<version>` directory.
* **clean**: Deletes the `<builddir>/build/*` directories and removes all generated artifacts.

For packaging (building)  the source call

    $ cd <build-dir>
    $ ./gradlew packaging



**IDE Integration**

Gradle has tasks which creates the project file for Eclipse and IntelliJ IDEA. Call

    $ ./gradlew [eclipse|idea]

for creating the project files for Eclipse or IntelliJ, respectively.

## Examples
### Ones Counting

Ones counting is one of the simplest model-problem and consists of a binary chromosome. The fitness of a `Genotype` is proportional to the number of ones. The fitness `Function` looks like this:

	import org.jenetics.BitChromosome;
	import org.jenetics.BitGene;
	import org.jenetics.GeneticAlgorithm;
	import org.jenetics.Genotype;
	import org.jenetics.Mutator;
	import org.jenetics.NumberStatistics;
	import org.jenetics.Optimize;
	import org.jenetics.RouletteWheelSelector;
	import org.jenetics.SinglePointCrossover;
	import org.jenetics.util.Factory;
	import org.jenetics.util.Function;

	final class OneCounter
		implements Function<Genotype<BitGene>, Integer>
	{
		@Override
		public Integer apply(final Genotype<BitGene> genotype) {
			return ((BitChromosome)genotype.getChromosome()).bitCount();
		}
	}

	public class OnesCounting {
		public static void main(String[] args) {
			Factory<Genotype<BitGene>> gtf = Genotype.of(
				BitChromosome.of(20, 0.15)
			);
			Function<Genotype<BitGene>, Integer> ff = new OneCounter();
			GeneticAlgorithm<BitGene, Integer> ga =
			new GeneticAlgorithm<>(
				gtf, ff, Optimize.MAXIMUM
			);

			ga.setStatisticsCalculator(
				new NumberStatistics.Calculator<BitGene, Integer>()
			);
			ga.setPopulationSize(500);
			ga.setSelectors(
				new RouletteWheelSelector<BitGene, Integer>()
			);
			ga.setAlterers(
				new Mutator<BitGene>(0.55),
				new SinglePointCrossover<BitGene>(0.06)
			);

			ga.setup();
			ga.evolve(100);
			System.out.println(ga.getBestStatistics());
			System.out.println(ga.getBestPhenotype());
		}
	}


The genotype in this example consists of one `BitChromosome` with a ones probability of 0.15. The altering of the offspring population is performed by mutation, with mutation probability of 0.55, and then by a single-point crossover, with crossover probability of 0.06. After creating the initial population, with the `ga.setup()` call, 100 generations are evolved. The tournament selector is used for both, the offspring- and the survivor selection-this is the default selector.

	+---------------------------------------------------------+
	|  Population Statistics                                  |
	+---------------------------------------------------------+
	|                     Age mean: 1.14800000000             |
	|                 Age variance: 2.88386372745             |
	|                      Samples: 500                       |
	|                 Best fitness: 19                        |
	|                Worst fitness: 4                         |
	+---------------------------------------------------------+
	+---------------------------------------------------------+
	|  Fitness Statistics                                     |
	+---------------------------------------------------------+
	|                 Fitness mean: 11.00400000000            |
	|             Fitness variance: 6.28856112224             |
	|        Fitness error of mean: 0.49211384049             |
	+---------------------------------------------------------+
	[00001111|11111111|11111011] --> 19


The given example will print the overall timing statistics onto the console.

### 0/1 Knapsack Problem

In the [knapsack problem](http://en.wikipedia.org/wiki/Knapsack_problem) a set of items, together with their size and value, is given. The task is to select a disjoint subset so that the total size does not exeed the knapsacks size. For the 0/1 knapsack problem we define a `BitChromosome`, one bit for each item. If the ith `BitGene` is set to one the ith item is selected.

	import static org.jenetics.util.math.random.nextDouble;

	import java.util.Random;

	import org.jenetics.BitChromosome;
	import org.jenetics.BitGene;
	import org.jenetics.Chromosome;
	import org.jenetics.GeneticAlgorithm;
	import org.jenetics.Genotype;
	import org.jenetics.Mutator;
	import org.jenetics.NumberStatistics;
	import org.jenetics.RouletteWheelSelector;
	import org.jenetics.SinglePointCrossover;
	import org.jenetics.TournamentSelector;
	import org.jenetics.util.Factory;
	import org.jenetics.util.Function;
	import org.jenetics.util.LCG64ShiftRandom;
	import org.jenetics.util.RandomRegistry;
	import org.jenetics.util.Scoped;

	final class Item {
		public final double size;
		public final double value;

		Item(final double size, final double value) {
			this.size = size;
			this.value = value;
		}
	}

	final class KnapsackFunction
		implements Function<Genotype<BitGene>, Double>
	{
		private final Item[] items;
		private final double size;

		public KnapsackFunction(final Item[] items, double size) {
			this.items = items;
			this.size = size;
		}

		@Override
		public Double apply(final Genotype<BitGene> genotype) {
			final Chromosome<BitGene> ch = genotype.getChromosome();
			double size = 0;
			double value = 0;
			for (int i = 0, n = ch.length(); i < n; ++i) {
				if (ch.getGene(i).getBit()) {
					size += items[i].size;
					value += items[i].value;
				}
			}

			return size <= this.size ? value : 0;
		}
	}

	public class Knapsack {

		private static KnapsackFunction FF(final int n, final double size) {
			final Item[] items = new Item[n];
			try (Scoped<? extends Random> random =
				RandomRegistry.scope(new LCG64ShiftRandom(123)))
			{
				for (int i = 0; i < items.length; ++i) {
					items[i] = new Item(
						nextDouble(random.get(), 0, 100),
						nextDouble(random.get(), 0, 100)
					);
				}
			}

			return new KnapsackFunction(items, size);
		}

		public static void main(String[] args) throws Exception {
			final int nitems = 15;
			final double kssize = nitems*100.0/3.0;

			final KnapsackFunction ff = FF(nitems, kssize);
			final Factory<Genotype<BitGene>> genotype = Genotype.of(
				BitChromosome.of(nitems, 0.5)
			);

			final GeneticAlgorithm<BitGene, Double> ga = new GeneticAlgorithm<>(
				genotype, ff
			);
			ga.setPopulationSize(500);
			ga.setStatisticsCalculator(
				new NumberStatistics.Calculator<BitGene, Double>()
			);
			ga.setSurvivorSelector(
				new TournamentSelector<BitGene, Double>(5)
			);
			ga.setOffspringSelector(
				new RouletteWheelSelector<BitGene, Double>()
			);
			ga.setAlterers(
				 new Mutator<BitGene>(0.115),
				 new SinglePointCrossover<BitGene>(0.16)
			);

			ga.setup();
			ga.evolve(100);
			System.out.println(ga.getBestStatistics());
			System.out.println(ga.getBestPhenotype());
		}
	}


The console out put for the Knapsack GA will look like the listing beneath.

	+---------------------------------------------------------+
	|  Population Statistics                                  |
	+---------------------------------------------------------+
	|                     Age mean: 2.38000000000             |
	|                 Age variance: 6.22004008016             |
	|                      Samples: 500                       |
	|                 Best fitness: 643.239770840163          |
	|                Worst fitness: 0.0                       |
	+---------------------------------------------------------+
	+---------------------------------------------------------+
	|  Fitness Statistics                                     |
	+---------------------------------------------------------+
	|                 Fitness mean: 525.20849288163           |
	|             Fitness variance: 20182.61311489490         |
	|        Fitness error of mean: 23.48803784887            |
	+---------------------------------------------------------+
	[01101111|01011111] --> 643.239770840163


## Traveling Salesman Problem (TSP)

The Traveling Salesman problem is a very good example which shows you how to solve combinatorial problems with an GA. Jenetics contains several classes which will work very well with this kind of problems. Wrapping the base type into an `EnumGene` is the first thing to do. In our example, every city has an unique number, that means we are wrapping an Integer into an `EnumGene`. Creating a genotype for integer values is very easy with the factory method of the `PermutationChromosome`. For other data types you have to use one of the constructors of the permutation chromosome. As alterers, we are using a swap-mutator and a partially-matched crossover. These alterers guarantees that no invalid solutions are created—every city exists exactly once in the altered chromosomes.

	import static java.lang.Math.PI;
	import static java.lang.Math.abs;
	import static java.lang.Math.sin;

	import java.io.Serializable;

	import org.jenetics.Chromosome;
	import org.jenetics.EnumGene;
	import org.jenetics.GeneticAlgorithm;
	import org.jenetics.Genotype;
	import org.jenetics.NumberStatistics.Calculator;
	import org.jenetics.Optimize;
	import org.jenetics.PartiallyMatchedCrossover;
	import org.jenetics.PermutationChromosome;
	import org.jenetics.SwapMutator;
	import org.jenetics.util.Factory;
	import org.jenetics.util.Function;

	public class TravelingSalesman {

		private static class FF
			implements Function<Genotype<EnumGene<Integer>>, Double>,
						Serializable
		{
			private static final long serialVersionUID = 1L;

			private final double[][] adjacence;

			public FF(final double[][] adjacence) {
				this.adjacence = adjacence;
			}

			@Override
			public Double apply(final Genotype<EnumGene<Integer>> genotype) {
				final Chromosome<EnumGene<Integer>> path = genotype.getChromosome();

				double length = 0.0;
				for (int i = 0, n = path.length(); i < n; ++i) {
					final int from = path.getGene(i).getAllele();
					final int to = path.getGene((i + 1)%n).getAllele();
					length += adjacence[from][to];
				}
				return length;
			}

			@Override
			public String toString() {
				return "Point distance";
			}
		}

		public static void main(String[] args) {
			final int stops = 20;

			final Function<Genotype<EnumGene<Integer>>, Double> ff = new FF(adjacencyMatrix(stops));
			final Factory<Genotype<EnumGene<Integer>>> gtf = Genotype.of(
				PermutationChromosome.ofInteger(stops)
			);
			final GeneticAlgorithm<EnumGene<Integer>, Double>
				ga = new GeneticAlgorithm<>(gtf, ff, Optimize.MINIMUM);
			ga.setStatisticsCalculator(
					new Calculator<EnumGene<Integer>, Double>()
				);
			ga.setPopulationSize(500);
			ga.setAlterers(
				new SwapMutator<EnumGene<Integer>>(0.2),
				new PartiallyMatchedCrossover<Integer>(0.3)
			);

			ga.setup();
			ga.evolve(100);
			System.out.println(ga.getBestStatistics());
			System.out.println(ga.getBestPhenotype());
		}

		/**
		* All points in the created adjacency matrix lie on a circle. So it is easy
		* to check the quality of the solution found by the GA.
		*/
		private static double[][] adjacencyMatrix(int stops) {
			double[][] matrix = new double[stops][stops];
			for (int i = 0; i < stops; ++i) {
				for (int j = 0; j < stops; ++j) {
					matrix[i][j] = chord(stops, abs(i - j), RADIUS);
				}
			}
			return matrix;
		}
		private static double chord(int stops, int i, double r) {
			return 2.0*r*abs(sin((PI*i)/stops));
		}
		private static double RADIUS = 10.0;
	}


The listing above shows the output generated by our example. The last line represents the phenotype of the best solution found by the GA, which represents the traveling path. As you can see, the GA has found the shortest path, in reverse order.

	+---------------------------------------------------------+
	|  Population Statistics                                  |
	+---------------------------------------------------------+
	|                     Age mean: 1.67600000000             |
	|                 Age variance: 4.17537474950             |
	|                      Samples: 500                       |
	|                 Best fitness: 104.39898868995472        |
	|                Worst fitness: 310.43291286365866        |
	+---------------------------------------------------------+
	+---------------------------------------------------------+
	|  Fitness Statistics                                     |
	+---------------------------------------------------------+
	|                 Fitness mean: 132.54050652459           |
	|             Fitness variance: 3230.15643373580          |
	|        Fitness error of mean: 5.92739164722             |
	+---------------------------------------------------------+
	[1|0|19|16|15|5|6|7|8|9|10|11|12|13|14|17|18|4|3|2] --> 104.39898868995472


## Coding standards

Beside the Java coding standards as given in <http://www.oracle.com/technetwork/java/javase/documentation/codeconvtoc-136057.html> the following extensions are used.

- All non-constant variables members start with underscore.
- Variable name for arrays or collections are plural.
- All helper classes which only contains static methods are lower-case. This  indicates that the given class can not be used as type, because no instance can be created.

## License

The library is licensed under the [Apache License, Version 2.0](http://www.apache.org/licenses/LICENSE-2.0.html).

	Copyright 2007-2014 Franz Wilhelmstötter

	Licensed under the Apache License, Version 2.0 (the "License");
	you may not use this file except in compliance with the License.
	You may obtain a copy of the License at

	http://www.apache.org/licenses/LICENSE-2.0

	Unless required by applicable law or agreed to in writing, software
	distributed under the License is distributed on an "AS IS" BASIS,
	WITHOUT WARRANTIES OR CONDITIONS OF ANY KIND, either express or implied.
	See the License for the specific language governing permissions and
	limitations under the License.


## Release notes

### 2.0.1

* Fix bug in ProbabilitySelector class. The inverted probabilities are not correctly calculated when minimizing the fitness function.

### 2.0.0

* Add IntegerGene/Chromosome classes.
* Remove all deprecated classes and methods.
* Remove dependency to the JScience library.
* All concurrency classes are now internal. `GeneticAlgorithm` class takes an `Executor` as additional parameter, which is used for parallelizable code.
* Library can now be downloaded via the maven central repository: `org.bitbucket.fwilhelm:org.jenetics:2.0.0`

### 1.6.0

* Preparation work for removing the dependency to the JScience library.
    * Add Double/Long Gene/Chromosome as a replacement for Float64/Integer64 Gene/Chromosome.
    * Add JAXB XML serialization as a replacement of the Javolution XML marshalling.
* Streamlining of the existing API: Marking inconsistent methods/classes as deprecated.<|MERGE_RESOLUTION|>--- conflicted
+++ resolved
@@ -1,8 +1,4 @@
-<<<<<<< HEAD
 # Jenetics (_3.0.0_)
-=======
-# Jenetics (_2.0.1_)
->>>>>>> da43f063
 
 
 Jenetics is an Genetic Algorithm, respectively an Evolutionary Algorithm, library written in Java. It is designed with a clear separation of the several  algorithm concepts, e. g. `Gene`, `Chromosome`, `Genotype`, `Phenotype`, `Population` and  fitness `Function`. Jenetics allows you to minimize or maximize the given fitness  function without tweaking it.
