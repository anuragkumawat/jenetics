/*
 * Java Genetic Algorithm Library (@__identifier__@).
 * Copyright (c) @__year__@ Franz Wilhelmstötter
 *
 * Licensed under the Apache License, Version 2.0 (the "License");
 * you may not use this file except in compliance with the License.
 * You may obtain a copy of the License at
 *
 *      http://www.apache.org/licenses/LICENSE-2.0
 *
 * Unless required by applicable law or agreed to in writing, software
 * distributed under the License is distributed on an "AS IS" BASIS,
 * WITHOUT WARRANTIES OR CONDITIONS OF ANY KIND, either express or implied.
 * See the License for the specific language governing permissions and
 * limitations under the License.
 *
 * Author:
 *    Franz Wilhelmstötter (franz.wilhelmstoetter@gmx.at)
 */


import org.jenetics.gradle.PropertiesLoader
import org.jenetics.gradle.Version
import org.jenetics.gradle.plugin.SetupPlugin
import org.jenetics.gradle.task.TrimLineFeedTask

import java.text.SimpleDateFormat

/**
 * @author <a href="mailto:franz.wilhelmstoetter@gmx.at">Franz Wilhelmstötter</a>
 * @since 1.2
<<<<<<< HEAD
 * @version 1.5 &mdash; <em>$Date: 2013-12-18 $</em>
=======
 * @version 1.5 &mdash; <em>$Date: 2014-02-15 $</em>
>>>>>>> 8e41e5ca
 */
new PropertiesLoader(ext).load(file('project.properties'))
new PropertiesLoader(ext).load(file('include.properties'))
rootProject.version = Version.parse(jenetics.version)

apply plugin: 'signing'
apply plugin: 'packaging'

ext {
	javaVersion = '1.7'

	now = Calendar.getInstance()
	year = now.get(Calendar.YEAR);
	copyrightYear = "2007-${year}".toString()
	identifier = "${rootProject.name}-${version}".toString()
	manualDate = (new SimpleDateFormat("yyyy/MM/dd")).format(now.time)
	manualIdentifier = "${version}---${manualDate}".toString()
	dateformat = new SimpleDateFormat("yyyy-MM-dd HH:mm")
}

allprojects {
	group = 'org.jenetics'
	version = jenetics.version

	repositories {
		flatDir(dir: "${rootDir}/buildSrc/lib")
		mavenCentral()
	}
}

subprojects { Project prj ->
	prj.plugins.apply(SetupPlugin.class)
}

allprojects { Project prj ->
	if (prj.plugins.hasPlugin('java')) {
		sourceCompatibility = javaVersion
		targetCompatibility = javaVersion
	}
}

task wrapper(type: Wrapper) {
	gradleVersion = '1.10'
}

<<<<<<< HEAD
=======
task trimLineFeed(type: TrimLineFeedTask) {
    directory = project.rootDir
    outputs.upToDateWhen {
        false
    }
}
>>>>>>> 8e41e5ca

task alljavadoc(type: Javadoc) {
	def jeneticsProjects = subprojects.findAll { project ->
		project.name.startsWith('org.jeneti') &&
		project.name != 'org.jenetics.doc'
	}
	configure(jeneticsProjects) {
		apply plugin: 'java'
	}

	source jeneticsProjects.collect { p ->
		p.sourceSets.main.allJava
	}
	destinationDir = file("${buildDir}/alljavadoc")

	// Might need a classpath
	classpath = files(jeneticsProjects.collect { project ->
		project.sourceSets.main.compileClasspath
	})
}

// Create a zip file from the export directory.
task zip(type: Zip) {
	from("build/package/${identifier}") {
		into identifier
	}

	baseName = rootProject.name
	version = jenetics.version

	doLast {
		def zip = file("${identifier}.zip")
		zip.renameTo(new File('build/package', zip.getName()))
	}
}

/*
task sha256(type: ChecksumTask) {
	algorithm = 'SHA-256'
	inputFile = file("build/distributions/${identifier}.zip")
}

task md5(type: ChecksumTask) {
	inputFile = file("build/distributions/${identifier}.zip")
}

zip.finalizedBy([sha256, md5])

signing {
	//gpg --armor --detach-sign jenetics-1.4.0.zip
	//gpg --verify jenetics-1.4.0.zip.asc jenetics-1.4.0.zip
	sign zip
}
*/

<|MERGE_RESOLUTION|>--- conflicted
+++ resolved
@@ -29,11 +29,7 @@
 /**
  * @author <a href="mailto:franz.wilhelmstoetter@gmx.at">Franz Wilhelmstötter</a>
  * @since 1.2
-<<<<<<< HEAD
- * @version 1.5 &mdash; <em>$Date: 2013-12-18 $</em>
-=======
- * @version 1.5 &mdash; <em>$Date: 2014-02-15 $</em>
->>>>>>> 8e41e5ca
+ * @version 1.5 &mdash; <em>$Date: 2014-03-07 $</em>
  */
 new PropertiesLoader(ext).load(file('project.properties'))
 new PropertiesLoader(ext).load(file('include.properties'))
@@ -79,15 +75,12 @@
 	gradleVersion = '1.10'
 }
 
-<<<<<<< HEAD
-=======
 task trimLineFeed(type: TrimLineFeedTask) {
     directory = project.rootDir
     outputs.upToDateWhen {
         false
     }
 }
->>>>>>> 8e41e5ca
 
 task alljavadoc(type: Javadoc) {
 	def jeneticsProjects = subprojects.findAll { project ->
