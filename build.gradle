--- conflicted
+++ resolved
@@ -61,17 +61,9 @@
 	exportScriptDir = file("${exportDir}/script")
 }
 
-<<<<<<< HEAD
-subprojects { subproj ->
-	version = jeneticsVersion
-	if (plugins.hasPlugin("java")) {
-		sourceCompatibility = 1.8
-		targetCompatibility = 1.8
-=======
 allprojects {
 	group = 'org.jenetics'
 	version = jenetics.version
->>>>>>> 47dd6bec
 
 	repositories {
 		flatDir(dir: "${rootDir}/buildSrc/lib")
