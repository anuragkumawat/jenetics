--- conflicted
+++ resolved
@@ -39,11 +39,7 @@
 apply plugin: 'packaging'
 
 ext {
-<<<<<<< HEAD
     javaVersion = '1.8'
-=======
-	javaVersion = '1.7'
->>>>>>> e336fb12
 
 	now = Calendar.getInstance()
 	year = now.get(Calendar.YEAR);
