--- conflicted
+++ resolved
@@ -73,8 +73,6 @@
 
 task wrapper(type: Wrapper) {
 	gradleVersion = '1.10'
-<<<<<<< HEAD
-=======
 }
 
 task trimLineFeed(type: TrimLineFeedTask) {
@@ -82,7 +80,6 @@
     outputs.upToDateWhen {
         false
     }
->>>>>>> 7d33125f
 }
 
 task alljavadoc(type: Javadoc) {
